#!/bin/bash
# Build an environment for building ray wheels for the manylinux2014 platform.

set -exuo pipefail

if [[ ! -e /usr/bin/nproc ]]; then
  echo -e '#!/bin/bash\necho 10' > "/usr/bin/nproc"
  chmod +x /usr/bin/nproc
fi

# Install ray cpp dependencies.
yum -y install unzip zip sudo openssl xz
if [[ "${HOSTTYPE-}" == "x86_64" ]]; then
  yum -y install libasan-4.8.5-44.el7.x86_64 libubsan-7.3.1-5.10.el7.x86_64 \
    devtoolset-8-libasan-devel.x86_64
fi

# Install ray java dependencies.
if [[ "${RAY_INSTALL_JAVA}" == "1" ]]; then
  yum -y install java-1.8.0-openjdk java-1.8.0-openjdk-devel maven
  java -version
  JAVA_BIN="$(readlink -f "$(command -v java)")"
  echo "java_bin path ${JAVA_BIN}"
  export JAVA_HOME="${JAVA_BIN%jre/bin/java}"
fi

# Install ray dashboard dependencies.
curl -o- https://raw.githubusercontent.com/nvm-sh/nvm/v0.34.0/install.sh | bash
if [[ -n "${XDG_CONFIG_HOME:-}" ]]; then
  source $XDG_CONFIG_HOME/nvm.sh
else
  source "$HOME"/.nvm/nvm.sh
fi

NODE_VERSION="14"
nvm install "$NODE_VERSION"
nvm use "$NODE_VERSION"

# Install bazel
npm install -g @bazel/bazelisk
ln -sf "$(which bazelisk)" /usr/local/bin/bazel

{
  echo "build --config=ci"
  echo "build --announce_rc"
  echo "build --incompatible_linkopts_to_linklibs"
<<<<<<< HEAD
=======
  if [[ "${BUILDKITE_BAZEL_CACHE_URL:-}" != "" ]]; then
    echo "build:ci --remote_cache=${BUILDKITE_BAZEL_CACHE_URL:-}"
  fi
>>>>>>> ae44d0d6
} > ~/.bazelrc<|MERGE_RESOLUTION|>--- conflicted
+++ resolved
@@ -44,10 +44,7 @@
   echo "build --config=ci"
   echo "build --announce_rc"
   echo "build --incompatible_linkopts_to_linklibs"
-<<<<<<< HEAD
-=======
   if [[ "${BUILDKITE_BAZEL_CACHE_URL:-}" != "" ]]; then
     echo "build:ci --remote_cache=${BUILDKITE_BAZEL_CACHE_URL:-}"
   fi
->>>>>>> ae44d0d6
 } > ~/.bazelrc