--- conflicted
+++ resolved
@@ -284,50 +284,7 @@
   unzip "${HOME}/data/mnist.zip" -d "${HOME}/data"
 }
 
-<<<<<<< HEAD
-install_dependencies_in_codebase() {
-  if [[  -n "${PYTHON-}" ]]; then
-    install_miniconda
-    source ~/.bashrc
-    install_upgrade_pip
-  fi
-
-  if [[ -n "${INSTALL_BAZEL:-}" ]]; then
-    install_bazel
-  fi
-  
-  if [[ -n "${NODE_VERSION:-}" ]]; then
-    curl -o- https://raw.githubusercontent.com/nvm-sh/nvm/v0.34.0/install.sh | bash
-    if [[ -n "${XDG_CONFIG_HOME:-}" ]]; then
-      source $XDG_CONFIG_HOME/nvm.sh
-    else
-      source "$HOME"/.nvm/nvm.sh
-    fi
-    nvm install "$NODE_VERSION"
-    nvm use "$NODE_VERSION"
-  fi
-}
-
-install_dependencies() {
-
-  install_bazel
-  install_base
-  install_toolchains
-
-  install_upgrade_pip
-  if [ -n "${PYTHON-}" ] || [ "${LINT-}" = 1 ] || [ "${MINIMAL_INSTALL-}" = "1" ]; then
-    install_miniconda
-    # Upgrade the miniconda pip.
-    install_upgrade_pip
-  fi
-
-  install_nvm
-  if [ -n "${PYTHON-}" ] || [ -n "${LINT-}" ] || [ "${MAC_WHEELS-}" = 1 ]; then
-    install_node
-  fi
-=======
 install_pip_packages() {
->>>>>>> 6142f52a
 
   # Install modules needed in all jobs.
   alias pip="python -m pip"
@@ -490,9 +447,6 @@
   CC=gcc pip install psutil setproctitle==1.2.2 colorama --target="${WORKSPACE_DIR}/python/ray/thirdparty_files"
 }
 
-<<<<<<< HEAD
-install_dependencies_in_codebase "$@"
-=======
 install_dependencies() {
   install_bazel
 
@@ -519,8 +473,31 @@
   install_pip_packages
 }
 
-install_dependencies "$@"
->>>>>>> 6142f52a
+# install_dependencies "$@"
+
+install_dependencies_in_codebase() {
+  if [[  -n "${PYTHON-}" ]]; then
+    install_miniconda
+    source ~/.bashrc
+    install_upgrade_pip
+  fi
+
+  if [[ -n "${INSTALL_BAZEL:-}" ]]; then
+    install_bazel
+  fi
+  
+  if [[ -n "${NODE_VERSION:-}" ]]; then
+    curl -o- https://raw.githubusercontent.com/nvm-sh/nvm/v0.34.0/install.sh | bash
+    if [[ -n "${XDG_CONFIG_HOME:-}" ]]; then
+      source $XDG_CONFIG_HOME/nvm.sh
+    else
+      source "$HOME"/.nvm/nvm.sh
+    fi
+    nvm install "$NODE_VERSION"
+    nvm use "$NODE_VERSION"
+  fi
+}
+install_dependencies_in_codebase "$@"
 
 # Pop caller's shell options (quietly)
 { set -vx; eval "${SHELLOPTS_STACK##*|}"; SHELLOPTS_STACK="${SHELLOPTS_STACK%|*}"; } 2> /dev/null