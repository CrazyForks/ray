#!/usr/bin/env bash

# Push caller's shell options (quietly)
{ SHELLOPTS_STACK="${SHELLOPTS_STACK-}|$(set +o); set -$-"; } 2> /dev/null

set -euxo pipefail

SCRIPT_DIR=$(builtin cd "$(dirname "${BASH_SOURCE:-$0}")"; pwd)
WORKSPACE_DIR="${SCRIPT_DIR}/../.."

# importing install_miniforge function
source "${SCRIPT_DIR}/install-miniforge.sh"

pkg_install_helper() {
  case "${OSTYPE}" in
    darwin*)
      brew install "$@"
      ;;
    linux*)
      sudo apt-get install -qq -o=Dpkg::Use-Pty=0 "$@" | {
        grep --line-buffered -v "^\(Preparing to unpack\|Unpacking\|Processing triggers for\) "
      }
      ;;
    *) false;;
  esac
}

install_bazel() {
  if command -v bazel; then
    if [[ -n "${BUILDKITE-}" && "${OSTYPE}" != "msys" ]]; then
      # Only reinstall Bazel if we need to upgrade to a different version.
      python="$(command -v python3 || command -v python || echo python)"
      current_version="$(bazel --version | grep -o "[0-9]\+.[0-9]\+.[0-9]\+")"
      new_version="$(cat "${WORKSPACE_DIR}/.bazelversion")"
      if [[ "$current_version" == "$new_version" ]]; then
        echo "Bazel of the same version already exists, skipping the install"
        export BAZEL_CONFIG_ONLY=1
      fi
    fi
  fi

  "${SCRIPT_DIR}"/install-bazel.sh
}

install_base() {
  if [[ -n "${BUILDKITE-}" ]]; then
    echo "Skipping install_base in Buildkite"
    return
  fi

  case "${OSTYPE}" in
    linux*)
      # Expired apt key error: https://github.com/bazelbuild/bazel/issues/11470#issuecomment-633205152
      curl -f -s -L -R https://bazel.build/bazel-release.pub.gpg | sudo apt-key add - || true
      sudo apt-get update -qq
      pkg_install_helper build-essential curl unzip libunwind-dev python3-pip python3-setuptools \
        tmux gdb
      if [[ "${LINUX_WHEELS-}" == 1 ]]; then
        pkg_install_helper docker
        if [[ -n "${TRAVIS-}" ]]; then
          sudo usermod -a -G docker travis
        fi
      fi
      if [[ -n "${PYTHON-}" ]]; then
        "${SCRIPT_DIR}/install-strace.sh" || true
      fi
      ;;
  esac
}

install_shellcheck() {
  local shellcheck_version="0.7.1"
  if [[ "${shellcheck_version}" != "$(command -v shellcheck > /dev/null && shellcheck --version | sed -n "s/version: //p")" ]]; then
    local osname=""
    case "${OSTYPE}" in
      linux*) osname="linux";;
      darwin*) osname="darwin";;
    esac
    local name="shellcheck-v${shellcheck_version}"
    if [[ "${osname}" == "linux" || "${osname}" == "darwin" ]]; then
      sudo mkdir -p /usr/local/bin || true
      curl -f -s -L "https://github.com/koalaman/shellcheck/releases/download/v${shellcheck_version}/${name}.${osname}.x86_64.tar.xz" | {
        sudo tar -C /usr/local/bin -x -v -J --strip-components=1 "${name}/shellcheck"
      }
    else
      mkdir -p /usr/local/bin
      curl -f -s -L -o "${name}.zip" "https://github.com/koalaman/shellcheck/releases/download/v${shellcheck_version}/${name}.zip"
      unzip "${name}.zip" "${name}.exe"
      mv -f "${name}.exe" "/usr/local/bin/shellcheck.exe"
    fi
    test "${shellcheck_version}" = "$(shellcheck --version | sed -n "s/version: //p")"
  fi
}

install_linters() {
  pip install -r "${WORKSPACE_DIR}"/python/requirements/lint-requirements.txt

  install_shellcheck
}

install_nvm() {
  local NVM_HOME="${HOME}/.nvm"
  if [[ "${OSTYPE}" == msys ]]; then
    local ver="1.1.7"
    if [[ ! -f "${NVM_HOME}/nvm.sh" ]]; then
      mkdir -p -- "${NVM_HOME}"
      export NVM_SYMLINK="${PROGRAMFILES}\nodejs"
      (
        cd "${NVM_HOME}"
        local target="./nvm-${ver}.zip"
        curl -f -s -L -o "${target}" \
          "https://github.com/coreybutler/nvm-windows/releases/download/${ver}/nvm-noinstall.zip"
        unzip -q -- "${target}"
        rm -f -- "${target}"
        printf "%s\r\n" "root: $(cygpath -w -- "${NVM_HOME}")" "path: ${NVM_SYMLINK}" > settings.txt
      )
      printf "%s\n" \
        "export NVM_HOME=\"$(cygpath -w -- "${NVM_HOME}")\"" \
        "nvm() { \"\${NVM_HOME}/nvm.exe\" \"\$@\"; }" \
        > "${NVM_HOME}/nvm.sh"
    fi
  elif [[ -n "${BUILDKITE-}" ]]; then
    echo "Skipping nvm on Buildkite because we will use apt-get."
  else
    test -f "${NVM_HOME}/nvm.sh"  # double-check NVM is already available on other platforms
  fi
}

install_upgrade_pip() {
  local python=python
  if command -v python3 > /dev/null; then
    python=python3
  fi

  if "${python}" -m pip --version || "${python}" -m ensurepip; then  # Configure pip if present
    "${python}" -m pip install --upgrade pip

    # If we're in a CI environment, do some configuration
    if [[ "${CI-}" == "true" ]]; then
      "${python}" -W ignore -m pip config -q --user set global.disable-pip-version-check True
      "${python}" -W ignore -m pip config -q --user set global.progress_bar off
    fi

    "${python}" -m ensurepip
  fi
}

install_node() {
  if [[ "${OSTYPE}" == "msys" ]]; then
    { echo "WARNING: Skipping running Node.js due to incompatibilities with Windows"; } 2> /dev/null
    return
  fi

  if [[ -n "${BUILDKITE-}" ]] ; then
    if [[ "${OSTYPE}" = darwin* ]]; then
      if [[ "$(uname -m)" == "arm64" ]]; then
        curl -sSL -o- https://raw.githubusercontent.com/nvm-sh/nvm/v0.39.0/install.sh | bash
      else
        curl -sSL -o- https://raw.githubusercontent.com/nvm-sh/nvm/v0.38.0/install.sh | bash
      fi
    else
      # https://github.com/nodesource/distributions/blob/master/README.md#installation-instructions
      curl -sSL https://deb.nodesource.com/setup_14.x | sudo -E bash -
      sudo apt-get install -y nodejs
      return
    fi
  fi

  # Install the latest version of Node.js in order to build the dashboard.
  (
    set +x # suppress set -x since it'll get very noisy here.
    . "${HOME}/.nvm/nvm.sh"
    NODE_VERSION="14"
    nvm install $NODE_VERSION
    nvm use --silent $NODE_VERSION
    npm config set loglevel warn  # make NPM quieter
  )
}

install_toolchains() {
  if [[ -z "${BUILDKITE-}" ]]; then
    "${SCRIPT_DIR}"/install-toolchains.sh
  fi
  if [[ "${OSTYPE}" = linux* ]]; then
    pushd "${WORKSPACE_DIR}"
      "${SCRIPT_DIR}"/install-llvm-binaries.sh
    popd
  fi
}

download_mnist() {
  if [[ -d "${HOME}/data/MNIST" ]]; then
    return
  fi
  mkdir -p "${HOME}/data"
  curl -o "${HOME}/data/mnist.zip" https://ray-ci-mnist.s3-us-west-2.amazonaws.com/mnist.zip
  unzip "${HOME}/data/mnist.zip" -d "${HOME}/data"
}

retry_pip_install() {
  local status="0"
  local errmsg=""

  # Try n times; we often encounter OpenSSL.SSL.WantReadError (or others)
  # that break the entire CI job: Simply retry installation in this case
  # after n seconds.
  for _ in {1..3}; do
<<<<<<< HEAD
    errmsg=$("$@" 2>&1) && break
=======
    errmsg="$("$@" 2>&1)" && break
>>>>>>> a1ffdd68
    status=$errmsg && echo "'pip install ...' failed, will retry after n seconds!" && sleep 30
  done
  if [[ "$status" != "0" ]]; then
    echo "${status}" && return 1
  fi
}

install_pip_packages() {
  # Install modules needed in all jobs.
  # shellcheck disable=SC2262
  alias pip="python -m pip"

  pip install "pip>=25.0"

  # Array to hold all requirements files to install later
  requirements_files=()
  # Single packages to install in sync with files
  requirements_packages=()
  # Packages to install _after_ previous files have been installed
  # (e.g. to install a custom pyarrow or torch version). This
  # would otherwise conflict with pinned dependencies in our requirements
  # files.
  delayed_packages=()

  requirements_files+=("${WORKSPACE_DIR}/python/requirements/test-requirements.txt")

  if [[ "${LINT-}" == 1 ]]; then
    install_linters

    requirements_files+=("${WORKSPACE_DIR}/doc/requirements-doc.txt")
  fi

  # Additional default doc testing dependencies.
  if [[ "${DOC_TESTING-}" == 1 ]]; then
    # For Ray Core and Ray Serve DAG visualization docs test + dataset examples
    sudo apt-get install -y graphviz tesseract-ocr

    # For DAG visualization
    requirements_packages+=("pydot")
    requirements_packages+=("pytesseract==0.3.13")
    requirements_packages+=("spacy==3.7.5")
    requirements_packages+=("spacy_langdetect==0.1.2")
  fi

  # Additional RLlib test dependencies.
  if [[ "${RLLIB_TESTING-}" == 1 || "${DOC_TESTING-}" == 1 ]]; then
    requirements_files+=("${WORKSPACE_DIR}/python/requirements/ml/rllib-requirements.txt")
    requirements_files+=("${WORKSPACE_DIR}/python/requirements/ml/rllib-test-requirements.txt")
    #TODO(amogkam): Add this back to rllib-requirements.txt once mlagents no longer pins torch<1.9.0 version.
    pip install --no-dependencies mlagents==0.28.0

    # Install MuJoCo.
    sudo apt-get install -y libosmesa6-dev libgl1-mesa-glx libglfw3 patchelf
    wget https://github.com/google-deepmind/mujoco/releases/download/2.1.1/mujoco-2.1.1-linux-x86_64.tar.gz
    mkdir -p /root/.mujoco
    mv mujoco-2.1.1-linux-x86_64.tar.gz /root/.mujoco/.
    (cd /root/.mujoco && tar -xf /root/.mujoco/mujoco-2.1.1-linux-x86_64.tar.gz)
    export LD_LIBRARY_PATH=${LD_LIBRARY_PATH:-}:/root/.mujoco/mujoco-2.1.1/bin
  fi

  # Additional Train test dependencies.
  if [[ "${TRAIN_TESTING-}" == 1 || "${DOC_TESTING-}" == 1 ]]; then
    requirements_files+=("${WORKSPACE_DIR}/python/requirements/ml/train-requirements.txt")
    requirements_files+=("${WORKSPACE_DIR}/python/requirements/ml/train-test-requirements.txt")
  fi

  # Additional Tune/Doc test dependencies.
  if [[ "${TUNE_TESTING-}" == 1 || "${DOC_TESTING-}" == 1 ]]; then
    requirements_files+=("${WORKSPACE_DIR}/python/requirements/ml/tune-requirements.txt")
    requirements_files+=("${WORKSPACE_DIR}/python/requirements/ml/tune-test-requirements.txt")
  fi

  # Additional dependency for Ludwig.
  # This cannot be included in requirements files as it has conflicting
  # dependencies with Modin.
  if [[ "${INSTALL_LUDWIG-}" == 1 ]]; then
    # TODO: eventually pin this to master.
    requirements_packages+=("ludwig[test]>=0.4")
    requirements_packages+=("jsonschema>=4")
  fi

  # Additional dependency for time series libraries.
  # This cannot be included in tune-requirements.txt as it has conflicting
  # dependencies.
  if [[ "${INSTALL_TIMESERIES_LIBS-}" == 1 ]]; then
    requirements_packages+=("statsforecast==1.5.0")
    requirements_packages+=("prophet==1.1.1")
    requirements_packages+=("holidays==0.24") # holidays 0.25 causes `import prophet` to fail.
  fi

  # Data processing test dependencies.
  if [[ "${DATA_PROCESSING_TESTING-}" == 1 || "${DOC_TESTING-}" == 1 ]]; then
    requirements_files+=("${WORKSPACE_DIR}/python/requirements/ml/data-requirements.txt")
  fi
  if [[ "${DATA_PROCESSING_TESTING-}" == 1 ]]; then
    requirements_files+=("${WORKSPACE_DIR}/python/requirements/ml/data-test-requirements.txt")
    if [[ -n "${ARROW_VERSION-}" ]]; then
      if [[ "${ARROW_VERSION-}" == "nightly" ]]; then
        delayed_packages+=("--extra-index-url")
        delayed_packages+=("https://pypi.fury.io/arrow-nightlies/")
        delayed_packages+=("--prefer-binary")
        delayed_packages+=("--pre")
        delayed_packages+=("pyarrow")
      else
        delayed_packages+=("pyarrow==${ARROW_VERSION}")
      fi
    fi
    if [[ -n "${ARROW_MONGO_VERSION-}" ]]; then
      delayed_packages+=("pymongoarrow==${ARROW_MONGO_VERSION}")
    fi
  fi

<<<<<<< HEAD
  CC=gcc retry_pip_install pip install -Ur "${WORKSPACE_DIR}/python/requirements.txt" \
    -c "${WORKSPACE_DIR}/python/requirements_compiled.txt"
=======
  # TODO(ray-ci): pin the dependencies.
  CC=gcc retry_pip_install pip install -Ur "${WORKSPACE_DIR}/python/requirements.txt"
>>>>>>> a1ffdd68

  # Install deeplearning libraries (Torch + TensorFlow)
  if [[ -n "${TORCH_VERSION-}" || "${DL-}" == "1" || "${RLLIB_TESTING-}" == 1 || "${TRAIN_TESTING-}" == 1 || "${TUNE_TESTING-}" == 1 || "${DOC_TESTING-}" == 1 ]]; then
      # If we require a custom torch version, use that
      if [[ -n "${TORCH_VERSION-}" ]]; then
        # Install right away, as some dependencies (e.g. torch-spline-conv) need
        # torch to be installed for their own install.
        pip install -U "torch==${TORCH_VERSION-1.9.0}" "torchvision==${TORCHVISION_VERSION-0.10.0}"
        # We won't add dl-cpu-requirements.txt as it would otherwise overwrite our custom
        # torch. Thus we have also have to install tensorflow manually.
        TF_PACKAGE=$(grep -ohE "tensorflow==[^ ;]+" "${WORKSPACE_DIR}/python/requirements/ml/dl-cpu-requirements.txt" | head -n 1)
        TFPROB_PACKAGE=$(grep -ohE "tensorflow-probability==[^ ;]+" "${WORKSPACE_DIR}/python/requirements/ml/dl-cpu-requirements.txt" | head -n 1)

        # %%;* deletes everything after ; to get rid of e.g. python version specifiers
        pip install -U "${TF_PACKAGE%%;*}" "${TFPROB_PACKAGE%%;*}"
      else
        # Otherwise, use pinned default torch version.
        # Again, install right away, as some dependencies (e.g. torch-spline-conv) need
        # torch to be installed for their own install.
        TORCH_PACKAGE=$(grep -ohE "torch==[^ ;]+" "${WORKSPACE_DIR}/python/requirements/ml/dl-cpu-requirements.txt" | head -n 1)
        TORCHVISION_PACKAGE=$(grep -ohE "torchvision==[^ ;]+" "${WORKSPACE_DIR}/python/requirements/ml/dl-cpu-requirements.txt" | head -n 1)

        # %%;* deletes everything after ; to get rid of e.g. python version specifiers
        pip install "${TORCH_PACKAGE%%;*}" "${TORCHVISION_PACKAGE%%;*}"
        requirements_files+=("${WORKSPACE_DIR}/python/requirements/ml/dl-cpu-requirements.txt")
      fi
  fi

  # AIR core dependencies
  if [[ "${RLLIB_TESTING-}" = 1 || "${TRAIN_TESTING-}" == 1 || "${TUNE_TESTING-}" == 1 || "${DOC_TESTING-}" == 1 ]]; then
    requirements_files+=("${WORKSPACE_DIR}/python/requirements/ml/core-requirements.txt")
  fi

  # Inject our own mirror for the CIFAR10 dataset
  if [[ "${TRAIN_TESTING-}" = 1 || "${TUNE_TESTING-}" == 1 || "${DOC_TESTING-}" == 1 ]]; then
    SITE_PACKAGES=$(python -c 'from distutils.sysconfig import get_python_lib; print(get_python_lib())')

    TF_CIFAR="${SITE_PACKAGES}/tensorflow/python/keras/datasets/cifar10.py"
    TORCH_CIFAR="${SITE_PACKAGES}/torchvision/datasets/cifar.py"

    [ -f "$TF_CIFAR" ] && sed -i 's https://www.cs.toronto.edu/~kriz/cifar-10-python.tar.gz https://air-example-data.s3.us-west-2.amazonaws.com/cifar-10-python.tar.gz g' \
      "$TF_CIFAR"
    [ -f "$TORCH_CIFAR" ] &&sed -i 's https://www.cs.toronto.edu/~kriz/cifar-10-python.tar.gz https://air-example-data.s3.us-west-2.amazonaws.com/cifar-10-python.tar.gz g' \
      "$TORCH_CIFAR"
  fi

  # Generate the pip command with collected requirements files
  pip_cmd="pip install -U -c ${WORKSPACE_DIR}/python/requirements.txt"

  if [[ "${OSTYPE}" != "msys" ]]; then
    # On Windows, some pinned dependencies are not built for win, so we
    # skip this until we have a good wy to resolve cross-platform dependencies.
    pip_cmd+=" -c ${WORKSPACE_DIR}/python/requirements_compiled.txt"
  fi

  for file in "${requirements_files[@]}"; do
     pip_cmd+=" -r ${file}"
  done

  # Expand single requirements
  if [[ "${#requirements_packages[@]}" -gt 0 ]]; then
    pip_cmd+=" ${requirements_packages[*]}"
  fi

  # Install
  eval "${pip_cmd}"

  # Install delayed packages
  if [[ "${#delayed_packages[@]}" -gt 0 ]]; then
    pip install -U -c "${WORKSPACE_DIR}/python/requirements.txt" "${delayed_packages[@]}"
  fi

  # Additional Tune dependency for Horovod.
  # This must be run last (i.e., torch cannot be re-installed after this)
  if [[ "${INSTALL_HOROVOD-}" == 1 ]]; then
    "${SCRIPT_DIR}"/install-horovod.sh
  fi

  if [[ "${TUNE_TESTING-}" == 1 || "${DOC_TESTING-}" == 1 ]]; then
    download_mnist
  fi

  if [[ "${DOC_TESTING-}" == 1 ]]; then
    # Todo: This downgrades spacy and related dependencies because
    # `en_core_web_sm` is only compatible with spacy < 3.6.
    # We should move to a model that does not depend on a stale version.
    python -m spacy download en_core_web_sm
  fi
}

install_thirdparty_packages() {
  if [[ "${OSTYPE}" = darwin* ]]; then
    # Currently do not work on macOS
    return
  fi
  mkdir -p "${WORKSPACE_DIR}/python/ray/thirdparty_files"
  RAY_THIRDPARTY_FILES="$(realpath "${WORKSPACE_DIR}/python/ray/thirdparty_files")"
  CC=gcc python -m pip install psutil==5.9.6 colorama==0.4.6 --target="${RAY_THIRDPARTY_FILES}"
}

install_dependencies() {
  install_bazel

  # Only install on buildkite if requested
  if [[ -z "${BUILDKITE-}" || "${BUILD-}" == "1" ]]; then
    install_base
    install_toolchains
  fi

  if [[ -n "${PYTHON-}" || "${LINT-}" == 1 || "${MINIMAL_INSTALL-}" == "1" ]]; then
    install_miniforge
  fi

  install_upgrade_pip

  # Only install on buildkite if requested
  if [[ -z "${BUILDKITE-}" || "${BUILD-}" == "1" ]]; then
    install_nvm
    if [[ -n "${PYTHON-}" || -n "${LINT-}" || "${MAC_WHEELS-}" == 1 ]]; then
      install_node
    fi
  fi

  # install hdfs if needed.
  if [[ "${INSTALL_HDFS-}" == 1 ]]; then
    "${SCRIPT_DIR}"/install-hdfs.sh
  fi

  if [[ "${SKIP_PYTHON_PACKAGES:-}" != 1 ]]; then
    if [[ "${RAY_MACOS_TEST_INSTALL-}" == 1 ]]; then
      # CC=gcc retry_pip_install pip install -Ur "${WORKSPACE_DIR}/python/requirements_macos_test.txt" \
      #   -c "${WORKSPACE_DIR}/python/requirements_compiled.txt"
      python -m pip install "pip==25.1.1" "setuptools==75.8.0"
      CC=gcc retry_pip_install python -m pip install -U \
        -r "${WORKSPACE_DIR}/python/requirements.txt" \
        -r "${WORKSPACE_DIR}/python/requirements/test-requirements.txt" \
        -c "${WORKSPACE_DIR}/python/requirements_compiled.txt"
    elif [[ "${MINIMAL_INSTALL:-}" != "1" ]]; then
      install_pip_packages
    fi
  fi

  install_thirdparty_packages
}

install_dependencies

# Pop caller's shell options (quietly)
{ set -vx; eval "${SHELLOPTS_STACK##*|}"; SHELLOPTS_STACK="${SHELLOPTS_STACK%|*}"; } 2> /dev/null<|MERGE_RESOLUTION|>--- conflicted
+++ resolved
@@ -205,11 +205,7 @@
   # that break the entire CI job: Simply retry installation in this case
   # after n seconds.
   for _ in {1..3}; do
-<<<<<<< HEAD
-    errmsg=$("$@" 2>&1) && break
-=======
     errmsg="$("$@" 2>&1)" && break
->>>>>>> a1ffdd68
     status=$errmsg && echo "'pip install ...' failed, will retry after n seconds!" && sleep 30
   done
   if [[ "$status" != "0" ]]; then
@@ -322,13 +318,8 @@
     fi
   fi
 
-<<<<<<< HEAD
-  CC=gcc retry_pip_install pip install -Ur "${WORKSPACE_DIR}/python/requirements.txt" \
-    -c "${WORKSPACE_DIR}/python/requirements_compiled.txt"
-=======
   # TODO(ray-ci): pin the dependencies.
   CC=gcc retry_pip_install pip install -Ur "${WORKSPACE_DIR}/python/requirements.txt"
->>>>>>> a1ffdd68
 
   # Install deeplearning libraries (Torch + TensorFlow)
   if [[ -n "${TORCH_VERSION-}" || "${DL-}" == "1" || "${RLLIB_TESTING-}" == 1 || "${TRAIN_TESTING-}" == 1 || "${TUNE_TESTING-}" == 1 || "${DOC_TESTING-}" == 1 ]]; then
