#!/usr/bin/env bash
set -x
set -euo pipefail
ROOT_DIR=$(cd "$(dirname "$0")/$(dirname "$(test -L "$0" && readlink "$0" || echo "/")")"; pwd)

arg1="${1-}"

BAZELISK_VERSION="v1.16.0"

platform="unknown"

case "${OSTYPE}" in
  msys)
    echo "Platform is Windows."
    platform="windows"
    # No installer for Windows
    ;;
  darwin*)
    echo "Platform is Mac OS X."
    platform="darwin"
    ;;
  linux*)
    echo "Platform is Linux (or WSL)."
    platform="linux"
    ;;
  *)
    echo "Unrecognized platform."
    exit 1
esac

echo "Architecture(HOSTTYPE) is ${HOSTTYPE}"

if [[ "${BAZEL_CONFIG_ONLY-}" != "1" ]]; then
  # Sanity check: Verify we have symlinks where we expect them, or Bazel can produce weird "missing input file" errors.
  # This is most likely to occur on Windows, where symlinks are sometimes disabled by default.
  { git ls-files -s 2>/dev/null || true; } | (
    set +x
    missing_symlinks=()
    while read -r mode _ _ path; do
      if [[ "${mode}" == 120000 ]]; then
        test -L "${path}" || missing_symlinks+=("${path}")
      fi
    done
    if [[ ! 0 -eq "${#missing_symlinks[@]}" ]]; then
      echo "error: expected symlink: ${missing_symlinks[*]}" 1>&2
      echo "For a correct build, please run 'git config --local core.symlinks true' and re-run git checkout." 1>&2
      false
    fi
  )

<<<<<<< HEAD
  if [[ -d "/opt/python/cp36-cp36m" ]];then
    export PATH=/opt/python/cp36-cp36m/bin:$PATH
  fi
  python="$(command -v python3 || command -v python || echo python)"
  version="$("${python}" -s -c "import runpy, sys; runpy.run_path(sys.argv.pop(), run_name='__api__')" bazel_version "${ROOT_DIR}/../../python/setup.py")"
  if [ "${OSTYPE}" = "msys" ]; then
=======
  if [[ "${OSTYPE}" == "msys" ]]; then
>>>>>>> d9629180
    target="${MINGW_DIR-/usr}/bin/bazel.exe"
    mkdir -p "${target%/*}"
    curl -f -s -L -R -o "${target}" "https://github.com/bazelbuild/bazelisk/releases/download/${BAZELISK_VERSION}/bazelisk-linux-amd64"
  else
    # Buildkite mac instances
    if [[ -n "${BUILDKITE-}" && "${platform}" == "darwin" ]]; then
      mkdir -p "$HOME/bin"
      # Add bazel to the path.
      # shellcheck disable=SC2016
      printf '\nexport PATH="$HOME/bin:$PATH"\n' >> ~/.zshenv
      # shellcheck disable=SC1090
      source ~/.zshenv
      INSTALL_USER=1
    # Buildkite linux instance
    elif [[ "${CI-}" == true || "${arg1-}" == "--system" ]]; then
      INSTALL_USER=0
    # User
    else
      mkdir -p "$HOME/bin"
      INSTALL_USER=1
      export PATH=$PATH:"$HOME/bin"
    fi

    if [[ "${HOSTTYPE}" == "aarch64" || "${HOSTTYPE}" = "arm64" ]]; then
      # architecture is "aarch64", but the bazel tag is "arm64"
      url="https://github.com/bazelbuild/bazelisk/releases/download/${BAZELISK_VERSION}/bazelisk-${platform}-arm64"
    elif [ "${HOSTTYPE}" = "x86_64" ]; then
      url="https://github.com/bazelbuild/bazelisk/releases/download/${BAZELISK_VERSION}/bazelisk-${platform}-amd64"
    else
      echo "Could not found matching bazelisk URL for platform ${platform} and architecture ${HOSTTYPE}"
      exit 1
    fi

    if [[ "$INSTALL_USER" == "1" ]]; then
      target="$HOME/bin/bazel"
      curl -f -s -L -R -o "${target}" "${url}"
      chmod +x "${target}"
    else
      target="/bin/bazel"
      sudo curl -f -s -L -R -o "${target}" "${url}"
      sudo chmod +x "${target}"
    fi
  fi
fi

bazel --version

# clear bazelrc
echo > ~/.bazelrc

if [[ "${TRAVIS-}" == true ]]; then
  echo "build --config=ci-travis" >> ~/.bazelrc

  # If we are in Travis, most of the compilation result will be cached.
  # This means we are I/O bounded. By default, Bazel set the number of concurrent
  # jobs to the the number cores on the machine, which are not efficient for
  # network bounded cache downloading workload. Therefore we increase the number
  # of jobs to 50
  # NOTE: Normally --jobs should be under 'build:ci-travis' in .bazelrc, but we put
  # it under 'build' here avoid conflicts with other --config options.
  echo "build --jobs=50" >> ~/.bazelrc
fi

if [[ "${BUILDKITE-}" == "true" ]]; then
  cp "${ROOT_DIR}"/../../.bazeliskrc ~/.bazeliskrc
fi

if [[ "${GITHUB_ACTIONS-}" == "true" ]]; then
  echo "build --config=ci-github" >> ~/.bazelrc
  echo "build --jobs="$(($(nproc)+2)) >> ~/.bazelrc
fi

if [[ "${CI-}" == "true" ]]; then
  # Ask bazel to anounounce the config it finds in bazelrcs, which makes
  # understanding how to reproduce bazel easier.
  echo "build --announce_rc" >> ~/.bazelrc
  echo "build --config=ci" >> ~/.bazelrc

  # In Windows CI we want to use this to avoid long path issue
  # https://docs.bazel.build/versions/main/windows.html#avoid-long-path-issues
  if [[ "${OSTYPE}" == msys ]]; then
    echo "startup --output_user_root=c:/tmp" >> ~/.bazelrc
  fi
  
  if [[ "${platform}" == darwin ]]; then
    echo "Using local disk cache on mac"
    echo "build --disk_cache=/tmp/bazel-cache" >> ~/.bazelrc
    echo "build --repository_cache=/tmp/bazel-repo-cache" >> ~/.bazelrc
  else
    echo "build --remote_cache=${BUILDKITE_BAZEL_CACHE_URL}" >> ~/.bazelrc
    if [[ "${BUILDKITE_PULL_REQUEST}" != "false" ]]; then
      echo "build --remote_upload_local_results=false" >> ~/.bazelrc
    fi
  fi
fi<|MERGE_RESOLUTION|>--- conflicted
+++ resolved
@@ -48,16 +48,7 @@
     fi
   )
 
-<<<<<<< HEAD
-  if [[ -d "/opt/python/cp36-cp36m" ]];then
-    export PATH=/opt/python/cp36-cp36m/bin:$PATH
-  fi
-  python="$(command -v python3 || command -v python || echo python)"
-  version="$("${python}" -s -c "import runpy, sys; runpy.run_path(sys.argv.pop(), run_name='__api__')" bazel_version "${ROOT_DIR}/../../python/setup.py")"
-  if [ "${OSTYPE}" = "msys" ]; then
-=======
   if [[ "${OSTYPE}" == "msys" ]]; then
->>>>>>> d9629180
     target="${MINGW_DIR-/usr}/bin/bazel.exe"
     mkdir -p "${target%/*}"
     curl -f -s -L -R -o "${target}" "https://github.com/bazelbuild/bazelisk/releases/download/${BAZELISK_VERSION}/bazelisk-linux-amd64"
