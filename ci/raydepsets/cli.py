import click
from pathlib import Path
from ci.raydepsets.workspace import Workspace, Depset
from typing import List
import subprocess

DEFAULT_UV_FLAGS = [
    "--strip-extras",
    "--python-version=3.11",
    "--no-strip-markers",
    "--emit-index-url",
    "--emit-find-links",
    "--unsafe-package ray",
    "--unsafe-package grpcio-tools",
    "--unsafe-package setuptools",
    "--index-url https://pypi.org/simple",
    "--extra-index-url https://download.pytorch.org/whl/cpu",
    "--index-strategy unsafe-best-match",
    "--quiet",
]


@click.group(name="raydepsets")
def cli():
    """Manage Python dependency sets."""


@cli.command()
@click.argument("config_path", default="ci/raydepsets/depset.config.yaml")
@click.option("--workspace-dir", default=None)
@click.option("--name", default=None)
def load(config_path: str, workspace_dir: str, name: str):
    """Load a dependency sets from a config file."""
    manager = DependencySetManager(config_path=config_path, workspace_dir=workspace_dir)
    if name:
        manager.execute_single(manager.get_depset(name))
    else:
        manager.execute_all()


class DependencySetManager:
    def __init__(
        self,
        config_path: Path = Path(__file__).parent / "depset.config.yaml",
        workspace_dir: str = None,
    ):
        self.workspace = Workspace(workspace_dir)
        self.config = self.workspace.load_config(config_path)

    def get_depset(self, name: str) -> Depset:
        for depset in self.config.depsets:
            if depset.name == name:
                return depset
        raise KeyError(f"Dependency set {name} not found")

    def exec_uv_cmd(self, cmd: str, args: List[str]) -> str:
        cmd = f"uv pip {cmd} {' '.join(args)}"
        click.echo(f"Executing command: {cmd}")
        status = subprocess.run(cmd, shell=True)
        if status.returncode != 0:
            raise RuntimeError(f"Failed to execute command: {cmd}")
        return status.stdout

    def execute_all(self):
        for depset in self.config.depsets:
            self.execute_single(depset)

    def execute_single(self, depset: Depset):
        if depset.operation == "compile":
            self.compile(
                constraints=depset.constraints,
                requirements=depset.requirements,
                args=DEFAULT_UV_FLAGS.copy(),
                name=depset.name,
                output=depset.output,
            )
            click.echo(f"Dependency set {depset.name} compiled successfully")
        elif depset.operation == "subset":
            self.subset(
                source_depset=depset.source_depset,
                requirements=depset.requirements,
                name=depset.name,
                output=depset.output,
            )

    def compile(
        self,
        constraints: List[str],
        requirements: List[str],
        args: List[str],
        name: str,
        output: str = None,
    ):
        """Compile a dependency set."""
        if constraints:
            for constraint in constraints:
                args.extend(["-c", self.get_path(constraint)])
        if requirements:
            for requirement in requirements:
                args.extend([self.get_path(requirement)])
        args.extend(["-o", self.get_path(output)])
        try:
            self.exec_uv_cmd("compile", args)
<<<<<<< HEAD
        except Exception as e:
            raise Exception(f"Error: {str(e)}")
    
    def subset(self,
        source_depset: str,
        requirements: List[str],
        name: str,
        output: str = None,
    ):
        """Subset a dependency set."""
        source_depset = self.get_depset(source_depset)
        self.compile(
            constraints=[source_depset.output],
            requirements=requirements,
            args=DEFAULT_UV_FLAGS.copy(),
            name=name,
            output=output,
        )
=======
        except RuntimeError as e:
            raise RuntimeError(f"Error: {str(e)}")

    def get_path(self, path: str) -> str:
        return (Path(self.workspace.dir) / path).as_posix()
>>>>>>> 764a6ef0
<|MERGE_RESOLUTION|>--- conflicted
+++ resolved
@@ -101,11 +101,11 @@
         args.extend(["-o", self.get_path(output)])
         try:
             self.exec_uv_cmd("compile", args)
-<<<<<<< HEAD
-        except Exception as e:
-            raise Exception(f"Error: {str(e)}")
-    
-    def subset(self,
+        except RuntimeError as e:
+            raise RuntimeError(f"Error: {str(e)}")
+
+    def subset(
+        self,
         source_depset: str,
         requirements: List[str],
         name: str,
@@ -120,10 +120,6 @@
             name=name,
             output=output,
         )
-=======
-        except RuntimeError as e:
-            raise RuntimeError(f"Error: {str(e)}")
 
     def get_path(self, path: str) -> str:
-        return (Path(self.workspace.dir) / path).as_posix()
->>>>>>> 764a6ef0
+        return (Path(self.workspace.dir) / path).as_posix()