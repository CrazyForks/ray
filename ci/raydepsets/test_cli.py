--- conflicted
+++ resolved
@@ -10,10 +10,7 @@
 from click.testing import CliRunner
 from pathlib import Path
 from ci.raydepsets.cli import DEFAULT_UV_FLAGS
-<<<<<<< HEAD
 import os
-=======
->>>>>>> 2ffeb970
 
 _REPO_NAME = "com_github_ray_project_ray"
 _runfiles = runfiles.Create()
@@ -116,11 +113,7 @@
             compiled_file = Path(
                 _runfiles.Rlocation(f"{tmpdir}/requirement_constraints_test.txt")
             )
-<<<<<<< HEAD
-            _replace_in_file(compiled_file, "emoji==2.10.0", "emoji==2.12.0")
-=======
             _replace_in_file(compiled_file, "emoji==2.9.0", "emoji==2.10.0")
->>>>>>> 2ffeb970
             output_file = Path(
                 _runfiles.Rlocation(f"{tmpdir}/requirements_compiled.txt")
             )
@@ -193,7 +186,6 @@
                 == f"{tmpdir}/requirements_test.txt"
             )
 
-<<<<<<< HEAD
     def test_env_substitution(self):
         with tempfile.TemporaryDirectory() as tmpdir:
             _copy_data_to_tmpdir(tmpdir)
@@ -232,8 +224,6 @@
                 == manager.get_depset("general_depset").output
             )
 
-=======
->>>>>>> 2ffeb970
 
 def _copy_data_to_tmpdir(tmpdir):
     shutil.copytree(
@@ -253,18 +243,5 @@
         f.write(contents)
 
 
-<<<<<<< HEAD
-def _replace_in_file(filepath, old, new):
-    with open(filepath, "r") as f:
-        contents = f.read()
-
-    contents = contents.replace(old, new)
-
-    with open(filepath, "w") as f:
-        f.write(contents)
-
-
-=======
->>>>>>> 2ffeb970
 if __name__ == "__main__":
     sys.exit(pytest.main(["-vv", __file__]))