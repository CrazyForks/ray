--- conflicted
+++ resolved
@@ -275,7 +275,52 @@
                 == f"{tmpdir}/requirements_test.txt"
             )
 
-<<<<<<< HEAD
+    def test_expand(self):
+        with tempfile.TemporaryDirectory() as tmpdir:
+            _copy_data_to_tmpdir(tmpdir)
+            _save_packages_to_file(
+                Path(tmpdir) / "requirements_expanded.txt",
+                ["six"],
+            )
+            _save_file_as(
+                Path(tmpdir) / "requirement_constraints_test.txt",
+                Path(tmpdir) / "requirement_constraints_expand.txt",
+            )
+            _append_to_file(
+                Path(tmpdir) / "requirement_constraints_expand.txt",
+                "six==1.17.0",
+            )
+            manager = DependencySetManager(
+                config_path="test.config.yaml",
+                workspace_dir=tmpdir,
+            )
+            manager.compile(
+                constraints=["requirement_constraints_test.txt"],
+                requirements=["requirements_test.txt"],
+                args=["--no-annotate", "--no-header"] + DEFAULT_UV_FLAGS.copy(),
+                name="general_depset",
+                output="requirements_compiled_general.txt",
+            )
+            manager.compile(
+                constraints=[],
+                requirements=["requirements_expanded.txt"],
+                args=["--no-annotate", "--no-header"] + DEFAULT_UV_FLAGS.copy(),
+                name="expanded_depset",
+                output="requirements_compiled_expanded.txt",
+            )
+            manager.expand(
+                depsets=["general_depset", "expanded_depset"],
+                constraints=["requirement_constraints_expand.txt"],
+                args=["--no-annotate", "--no-header"] + DEFAULT_UV_FLAGS.copy(),
+                name="expand_general_depset",
+                output="requirements_compiled_expand_general.txt",
+            )
+            output_file = Path(tmpdir) / "requirements_compiled_expand_general.txt"
+            output_text = output_file.read_text()
+            output_file_valid = Path(tmpdir) / "requirements_compiled_test_expand.txt"
+            output_text_valid = output_file_valid.read_text()
+            assert output_text == output_text_valid
+
     def test_env_substitution(self):
         with tempfile.TemporaryDirectory() as tmpdir:
             os.environ["PY_VERSION"] = "py311"
@@ -286,15 +331,6 @@
                 "requirements_compiled_general_py311.txt",
                 "requirements_compiled_general_$PY_VERSION.txt",
             )
-            manager = DependencySetManager(
-                config_path="test.config.yaml",
-                workspace_dir=tmpdir,
-            )
-            assert os.getenv("PY_VERSION") == "py311"
-            assert (
-                "requirements_compiled_general_py311.txt"
-                == manager.get_depset("env_test_depset").output
-            )
 
     def test_env_substitution_with_brackets(self):
         with tempfile.TemporaryDirectory() as tmpdir:
@@ -305,61 +341,16 @@
                 output_fp,
                 "requirements_compiled_general_py311.txt",
                 "requirements_compiled_general_${PY_VERSION}.txt",
-=======
-    def test_expand(self):
-        with tempfile.TemporaryDirectory() as tmpdir:
-            _copy_data_to_tmpdir(tmpdir)
-            _save_packages_to_file(
-                Path(tmpdir) / "requirements_expanded.txt",
-                ["six"],
-            )
-            _save_file_as(
-                Path(tmpdir) / "requirement_constraints_test.txt",
-                Path(tmpdir) / "requirement_constraints_expand.txt",
-            )
-            _append_to_file(
-                Path(tmpdir) / "requirement_constraints_expand.txt",
-                "six==1.17.0",
->>>>>>> 9cf2023a
-            )
-            manager = DependencySetManager(
-                config_path="test.config.yaml",
-                workspace_dir=tmpdir,
-            )
-<<<<<<< HEAD
+            )
+            manager = DependencySetManager(
+                config_path="test.config.yaml",
+                workspace_dir=tmpdir,
+            )
             assert os.getenv("PY_VERSION") == "py311"
             assert (
                 "requirements_compiled_general_py311.txt"
                 == manager.get_depset("env_test_depset").output
             )
-=======
-            manager.compile(
-                constraints=["requirement_constraints_test.txt"],
-                requirements=["requirements_test.txt"],
-                args=["--no-annotate", "--no-header"] + DEFAULT_UV_FLAGS.copy(),
-                name="general_depset",
-                output="requirements_compiled_general.txt",
-            )
-            manager.compile(
-                constraints=[],
-                requirements=["requirements_expanded.txt"],
-                args=["--no-annotate", "--no-header"] + DEFAULT_UV_FLAGS.copy(),
-                name="expanded_depset",
-                output="requirements_compiled_expanded.txt",
-            )
-            manager.expand(
-                depsets=["general_depset", "expanded_depset"],
-                constraints=["requirement_constraints_expand.txt"],
-                args=["--no-annotate", "--no-header"] + DEFAULT_UV_FLAGS.copy(),
-                name="expand_general_depset",
-                output="requirements_compiled_expand_general.txt",
-            )
-            output_file = Path(tmpdir) / "requirements_compiled_expand_general.txt"
-            output_text = output_file.read_text()
-            output_file_valid = Path(tmpdir) / "requirements_compiled_test_expand.txt"
-            output_text_valid = output_file_valid.read_text()
-            assert output_text == output_text_valid
->>>>>>> 9cf2023a
 
 
 def _copy_data_to_tmpdir(tmpdir):
