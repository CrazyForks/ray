import yaml
from dataclasses import dataclass, field
from typing import List, Optional
import os
from string import Template

from typing import Any


@dataclass
class BuildArgSet:
    name: str
    build_args: List[str]


@dataclass
class BuildArgSet:
    name: str
    build_args: List[str]


@dataclass
class Depset:
    name: str
    operation: str
    requirements: List[str]
    constraints: List[str]
    output: str
    override_flags: List[str]
    append_flags: List[str]
    source_depset: Optional[str] = None
    depsets: Optional[List[str]] = None
    build_arg_sets: Optional[List[str]] = None


def _substitute_build_args(obj: Any, build_arg_set: BuildArgSet):
    if isinstance(obj, str):
        return Template(obj).substitute(build_arg_set.build_args)
    elif isinstance(obj, dict):
        return {
            key: _substitute_build_args(value, build_arg_set)
            for key, value in obj.items()
        }
    elif isinstance(obj, list):
        return [_substitute_build_args(item, build_arg_set) for item in obj]
    else:
        return obj


@dataclass
class Config:
    depsets: List[Depset] = field(default_factory=list)
    build_arg_sets: List[BuildArgSet] = field(default_factory=list)

    @staticmethod
    def from_dict(data: dict) -> "Config":
        build_arg_sets = Config.parse_build_arg_sets(data.get("build_arg_sets", []))
        raw_depsets = data.get("depsets", [])
        depsets = [
            Depset(
                name=values.get("name"),
                requirements=values.get("requirements", []),
                constraints=values.get("constraints", []),
                operation=values.get("operation", "compile"),
                output=values.get("output"),
                source_depset=values.get("source_depset"),
                override_flags=values.get("override_flags", []),
                append_flags=values.get("append_flags", []),
                depsets=values.get("depsets", []),
                build_arg_sets=values.get("build_arg_sets", []),
            )
            for values in raw_depsets
        ]

<<<<<<< HEAD
=======
        build_arg_sets = Config.parse_build_arg_sets(data.get("build_arg_sets", []))
>>>>>>> 72864666
        return Config(depsets=depsets, build_arg_sets=build_arg_sets)

    @staticmethod
    def parse_build_arg_sets(build_arg_sets: List[dict]) -> List[BuildArgSet]:
        return [
            BuildArgSet(
                name=build_arg_set.get("name", None),
                build_args=build_arg_set.get("build_args", []),
            )
            for build_arg_set in build_arg_sets
        ]


class Workspace:
    def __init__(self, dir: str = None):
        self.dir = (
            dir if dir is not None else os.getenv("BUILD_WORKSPACE_DIRECTORY", None)
        )
        if self.dir is None:
            raise RuntimeError("BUILD_WORKSPACE_DIRECTORY is not set")

    def load_config(self, path: str) -> Config:
        with open(os.path.join(self.dir, path), "r") as f:
            data = yaml.safe_load(f)
            return Config.from_dict(data)<|MERGE_RESOLUTION|>--- conflicted
+++ resolved
@@ -10,13 +10,7 @@
 @dataclass
 class BuildArgSet:
     name: str
-    build_args: List[str]
-
-
-@dataclass
-class BuildArgSet:
-    name: str
-    build_args: List[str]
+    build_args: dict
 
 
 @dataclass
@@ -72,10 +66,6 @@
             for values in raw_depsets
         ]
 
-<<<<<<< HEAD
-=======
-        build_arg_sets = Config.parse_build_arg_sets(data.get("build_arg_sets", []))
->>>>>>> 72864666
         return Config(depsets=depsets, build_arg_sets=build_arg_sets)
 
     @staticmethod
