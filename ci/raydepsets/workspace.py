import yaml
from dataclasses import dataclass, field
from typing import List, Optional
import os
from string import Template


@dataclass
class Env:
    name: str
    build_args: List[str]


@dataclass
class Depset:
    name: str
    operation: str
    requirements: List[str]
    constraints: List[str]
    output: str
    source_depset: Optional[str] = None
<<<<<<< HEAD
    env: Env = None
=======
    depsets: Optional[List[str]] = None
>>>>>>> 8619bc44


@dataclass
class Config:
    depsets: List[Depset] = field(default_factory=list)
    envs: List[Env] = field(default_factory=list)

    @staticmethod
<<<<<<< HEAD
    def parse_envs(envs: List[dict]) -> List["Env"]:
        return [
            Env(
                name=env.get("name"),
                build_args=env.get("build_args", []),
=======
    def from_dict(data: dict) -> "Config":
        raw_depsets = data.get("depsets", [])
        depsets = [
            Depset(
                name=values.get("name"),
                requirements=values.get("requirements", []),
                constraints=values.get("constraints", []),
                operation=values.get("operation", "compile"),
                output=values.get("output"),
                source_depset=values.get("source_depset"),
                depsets=values.get("depsets", []),
>>>>>>> 8619bc44
            )
            for env in envs
        ]

    @staticmethod
    def from_dict(data: dict, envs: List["Env"]) -> "Config":
        depsets = []
        raw_depsets = data.get("depsets", [])
        for env in envs:
            build_args = env.build_args
            substituted_depsets = Template(str(raw_depsets)).substitute(build_args)
            depsets_yaml = yaml.safe_load(substituted_depsets)
            depsets.extend(
                [
                    Depset(
                        name=values.get("name"),
                        requirements=values.get("requirements", []),
                        constraints=values.get("constraints", []),
                        operation=values.get("operation", None),
                        output=values.get("output"),
                        source_depset=values.get("source_depset"),
                        env=env,
                    )
                    for values in depsets_yaml
                ]
            )

        return Config(depsets=depsets, envs=envs)


class Workspace:
    def __init__(self, dir: str = None):
        self.dir = (
            dir if dir is not None else os.getenv("BUILD_WORKSPACE_DIRECTORY", None)
        )
        if self.dir is None:
            raise RuntimeError("BUILD_WORKSPACE_DIRECTORY is not set")

    def load_config(self, path: str) -> Config:
        with open(os.path.join(self.dir, path), "r") as f:
            # consider loading the env vars first and then parsing the depsets
            data = yaml.safe_load(f.read())
            envs = Config.parse_envs(data.get("envs", []))
            return Config.from_dict(data, envs)<|MERGE_RESOLUTION|>--- conflicted
+++ resolved
@@ -19,11 +19,8 @@
     constraints: List[str]
     output: str
     source_depset: Optional[str] = None
-<<<<<<< HEAD
     env: Env = None
-=======
     depsets: Optional[List[str]] = None
->>>>>>> 8619bc44
 
 
 @dataclass
@@ -32,25 +29,11 @@
     envs: List[Env] = field(default_factory=list)
 
     @staticmethod
-<<<<<<< HEAD
     def parse_envs(envs: List[dict]) -> List["Env"]:
         return [
             Env(
                 name=env.get("name"),
                 build_args=env.get("build_args", []),
-=======
-    def from_dict(data: dict) -> "Config":
-        raw_depsets = data.get("depsets", [])
-        depsets = [
-            Depset(
-                name=values.get("name"),
-                requirements=values.get("requirements", []),
-                constraints=values.get("constraints", []),
-                operation=values.get("operation", "compile"),
-                output=values.get("output"),
-                source_depset=values.get("source_depset"),
-                depsets=values.get("depsets", []),
->>>>>>> 8619bc44
             )
             for env in envs
         ]
@@ -72,6 +55,7 @@
                         operation=values.get("operation", None),
                         output=values.get("output"),
                         source_depset=values.get("source_depset"),
+                        depsets=values.get("depsets", []),
                         env=env,
                     )
                     for values in depsets_yaml
