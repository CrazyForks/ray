--- conflicted
+++ resolved
@@ -1,10 +1,5 @@
-<<<<<<< HEAD
-configs:
+build_arg_sets:
   - name: cpu
-=======
-build_arg_sets:
-  - name: py311_cpu
->>>>>>> 4dfadb96
     build_args:
       CUDA_CODE: cpu
   - name: cu121
@@ -26,7 +21,7 @@
     operation: compile
     override_flags:
       - --extra-index-url https://download.pytorch.org/whl/${CUDA_CODE}
-    configs:
+    build_arg_sets:
       - cpu
       - cu121
       - cu128
@@ -44,7 +39,7 @@
     output: python/requirements_compiled_rayllm_test_py311_${CUDA_CODE}.txt
     override_flags:
       - --extra-index-url https://download.pytorch.org/whl/${CUDA_CODE}
-    configs:
+    build_arg_sets:
       - cpu
       - cu121
       - cu128
@@ -57,7 +52,7 @@
     output: python/requirements_compiled_ray_py311_${CUDA_CODE}.txt
     override_flags:
       - --extra-index-url https://download.pytorch.org/whl/${CUDA_CODE}
-    configs:
+    build_arg_sets:
       - cpu
       - cu121
       - cu128
@@ -71,7 +66,7 @@
     output: python/requirements_compiled_rayllm_py311_${CUDA_CODE}.txt
     override_flags:
       - --extra-index-url https://download.pytorch.org/whl/${CUDA_CODE}
-    configs:
+    build_arg_sets:
       - cpu
       - cu121
       - cu128