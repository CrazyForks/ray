--- conflicted
+++ resolved
@@ -126,14 +126,10 @@
   std::string base_cgroup_path = "/sys/fs/cgroup";
   std::string node_cgroup_path = "/sys/fs/cgroup/ray_node_id_123";
   std::string system_cgroup_path = "/sys/fs/cgroup/ray_node_id_123/system";
-<<<<<<< HEAD
   std::string system_leaf_cgroup_path = "/sys/fs/cgroup/ray_node_id_123/system/leaf";
   std::string application_cgroup_path = "/sys/fs/cgroup/ray_node_id_123/application";
   std::string application_leaf_cgroup_path =
       "/sys/fs/cgroup/ray_node_id_123/application/leaf";
-=======
-  std::string application_cgroup_path = "/sys/fs/cgroup/ray_node_id_123/application";
->>>>>>> e829eafc
   int64_t system_reserved_cpu_weight = 1000;
   int64_t system_reserved_memory_bytes = 1024 * 1024 * 1024;
 
@@ -144,7 +140,6 @@
                                                 std::move(owned_driver));
 
   // The cgroup hierarchy was created correctly.
-<<<<<<< HEAD
   ASSERT_EQ(cgroups->size(), 6);
   ASSERT_NE(cgroups->find(base_cgroup_path), cgroups->end());
   ASSERT_NE(cgroups->find(node_cgroup_path), cgroups->end());
@@ -160,40 +155,17 @@
 
   // Controllers are enabled on base, node, application, and system cgroups.
   for (const FakeCgroup *cg : controlled_cgroups) {
-=======
-  ASSERT_EQ(cgroups->size(), 4);
-  ASSERT_NE(cgroups->find(base_cgroup_path), cgroups->end());
-  ASSERT_NE(cgroups->find(node_cgroup_path), cgroups->end());
-  ASSERT_NE(cgroups->find(system_cgroup_path), cgroups->end());
-  ASSERT_NE(cgroups->find(application_cgroup_path), cgroups->end());
-
-  std::array<FakeCgroup *, 4> created_cgroups{&cgroups->at(base_cgroup_path),
-                                              &cgroups->at(node_cgroup_path),
-                                              &cgroups->at(system_cgroup_path),
-                                              &cgroups->at(application_cgroup_path)};
-
-  // Controllers are enabled on base, node, application, and system cgroups.
-  for (const FakeCgroup *cg : created_cgroups) {
->>>>>>> e829eafc
     ASSERT_EQ(cg->enabled_controllers_.size(), 2);
     ASSERT_NE(cg->enabled_controllers_.find("cpu"), cg->enabled_controllers_.end());
     ASSERT_NE(cg->enabled_controllers_.find("memory"), cg->enabled_controllers_.end());
   }
 
-<<<<<<< HEAD
   // Processes were moved out of the base cgroup into the system leaf cgroup.
   const FakeCgroup &base_cgroup = cgroups->find(base_cgroup_path)->second;
   const FakeCgroup &system_cgroup = cgroups->find(system_cgroup_path)->second;
   const FakeCgroup &system_leaf_cgroup = cgroups->find(system_leaf_cgroup_path)->second;
   ASSERT_TRUE(base_cgroup.processes_.empty());
   ASSERT_EQ(system_leaf_cgroup.processes_.size(), 1);
-=======
-  // Processes were moved out of the base cgroup into the system cgroup.
-  const FakeCgroup &base_cgroup = cgroups->find(base_cgroup_path)->second;
-  const FakeCgroup &system_cgroup = cgroups->find(system_cgroup_path)->second;
-  ASSERT_TRUE(base_cgroup.processes_.empty());
-  ASSERT_EQ(system_cgroup.processes_.size(), 1);
->>>>>>> e829eafc
 
   // Check to see that the memory and cpu constraints were enabled correctly
   // for the system and application cgroups.
@@ -295,16 +267,13 @@
 
   // Processes were moved third.
   ASSERT_EQ(processes_moved->size(), 1);
-<<<<<<< HEAD
+
   ASSERT_EQ((*processes_moved)[0].second.from_, system_leaf_cgroup_path);
-=======
-  ASSERT_EQ((*processes_moved)[0].second.from_, system_cgroup_path);
->>>>>>> e829eafc
+
   ASSERT_EQ((*processes_moved)[0].second.to_, base_cgroup_path);
   ASSERT_LT(constraints_disabled->back().first, processes_moved->front().first);
 
   // Cgroups were deleted last and in reverse order i.e. application, system, node.
-<<<<<<< HEAD
   ASSERT_EQ(deleted_cgroups->size(), 5);
   ASSERT_LT(processes_moved->back().first, deleted_cgroups->front().first);
   ASSERT_EQ((*deleted_cgroups)[0].second, application_leaf_cgroup_path);
@@ -312,13 +281,7 @@
   ASSERT_EQ((*deleted_cgroups)[2].second, system_leaf_cgroup_path);
   ASSERT_EQ((*deleted_cgroups)[3].second, system_cgroup_path);
   ASSERT_EQ((*deleted_cgroups)[4].second, node_cgroup_path);
-=======
-  ASSERT_EQ(deleted_cgroups->size(), 3);
-  ASSERT_LT(processes_moved->back().first, deleted_cgroups->front().first);
-  ASSERT_EQ((*deleted_cgroups)[0].second, application_cgroup_path);
-  ASSERT_EQ((*deleted_cgroups)[1].second, system_cgroup_path);
-  ASSERT_EQ((*deleted_cgroups)[2].second, node_cgroup_path);
->>>>>>> e829eafc
+
 }
 
 }  // namespace ray