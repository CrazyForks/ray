// Copyright 2017 The Ray Authors.
//
// Licensed under the Apache License, Version 2.0 (the "License");
// you may not use this file except in compliance with the License.
// You may obtain a copy of the License at
//
//  http://www.apache.org/licenses/LICENSE-2.0
//
// Unless required by applicable law or agreed to in writing, software
// distributed under the License is distributed on an "AS IS" BASIS,
// WITHOUT WARRANTIES OR CONDITIONS OF ANY KIND, either express or implied.
// See the License for the specific language governing permissions and
// limitations under the License.

#include "io_ray_runtime_task_NativeTaskSubmitter.h"

#include <jni.h>

#include "jni_utils.h"
#include "ray/common/id.h"
#include "ray/core_worker/common.h"
#include "ray/core_worker/core_worker.h"

/// A helper that computes the hash code of a Java object.
inline jint GetHashCodeOfJavaObject(JNIEnv *env, jobject java_object) {
  const jint hashcode = env->CallIntMethod(java_object, java_object_hash_code);
  RAY_CHECK_JAVA_EXCEPTION(env);
  return hashcode;
}

/// Store C++ instances of ray function in the cache to avoid unnessesary JNI operations.
thread_local std::unordered_map<jint, std::vector<std::pair<jobject, RayFunction>>>
    submitter_function_descriptor_cache;

inline const RayFunction &ToRayFunction(JNIEnv *env, jobject functionDescriptor,
                                        jint hash) {
  auto &fd_vector = submitter_function_descriptor_cache[hash];
  for (auto &pair : fd_vector) {
    if (env->CallBooleanMethod(pair.first, java_object_equals, functionDescriptor)) {
      return pair.second;
    }
  }

  std::vector<std::string> function_descriptor_list;
  jobject list =
      env->CallObjectMethod(functionDescriptor, java_function_descriptor_to_list);
  RAY_CHECK_JAVA_EXCEPTION(env);
  JavaStringListToNativeStringVector(env, list, &function_descriptor_list);
  jobject java_language =
      env->CallObjectMethod(functionDescriptor, java_function_descriptor_get_language);
  RAY_CHECK_JAVA_EXCEPTION(env);
  auto language = static_cast<::Language>(
      env->CallIntMethod(java_language, java_language_get_number));
  RAY_CHECK_JAVA_EXCEPTION(env);
  FunctionDescriptor function_descriptor =
      FunctionDescriptorBuilder::FromVector(language, function_descriptor_list);
  fd_vector.emplace_back(env->NewGlobalRef(functionDescriptor),
                         RayFunction(language, function_descriptor));
  return fd_vector.back().second;
}

inline std::vector<std::unique_ptr<TaskArg>> ToTaskArgs(JNIEnv *env, jobject args) {
  std::vector<std::unique_ptr<TaskArg>> task_args;
  JavaListToNativeVector<std::unique_ptr<TaskArg>>(
      env, args, &task_args, [](JNIEnv *env, jobject arg) {
        auto java_id = env->GetObjectField(arg, java_function_arg_id);
        if (java_id) {
          auto java_id_bytes = static_cast<jbyteArray>(
              env->CallObjectMethod(java_id, java_base_id_get_bytes));
          RAY_CHECK_JAVA_EXCEPTION(env);
          auto id = JavaByteArrayToId<ObjectID>(env, java_id_bytes);
          auto java_owner_address =
              env->GetObjectField(arg, java_function_arg_owner_address);
          RAY_CHECK(java_owner_address);
          auto owner_address = JavaProtobufObjectToNativeProtobufObject<rpc::Address>(
              env, java_owner_address);
          return std::unique_ptr<TaskArg>(
              new TaskArgByReference(id, owner_address, /*call_site=*/""));
        }
        auto java_value =
            static_cast<jbyteArray>(env->GetObjectField(arg, java_function_arg_value));
        RAY_CHECK(java_value) << "Both id and value of FunctionArg are null.";
        auto value = JavaNativeRayObjectToNativeRayObject(env, java_value);
        return std::unique_ptr<TaskArg>(new TaskArgByValue(value));
      });
  return task_args;
}

inline std::unordered_map<std::string, double> ToResources(JNIEnv *env,
                                                           jobject java_resources) {
  return JavaMapToNativeMap<std::string, double>(
      env, java_resources,
      [](JNIEnv *env, jobject java_key) {
        return JavaStringToNativeString(env, (jstring)java_key);
      },
      [](JNIEnv *env, jobject java_value) {
        double value = env->CallDoubleMethod(java_value, java_double_double_value);
        RAY_CHECK_JAVA_EXCEPTION(env);
        return value;
      });
}

inline std::pair<PlacementGroupID, int64_t> ToPlacementGroupOptions(JNIEnv *env,
                                                                    jobject callOptions) {
  auto placement_group_options = std::make_pair(PlacementGroupID::Nil(), -1);
  auto group = env->GetObjectField(callOptions, java_task_creation_options_group);
  if (group) {
    auto placement_group_id = env->GetObjectField(group, java_placement_group_id);
    auto java_id_bytes = static_cast<jbyteArray>(
        env->CallObjectMethod(placement_group_id, java_base_id_get_bytes));
    RAY_CHECK_JAVA_EXCEPTION(env);
    auto id = JavaByteArrayToId<PlacementGroupID>(env, java_id_bytes);
    auto index = env->GetIntField(callOptions, java_task_creation_options_bundle_index);
    placement_group_options = std::make_pair(id, index);
  }
  return placement_group_options;
}

inline TaskOptions ToTaskOptions(JNIEnv *env, jint numReturns, jobject callOptions) {
  std::unordered_map<std::string, double> resources;
  std::string name = "";
  std::string concurrency_group_name = "";
  if (callOptions) {
    jobject java_resources =
        env->GetObjectField(callOptions, java_base_task_options_resources);
    resources = ToResources(env, java_resources);
    auto java_name = (jstring)env->GetObjectField(callOptions, java_call_options_name);
    if (java_name) {
      name = JavaStringToNativeString(env, java_name);
    }
    auto java_concurrency_group_name = reinterpret_cast<jstring>(
        env->GetObjectField(callOptions, java_call_options_concurrency_group_name));
    RAY_CHECK_JAVA_EXCEPTION(env);
    RAY_CHECK(java_concurrency_group_name != nullptr);
    if (java_concurrency_group_name) {
      concurrency_group_name = JavaStringToNativeString(env, java_concurrency_group_name);
    }
  }

  TaskOptions task_options{name, numReturns, resources, concurrency_group_name};
  return task_options;
}

inline ActorCreationOptions ToActorCreationOptions(JNIEnv *env,
                                                   jobject actorCreationOptions) {
  std::string name = "";
  int64_t max_restarts = 0;
  std::unordered_map<std::string, double> resources;
  std::vector<std::string> dynamic_worker_options;
  uint64_t max_concurrency = 1;
  auto placement_options = std::make_pair(PlacementGroupID::Nil(), -1);
  std::vector<ConcurrencyGroup> concurrency_groups;
  int32_t max_pending_calls = -1;

  if (actorCreationOptions) {
    auto java_name = (jstring)env->GetObjectField(actorCreationOptions,
                                                  java_actor_creation_options_name);
    if (java_name) {
      name = JavaStringToNativeString(env, java_name);
    }
    max_restarts =
        env->GetIntField(actorCreationOptions, java_actor_creation_options_max_restarts);
    jobject java_resources =
        env->GetObjectField(actorCreationOptions, java_base_task_options_resources);
    resources = ToResources(env, java_resources);
    jobject java_jvm_options = env->GetObjectField(
        actorCreationOptions, java_actor_creation_options_jvm_options);
    if (java_jvm_options) {
      JavaStringListToNativeStringVector(env, java_jvm_options, &dynamic_worker_options);
    }
    max_concurrency = static_cast<uint64_t>(env->GetIntField(
        actorCreationOptions, java_actor_creation_options_max_concurrency));

    auto group =
        env->GetObjectField(actorCreationOptions, java_actor_creation_options_group);
    if (group) {
      auto placement_group_id = env->GetObjectField(group, java_placement_group_id);
      auto java_id_bytes = static_cast<jbyteArray>(
          env->CallObjectMethod(placement_group_id, java_base_id_get_bytes));
      RAY_CHECK_JAVA_EXCEPTION(env);
      auto id = JavaByteArrayToId<PlacementGroupID>(env, java_id_bytes);
      auto index = env->GetIntField(actorCreationOptions,
                                    java_actor_creation_options_bundle_index);
      placement_options = std::make_pair(id, index);
    }
    // Convert concurrency groups from Java to native.
    jobject java_concurrency_groups_field = env->GetObjectField(
        actorCreationOptions, java_actor_creation_options_concurrency_groups);
    RAY_CHECK(java_concurrency_groups_field != nullptr);
    JavaListToNativeVector<ray::ConcurrencyGroup>(
        env, java_concurrency_groups_field, &concurrency_groups,
        [](JNIEnv *env, jobject java_concurrency_group_impl) {
          RAY_CHECK(java_concurrency_group_impl != nullptr);
          jobject java_func_descriptors =
              env->CallObjectMethod(java_concurrency_group_impl,
                                    java_concurrency_group_impl_get_function_descriptors);
          RAY_CHECK_JAVA_EXCEPTION(env);
          std::vector<ray::FunctionDescriptor> native_func_descriptors;
          JavaListToNativeVector<ray::FunctionDescriptor>(
              env, java_func_descriptors, &native_func_descriptors,
              [](JNIEnv *env, jobject java_func_descriptor) {
                RAY_CHECK(java_func_descriptor != nullptr);
                const jint hashcode = GetHashCodeOfJavaObject(env, java_func_descriptor);
                ray::FunctionDescriptor native_func =
                    ToRayFunction(env, java_func_descriptor, hashcode)
                        .GetFunctionDescriptor();
                return native_func;
              });
          // Put func_descriptors into this task group.
          const std::string concurrency_group_name = JavaStringToNativeString(
              env, (jstring)env->GetObjectField(java_concurrency_group_impl,
                                                java_concurrency_group_impl_name));
          const uint32_t max_concurrency = env->GetIntField(
              java_concurrency_group_impl, java_concurrency_group_impl_max_concurrency);
          return ray::ConcurrencyGroup{concurrency_group_name, max_concurrency,
                                       native_func_descriptors};
        });
  }

<<<<<<< HEAD
  max_pending_calls = static_cast<int32_t>(env->GetIntField(
      actorCreationOptions, java_actor_creation_options_max_pending_calls));

  auto full_name = GetFullName(global, name);
=======
>>>>>>> 11721955
  // TODO(suquark): support passing namespace for Java. Currently
  // there is no use case.
  std::string ray_namespace = "";
  ActorCreationOptions actor_creation_options{
      max_restarts,
      0,  // TODO: Allow setting max_task_retries from Java.
      static_cast<int>(max_concurrency),
      resources,
      resources,
      dynamic_worker_options,
      /*is_detached=*/false,
      name,
      ray_namespace,
      /*is_asyncio=*/false,
      placement_options,
      /*placement_group_capture_child_tasks=*/true,
      /*serialized_runtime_env=*/"{}",
      /*runtime_env_uris=*/{},
      concurrency_groups,
      max_pending_calls};
  return actor_creation_options;
}

inline PlacementStrategy ConvertStrategy(jint java_strategy) {
  switch (java_strategy) {
  case 0:
    return rpc::PACK;
  case 1:
    return rpc::SPREAD;
  case 2:
    return rpc::STRICT_PACK;
  default:
    return rpc::STRICT_SPREAD;
  }
}

inline PlacementGroupCreationOptions ToPlacementGroupCreationOptions(
    JNIEnv *env, jobject placementGroupCreationOptions) {
  // We have make sure the placementGroupCreationOptions is not null in java api.
  std::string name = "";
  jstring java_name = (jstring)env->GetObjectField(
      placementGroupCreationOptions, java_placement_group_creation_options_name);
  if (java_name) {
    name = JavaStringToNativeString(env, java_name);
  }
  jobject java_obj_strategy = env->GetObjectField(
      placementGroupCreationOptions, java_placement_group_creation_options_strategy);
  jint java_strategy = env->CallIntMethod(
      java_obj_strategy, java_placement_group_creation_options_strategy_value);
  jobject java_bundles = env->GetObjectField(
      placementGroupCreationOptions, java_placement_group_creation_options_bundles);
  std::vector<std::unordered_map<std::string, double>> bundles;
  JavaListToNativeVector<std::unordered_map<std::string, double>>(
      env, java_bundles, &bundles, [](JNIEnv *env, jobject java_bundle) {
        return JavaMapToNativeMap<std::string, double>(
            env, java_bundle,
            [](JNIEnv *env, jobject java_key) {
              return JavaStringToNativeString(env, (jstring)java_key);
            },
            [](JNIEnv *env, jobject java_value) {
              double value = env->CallDoubleMethod(java_value, java_double_double_value);
              RAY_CHECK_JAVA_EXCEPTION(env);
              return value;
            });
      });
  return PlacementGroupCreationOptions(name, ConvertStrategy(java_strategy), bundles,
                                       /*is_detached=*/false);
}

#ifdef __cplusplus
extern "C" {
#endif

JNIEXPORT jobject JNICALL Java_io_ray_runtime_task_NativeTaskSubmitter_nativeSubmitTask(
    JNIEnv *env, jclass p, jobject functionDescriptor, jint functionDescriptorHash,
    jobject args, jint numReturns, jobject callOptions) {
  const auto &ray_function =
      ToRayFunction(env, functionDescriptor, functionDescriptorHash);
  auto task_args = ToTaskArgs(env, args);
  auto task_options = ToTaskOptions(env, numReturns, callOptions);
  auto placement_group_options = ToPlacementGroupOptions(env, callOptions);

  // TODO (kfstorm): Allow setting `max_retries` via `CallOptions`.
  auto return_refs = CoreWorkerProcess::GetCoreWorker().SubmitTask(
      ray_function, task_args, task_options,
      /*max_retries=*/0,
      /*retry_exceptions=*/false,
      /*placement_options=*/placement_group_options,
      /*placement_group_capture_child_tasks=*/true,
      /*debugger_breakpoint*/ "");
  std::vector<ObjectID> return_ids;
  for (const auto &ref : return_refs) {
    return_ids.push_back(ObjectID::FromBinary(ref.object_id()));
  }

  // This is to avoid creating an empty java list and boost performance.
  if (return_ids.empty()) {
    return nullptr;
  }

  return NativeIdVectorToJavaByteArrayList(env, return_ids);
}

JNIEXPORT jbyteArray JNICALL
Java_io_ray_runtime_task_NativeTaskSubmitter_nativeCreateActor(
    JNIEnv *env, jclass p, jobject functionDescriptor, jint functionDescriptorHash,
    jobject args, jobject actorCreationOptions) {
  const auto &ray_function =
      ToRayFunction(env, functionDescriptor, functionDescriptorHash);
  auto task_args = ToTaskArgs(env, args);
  auto actor_creation_options = ToActorCreationOptions(env, actorCreationOptions);

  ActorID actor_id;
  auto status = CoreWorkerProcess::GetCoreWorker().CreateActor(
      ray_function, task_args, actor_creation_options,
      /*extension_data*/ "", &actor_id);

  THROW_EXCEPTION_AND_RETURN_IF_NOT_OK(env, status, nullptr);
  return IdToJavaByteArray<ActorID>(env, actor_id);
}

JNIEXPORT jobject JNICALL
Java_io_ray_runtime_task_NativeTaskSubmitter_nativeSubmitActorTask(
    JNIEnv *env, jclass p, jbyteArray actorId, jobject functionDescriptor,
    jint functionDescriptorHash, jobject args, jint numReturns, jobject callOptions) {
  auto actor_id = JavaByteArrayToId<ActorID>(env, actorId);
  const auto &ray_function =
      ToRayFunction(env, functionDescriptor, functionDescriptorHash);
  auto task_args = ToTaskArgs(env, args);
  RAY_CHECK(callOptions != nullptr);
  auto task_options = ToTaskOptions(env, numReturns, callOptions);

  auto return_refs = CoreWorkerProcess::GetCoreWorker().SubmitActorTask(
      actor_id, ray_function, task_args, task_options);
  if (!return_refs.has_value()) {
    std::stringstream ss;
    ss << "Cannot submit the actor task "
       << ray_function.GetFunctionDescriptor()->ToString();
    ss << " because the number of pending tasks queued exceeds the limit "
       << CoreWorkerProcess::GetCoreWorker().GetActorHandle(actor_id)->MaxPendingCalls();
    ss << " To increase the max number of queued tasks to the actor, use "
          "setMaxPendingCalls to set the max_pending_calls option when create the "
          "actor.";
    env->ThrowNew(java_ray_back_pressure_exception_class, ss.str().c_str());
    return nullptr;
  }

  std::vector<ObjectID> return_ids;
  for (const auto &ref : return_refs.value()) {
    return_ids.push_back(ObjectID::FromBinary(ref.object_id()));
  }

  // This is to avoid creating an empty java list and boost performance.
  if (return_ids.empty()) {
    return nullptr;
  }

  return NativeIdVectorToJavaByteArrayList(env, return_ids);
}

JNIEXPORT jbyteArray JNICALL
Java_io_ray_runtime_task_NativeTaskSubmitter_nativeCreatePlacementGroup(
    JNIEnv *env, jclass, jobject placementGroupCreationOptions) {
  auto options = ToPlacementGroupCreationOptions(env, placementGroupCreationOptions);
  PlacementGroupID placement_group_id;
  auto status = CoreWorkerProcess::GetCoreWorker().CreatePlacementGroup(
      options, &placement_group_id);
  THROW_EXCEPTION_AND_RETURN_IF_NOT_OK(env, status, nullptr);
  return IdToJavaByteArray<PlacementGroupID>(env, placement_group_id);
}

JNIEXPORT void JNICALL
Java_io_ray_runtime_task_NativeTaskSubmitter_nativeRemovePlacementGroup(
    JNIEnv *env, jclass p, jbyteArray placement_group_id_bytes) {
  const auto placement_group_id =
      JavaByteArrayToId<PlacementGroupID>(env, placement_group_id_bytes);
  auto status =
      CoreWorkerProcess::GetCoreWorker().RemovePlacementGroup(placement_group_id);
  THROW_EXCEPTION_AND_RETURN_IF_NOT_OK(env, status, (void)0);
}

JNIEXPORT jboolean JNICALL
Java_io_ray_runtime_task_NativeTaskSubmitter_nativeWaitPlacementGroupReady(
    JNIEnv *env, jclass p, jbyteArray placement_group_id_bytes, jint timeout_seconds) {
  const auto placement_group_id =
      JavaByteArrayToId<PlacementGroupID>(env, placement_group_id_bytes);
  auto status = CoreWorkerProcess::GetCoreWorker().WaitPlacementGroupReady(
      placement_group_id, timeout_seconds);
  if (status.IsNotFound()) {
    env->ThrowNew(java_ray_exception_class, status.message().c_str());
  }
  return status.ok();
}

#ifdef __cplusplus
}
#endif<|MERGE_RESOLUTION|>--- conflicted
+++ resolved
@@ -217,13 +217,9 @@
         });
   }
 
-<<<<<<< HEAD
   max_pending_calls = static_cast<int32_t>(env->GetIntField(
       actorCreationOptions, java_actor_creation_options_max_pending_calls));
 
-  auto full_name = GetFullName(global, name);
-=======
->>>>>>> 11721955
   // TODO(suquark): support passing namespace for Java. Currently
   // there is no use case.
   std::string ray_namespace = "";
