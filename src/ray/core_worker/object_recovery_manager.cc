--- conflicted
+++ resolved
@@ -77,23 +77,14 @@
   } else if (requires_recovery) {
     RAY_LOG(DEBUG).WithField(object_id) << "Recovery already started for object";
   } else {
-<<<<<<< HEAD
-    RAY_LOG(INFO) << "Object " << object_id
-                  << " has a pinned or spilled location, skipping recovery " << pinned_at;
-=======
     RAY_LOG(INFO).WithField(object_id).WithField(pinned_at)
         << "Object has a pinned or spilled location, skipping recovery";
->>>>>>> 4919aa49
     // If the object doesn't exist in the memory store
     // (core_worker.cc removes the object from memory store before calling this method),
     // we need to add it back to indicate that it's available.
     // If the object is already in the memory store then the put is a no-op.
     RAY_CHECK(
-<<<<<<< HEAD
-        in_memory_store_->Put(RayObject(rpc::ErrorType::OBJECT_IN_PLASMA), object_id));
-=======
         in_memory_store_.Put(RayObject(rpc::ErrorType::OBJECT_IN_PLASMA), object_id));
->>>>>>> 4919aa49
   }
   return true;
 }
