--- conflicted
+++ resolved
@@ -125,35 +125,19 @@
     "",
     "Path of the cgroup that the raylet will take ownership of to create its cgorup "
     "hierarchy. The raylet process must have read, write, and execute permission for "
-<<<<<<< HEAD
     "this path. If enable-resource-isolation is true, then this cannot be empty.");
 DEFINE_int64(system_reserved_cpu_weight,
              -1,
              "The amount of cores reserved for ray system processes. It will be applied "
              "as a cpu.weight constraint to the system cgroup. 10000 - "
              "system-reserved-cpu-weight will be applied as a constraint to the "
-             "application cgroup. If If enable-resource-isolation is true, then this "
+             "application cgroup. If enable-resource-isolation is true, then this "
              "cannot be -1.");
 DEFINE_int64(system_reserved_memory_bytes,
              -1,
              "The amount of memory in bytes reserved for ray system processes. It will "
-             "be applied as a memory.min constraint to the sytem cgroup. If If "
+             "be applied as a memory.min constraint to the system cgroup. If "
              "enable-resource-isolation is true, then this cannot be -1");
-=======
-    "this path. If enable_resource_isolation is true, then this cannot be empty.");
-DEFINE_int64(
-    system_reserved_cpu_weight,
-    -1,
-    "The amount of cores reserved for ray system processes. It will be applied "
-    "as a cpu.weight constraint to the system cgroup. 10000 - "
-    "system_reserved_cpu_weight will be applied as a constraint to the "
-    "application cgroup. If enable resource isolation is true, then this cannot be -1.");
-DEFINE_int64(system_reserved_memory_bytes,
-             -1,
-             "The amount of memory in bytes reserved for ray system processes. It will "
-             "be applied as a memory.min constraint to the sytem cgroup. If enable "
-             "resource isolation is true, then this cannot be -1");
->>>>>>> 161dd952
 
 absl::flat_hash_map<std::string, std::string> parse_node_labels(
     const std::string &labels_json_str) {
@@ -271,11 +255,8 @@
   RAY_LOG(INFO) << "Setting cluster ID to: " << cluster_id;
   gflags::ShutDownCommandLineFlags();
 
-<<<<<<< HEAD
   std::unique_ptr<ray::CgroupManager> cgroup_manager;
 
-=======
->>>>>>> 161dd952
   // TODO(#54703): Link OSS documentation once it's available in the error messages.
   if (enable_resource_isolation) {
     RAY_CHECK(!cgroup_path.empty())
@@ -288,14 +269,9 @@
         << "Failed to start up raylet. If enable_resource_isolation is set to true, "
            "system_reserved_memory_byres must be set to a value > 0";
 
-<<<<<<< HEAD
     std::unique_ptr<ray::SysFsCgroupDriver> cgroup_driver =
         std::make_unique<ray::SysFsCgroupDriver>();
     ray::StatusOr<std::unique_ptr<ray::CgroupManager>> cgroup_manager_s =
-=======
-    std::unique_ptr<ray::SysFsCgroupDriver> cgroup_driver;
-    ray::StatusOr<std::unique_ptr<ray::CgroupManager>> cgroup_manager =
->>>>>>> 161dd952
         ray::CgroupManager::Create(std::move(cgroup_path),
                                    node_id,
                                    system_reserved_cpu_weight,
@@ -303,17 +279,11 @@
                                    std::move(cgroup_driver));
 
     // TODO(#54703) - Link to OSS documentation once available.
-<<<<<<< HEAD
     RAY_CHECK(cgroup_manager_s.ok())
         << "Failed to start raylet. Could not create CgroupManager because of "
         << cgroup_manager_s.ToString();
 
     cgroup_manager = std::move(cgroup_manager_s.value());
-=======
-    RAY_CHECK(cgroup_manager.ok())
-        << "Failed to start raylet. Could not create CgroupManager because of "
-        << cgroup_manager.ToString();
->>>>>>> 161dd952
 
 #ifndef __linux__
     RAY_LOG(WARNING)
