// Copyright 2017 The Ray Authors.
//
// Licensed under the Apache License, Version 2.0 (the "License");
// you may not use this file except in compliance with the License.
// You may obtain a copy of the License at
//
//  http://www.apache.org/licenses/LICENSE-2.0
//
// Unless required by applicable law or agreed to in writing, software
// distributed under the License is distributed on an "AS IS" BASIS,
// WITHOUT WARRANTIES OR CONDITIONS OF ANY KIND, either express or implied.
// See the License for the specific language governing permissions and
// limitations under the License.

#include "ray/raylet/node_manager.h"

#include <cctype>
#include <csignal>
#include <filesystem>
#include <fstream>
#include <memory>

#include "absl/time/clock.h"
#include "boost/system/error_code.hpp"
#include "ray/common/asio/asio_util.h"
#include "ray/common/asio/instrumented_io_context.h"
#include "ray/common/buffer.h"
#include "ray/common/common_protocol.h"
#include "ray/common/constants.h"
#include "ray/common/memory_monitor.h"
#include "ray/common/status.h"
#include "ray/gcs/pb_util.h"
#include "ray/raylet/format/node_manager_generated.h"
#include "ray/raylet/worker_killing_policy.h"
#include "ray/stats/metric_defs.h"
#include "ray/stats/stats.h"
#include "ray/util/event.h"
#include "ray/util/event_label.h"
#include "ray/util/sample.h"
#include "ray/util/util.h"

namespace {

#define RAY_CHECK_ENUM(x, y) \
  static_assert(static_cast<int>(x) == static_cast<int>(y), "protocol mismatch")

struct ActorStats {
  int live_actors = 0;
  int dead_actors = 0;
  int restarting_actors = 0;
};

inline ray::rpc::ObjectReference FlatbufferToSingleObjectReference(
    const flatbuffers::String &object_id, const ray::protocol::Address &address) {
  ray::rpc::ObjectReference ref;
  ref.set_object_id(object_id.str());
  ref.mutable_owner_address()->set_raylet_id(address.raylet_id()->str());
  ref.mutable_owner_address()->set_ip_address(address.ip_address()->str());
  ref.mutable_owner_address()->set_port(address.port());
  ref.mutable_owner_address()->set_worker_id(address.worker_id()->str());
  return ref;
}

std::vector<ray::rpc::ObjectReference> FlatbufferToObjectReference(
    const flatbuffers::Vector<flatbuffers::Offset<flatbuffers::String>> &object_ids,
    const flatbuffers::Vector<flatbuffers::Offset<ray::protocol::Address>>
        &owner_addresses) {
  RAY_CHECK(object_ids.size() == owner_addresses.size());
  std::vector<ray::rpc::ObjectReference> refs;
  for (int64_t i = 0; i < object_ids.size(); i++) {
    ray::rpc::ObjectReference ref;
    ref.set_object_id(object_ids.Get(i)->str());
    const auto &addr = owner_addresses.Get(i);
    ref.mutable_owner_address()->set_raylet_id(addr->raylet_id()->str());
    ref.mutable_owner_address()->set_ip_address(addr->ip_address()->str());
    ref.mutable_owner_address()->set_port(addr->port());
    ref.mutable_owner_address()->set_worker_id(addr->worker_id()->str());
    refs.emplace_back(std::move(ref));
  }
  return refs;
}

}  // namespace

namespace ray {

namespace raylet {

// A helper function to print the leased workers.
std::string LeasedWorkersSring(
    const absl::flat_hash_map<WorkerID, std::shared_ptr<WorkerInterface>>
        &leased_workers) {
  std::stringstream buffer;
  buffer << "  @leased_workers: (";
  for (const auto &pair : leased_workers) {
    auto &worker = pair.second;
    buffer << worker->WorkerId() << ", ";
  }
  buffer << ")";
  return buffer.str();
}

// A helper function to print the workers in worker_pool_.
std::string WorkerPoolString(
    const std::vector<std::shared_ptr<WorkerInterface>> &worker_pool) {
  std::stringstream buffer;
  buffer << "   @worker_pool: (";
  for (const auto &worker : worker_pool) {
    buffer << worker->WorkerId() << ", ";
  }
  buffer << ")";
  return buffer.str();
}

// Helper function to print the worker's owner worker and and node owner.
std::string WorkerOwnerString(std::shared_ptr<WorkerInterface> &worker) {
  std::stringstream buffer;
  const auto owner_worker_id =
      WorkerID::FromBinary(worker->GetOwnerAddress().worker_id());
  const auto owner_node_id = NodeID::FromBinary(worker->GetOwnerAddress().raylet_id());
  buffer << "leased_worker Lease " << worker->WorkerId() << " owned by "
         << owner_worker_id << " / " << owner_node_id;
  return buffer.str();
}

HeartbeatSender::HeartbeatSender(NodeID self_node_id,
                                 std::shared_ptr<gcs::GcsClient> gcs_client)
    : self_node_id_(self_node_id), gcs_client_(gcs_client) {
  // Init heartbeat thread and run its io service.
  heartbeat_thread_.reset(new std::thread([this] {
    SetThreadName("heartbeat");
    /// The asio work to keep io_service_ alive.
    boost::asio::io_service::work io_service_work_(heartbeat_io_service_);
    heartbeat_io_service_.run();
  }));
  heartbeat_runner_.reset(new PeriodicalRunner(heartbeat_io_service_));

  // Start sending heartbeats to the GCS.
  last_heartbeat_at_ms_ = current_time_ms();
  heartbeat_runner_->RunFnPeriodically(
      [this] { Heartbeat(); },
      RayConfig::instance().raylet_heartbeat_period_milliseconds(),
      "NodeManager.deadline_timer.heartbeat");
}

HeartbeatSender::~HeartbeatSender() {
  heartbeat_io_service_.stop();
  if (heartbeat_thread_->joinable()) {
    heartbeat_thread_->join();
  }
  heartbeat_runner_.reset();
  heartbeat_thread_.reset();
}

void HeartbeatSender::Heartbeat() {
  uint64_t now_ms = current_time_ms();
  uint64_t interval = now_ms - last_heartbeat_at_ms_;
  if (interval > RayConfig::instance().num_heartbeats_warning() *
                     RayConfig::instance().raylet_heartbeat_period_milliseconds()) {
    RAY_LOG(WARNING)
        << "Last heartbeat was sent " << interval
        << " ms ago. There might be resource pressure on this node. If heartbeat keeps "
           "lagging, this node can be marked as dead mistakenly.";
  }
  last_heartbeat_at_ms_ = now_ms;
  stats::HeartbeatReportMs.Record(interval);

  auto heartbeat_data = std::make_shared<HeartbeatTableData>();
  heartbeat_data->set_node_id(self_node_id_.Binary());
  RAY_CHECK_OK(
      gcs_client_->Nodes().AsyncReportHeartbeat(heartbeat_data, [](Status status) {
        if (status.IsDisconnected()) {
          RAY_EVENT(FATAL, "RAYLET_MARKED_DEAD") << "This node has beem marked as dead.";
          RAY_LOG(FATAL) << "This node has beem marked as dead.";
        }
      }));
}

NodeManager::NodeManager(instrumented_io_context &io_service,
                         const NodeID &self_node_id,
                         const std::string &self_node_name,
                         const NodeManagerConfig &config,
                         const ObjectManagerConfig &object_manager_config,
                         std::shared_ptr<gcs::GcsClient> gcs_client)
    : self_node_id_(self_node_id),
      self_node_name_(self_node_name),
      io_service_(io_service),
      gcs_client_(gcs_client),
      worker_pool_(
          io_service,
          self_node_id_,
          config.node_manager_address,
          config.num_workers_soft_limit,
          config.num_initial_python_workers_for_first_job,
          config.maximum_startup_concurrency,
          config.min_worker_port,
          config.max_worker_port,
          config.worker_ports,
          gcs_client_,
          config.worker_commands,
          config.native_library_path,
          /*starting_worker_timeout_callback=*/
          [this] { cluster_task_manager_->ScheduleAndDispatchTasks(); },
          config.ray_debugger_external,
          /*get_time=*/[]() { return absl::GetCurrentTimeNanos() / 1e6; }),
      client_call_manager_(io_service),
      worker_rpc_pool_(client_call_manager_),
      core_worker_subscriber_(std::make_unique<pubsub::Subscriber>(
          self_node_id_,
          /*channels=*/
          std::vector<rpc::ChannelType>{
              rpc::ChannelType::WORKER_OBJECT_EVICTION,
              rpc::ChannelType::WORKER_REF_REMOVED_CHANNEL,
              rpc::ChannelType::WORKER_OBJECT_LOCATIONS_CHANNEL},
          RayConfig::instance().max_command_batch_size(),
          /*get_client=*/
          [this](const rpc::Address &address) {
            return worker_rpc_pool_.GetOrConnect(address);
          },
          &io_service_)),
      object_directory_(std::make_unique<OwnershipBasedObjectDirectory>(
          io_service_,
          gcs_client_,
          core_worker_subscriber_.get(),
          /*owner_client_pool=*/&worker_rpc_pool_,
          /*max_object_report_batch_size=*/
          RayConfig::instance().max_object_report_batch_size(),
          [this](const ObjectID &obj_id, const ErrorType &error_type) {
            rpc::ObjectReference ref;
            ref.set_object_id(obj_id.Binary());
            MarkObjectsAsFailed(error_type, {ref}, JobID::Nil());
          })),
      object_manager_(
          io_service,
          self_node_id,
          object_manager_config,
          object_directory_.get(),
          [this](const ObjectID &object_id,
                 int64_t object_size,
                 const std::string &object_url,
                 std::function<void(const ray::Status &)> callback) {
            GetLocalObjectManager().AsyncRestoreSpilledObject(
                object_id, object_size, object_url, callback);
          },
          /*get_spilled_object_url=*/
          [this](const ObjectID &object_id) {
            return GetLocalObjectManager().GetLocalSpilledObjectURL(object_id);
          },
          /*spill_objects_callback=*/
          [this]() {
            // This callback is called from the plasma store thread.
            // NOTE: It means the local object manager should be thread-safe.
            io_service_.post(
                [this]() { GetLocalObjectManager().SpillObjectUptoMaxThroughput(); },
                "NodeManager.SpillObjects");
            return GetLocalObjectManager().IsSpillingInProgress();
          },
          /*object_store_full_callback=*/
          [this]() {
            // Post on the node manager's event loop since this
            // callback is called from the plasma store thread.
            // This will help keep node manager lock-less.
            io_service_.post([this]() { TriggerGlobalGC(); }, "NodeManager.GlobalGC");
          },
          /*add_object_callback=*/
          [this](const ObjectInfo &object_info) { HandleObjectLocal(object_info); },
          /*delete_object_callback=*/
          [this](const ObjectID &object_id) { HandleObjectMissing(object_id); },
          /*pin_object=*/
          [this](const ObjectID &object_id) {
            std::vector<ObjectID> object_ids = {object_id};
            std::vector<std::unique_ptr<RayObject>> results;
            std::unique_ptr<RayObject> result;
            if (GetObjectsFromPlasma(object_ids, &results) && results.size() > 0) {
              result = std::move(results[0]);
            }
            return result;
          },
          /*fail_pull_request=*/
          [this](const ObjectID &object_id, rpc::ErrorType error_type) {
            rpc::ObjectReference ref;
            ref.set_object_id(object_id.Binary());
            MarkObjectsAsFailed(error_type, {ref}, JobID::Nil());
          }),
      periodical_runner_(io_service),
      report_resources_period_ms_(config.report_resources_period_ms),
      temp_dir_(config.temp_dir),
      initial_config_(config),
      dependency_manager_(object_manager_),
      wait_manager_(/*is_object_local*/
                    [this](const ObjectID &object_id) {
                      return dependency_manager_.CheckObjectLocal(object_id);
                    },
                    /*delay_executor*/
                    [this](std::function<void()> fn, int64_t delay_ms) {
                      RAY_UNUSED(execute_after(io_service_, fn, delay_ms));
                    }),
      node_manager_server_("NodeManager",
                           config.node_manager_port,
                           config.node_manager_address == "127.0.0.1"),
      node_manager_service_(io_service, *this),
      agent_manager_service_handler_(
          new DefaultAgentManagerServiceHandler(agent_manager_)),
      agent_manager_service_(io_service, *agent_manager_service_handler_),
      local_object_manager_(
          self_node_id_,
          config.node_manager_address,
          config.node_manager_port,
          io_service_,
          RayConfig::instance().free_objects_batch_size(),
          RayConfig::instance().free_objects_period_milliseconds(),
          worker_pool_,
          worker_rpc_pool_,
          /*max_io_workers*/ config.max_io_workers,
          /*min_spilling_size*/ config.min_spilling_size,
          /*is_external_storage_type_fs*/
          RayConfig::instance().is_external_storage_type_fs(),
          /*max_fused_object_count*/ RayConfig::instance().max_fused_object_count(),
          /*on_objects_freed*/
          [this](const std::vector<ObjectID> &object_ids) {
            object_manager_.FreeObjects(object_ids,
                                        /*local_only=*/false);
          },
          /*is_plasma_object_spillable*/
          [this](const ObjectID &object_id) {
            return object_manager_.IsPlasmaObjectSpillable(object_id);
          },
          /*core_worker_subscriber_=*/core_worker_subscriber_.get(),
          object_directory_.get()),
      high_plasma_storage_usage_(RayConfig::instance().high_plasma_storage_usage()),
      local_gc_run_time_ns_(absl::GetCurrentTimeNanos()),
      local_gc_throttler_(RayConfig::instance().local_gc_min_interval_s() * 1e9),
      global_gc_throttler_(RayConfig::instance().global_gc_min_interval_s() * 1e9),
      local_gc_interval_ns_(RayConfig::instance().local_gc_interval_s() * 1e9),
      record_metrics_period_ms_(config.record_metrics_period_ms),
      next_resource_seq_no_(0),
      ray_syncer_(io_service_, self_node_id_.Binary()),
      ray_syncer_service_(ray_syncer_),
      worker_killing_policy_(CreateWorkerKillingPolicy(RayConfig::instance().worker_killing_policy())),
      memory_monitor_(std::make_unique<MemoryMonitor>(
          io_service,
          RayConfig::instance().memory_usage_threshold(),
          RayConfig::instance().min_memory_free_bytes(),
          RayConfig::instance().memory_monitor_refresh_ms(),
          CreateMemoryUsageRefreshCallback())) {
  RAY_LOG(INFO) << "Initializing NodeManager with ID " << self_node_id_;
  RAY_CHECK(RayConfig::instance().raylet_heartbeat_period_milliseconds() > 0);
  cluster_resource_scheduler_ = std::make_shared<ClusterResourceScheduler>(
      scheduling::NodeID(self_node_id_.Binary()),
      config.resource_config.ToResourceMap(),
      /*is_node_available_fn*/
      [this](scheduling::NodeID node_id) {
        return gcs_client_->Nodes().Get(NodeID::FromBinary(node_id.Binary())) != nullptr;
      },
      /*get_used_object_store_memory*/
      [this]() {
        if (RayConfig::instance().scheduler_report_pinned_bytes_only()) {
          // Get the current bytes used by local primary object copies.  This
          // is used to help node scale down decisions. A node can only be
          // safely drained when this function reports zero.
          int64_t bytes_used = local_object_manager_.GetPrimaryBytes();
          // Report nonzero if we have objects spilled to the local filesystem.
          if (bytes_used == 0) {
            bytes_used = local_object_manager_.HasLocallySpilledObjects();
          }
          return bytes_used;
        } else {
          return object_manager_.GetUsedMemory();
        }
      },
      /*get_pull_manager_at_capacity*/
      [this]() { return object_manager_.PullManagerHasPullsQueued(); });

  auto get_node_info_func = [this](const NodeID &node_id) {
    return gcs_client_->Nodes().Get(node_id);
  };
  auto announce_infeasible_task = [this](const RayTask &task) {
    PublishInfeasibleTaskError(task);
  };
  RAY_CHECK(RayConfig::instance().max_task_args_memory_fraction() > 0 &&
            RayConfig::instance().max_task_args_memory_fraction() <= 1)
      << "max_task_args_memory_fraction must be a nonzero fraction.";
  int64_t max_task_args_memory = object_manager_.GetMemoryCapacity() *
                                 RayConfig::instance().max_task_args_memory_fraction();
  if (max_task_args_memory <= 0) {
    RAY_LOG(WARNING)
        << "Max task args should be a fraction of the object store capacity, but object "
           "store capacity is zero or negative. Allowing task args to use 100% of the "
           "local object store. This can cause ObjectStoreFullErrors if the tasks' "
           "return values are greater than the remaining capacity.";
    max_task_args_memory = 0;
  }
  auto is_owner_alive = [this](const WorkerID &owner_worker_id,
                               const NodeID &owner_node_id) {
    return !(failed_workers_cache_.count(owner_worker_id) > 0 ||
             failed_nodes_cache_.count(owner_node_id) > 0);
  };
  local_task_manager_ = std::make_shared<LocalTaskManager>(
      self_node_id_,
      std::dynamic_pointer_cast<ClusterResourceScheduler>(cluster_resource_scheduler_),
      dependency_manager_,
      is_owner_alive,
      get_node_info_func,
      worker_pool_,
      leased_workers_,
      [this](const std::vector<ObjectID> &object_ids,
             std::vector<std::unique_ptr<RayObject>> *results) {
        return GetObjectsFromPlasma(object_ids, results);
      },
      max_task_args_memory);
  cluster_task_manager_ = std::make_shared<ClusterTaskManager>(
      self_node_id_,
      std::dynamic_pointer_cast<ClusterResourceScheduler>(cluster_resource_scheduler_),
      get_node_info_func,
      announce_infeasible_task,
      local_task_manager_);
  placement_group_resource_manager_ = std::make_shared<NewPlacementGroupResourceManager>(
      std::dynamic_pointer_cast<ClusterResourceScheduler>(cluster_resource_scheduler_));

  periodical_runner_.RunFnPeriodically(
      [this]() { cluster_task_manager_->ScheduleAndDispatchTasks(); },
      RayConfig::instance().worker_cap_initial_backoff_delay_ms());

  RAY_CHECK_OK(store_client_.Connect(config.store_socket_name.c_str()));
  // Run the node manger rpc server.
  node_manager_server_.RegisterService(node_manager_service_);
  node_manager_server_.RegisterService(agent_manager_service_);
  if (RayConfig::instance().use_ray_syncer()) {
    periodical_runner_.RunFnPeriodically(
        [this]() {
          auto now = absl::Now();
          auto threshold =
              now - absl::Milliseconds(
                        RayConfig::instance().ray_syncer_message_refresh_interval_ms());
          auto &resource_manager =
              cluster_resource_scheduler_->GetClusterResourceManager();
          for (auto &[node_id, resource] : resource_message_udpated_) {
            auto modified_ts = resource_manager.GetNodeResourceModifiedTs(
                scheduling::NodeID(node_id.Binary()));
            if (modified_ts && *modified_ts < threshold) {
              UpdateResourceUsage(node_id, resource);
            }
          }
        },
        RayConfig::instance().ray_syncer_message_refresh_interval_ms());
    node_manager_server_.RegisterService(ray_syncer_service_);
  }
  node_manager_server_.Run();
  // GCS will check the health of the service named with the node id.
  // Fail to setup this will lead to the health check failure.
  node_manager_server_.GetServer().GetHealthCheckService()->SetServingStatus(
      self_node_id_.Hex(), true);
  worker_pool_.SetNodeManagerPort(GetServerPort());

  auto agent_command_line = ParseCommandLine(config.agent_command);
  for (auto &arg : agent_command_line) {
    auto node_manager_port_position = arg.find(kNodeManagerPortPlaceholder);
    if (node_manager_port_position != std::string::npos) {
      arg.replace(node_manager_port_position,
                  strlen(kNodeManagerPortPlaceholder),
                  std::to_string(GetServerPort()));
    }
  }

  auto options = AgentManager::Options({self_node_id, agent_command_line});
  agent_manager_ = std::make_shared<AgentManager>(
      std::move(options),
      /*delay_executor=*/
      [this](std::function<void()> task, uint32_t delay_ms) {
        return execute_after(io_service_, task, delay_ms);
      },
      /*runtime_env_agent_factory=*/
      [this](const std::string &ip_address, int port) {
        RAY_CHECK(!ip_address.empty())
            << "ip_address: " << ip_address << " port: " << port;
        return std::shared_ptr<rpc::RuntimeEnvAgentClientInterface>(
            new rpc::RuntimeEnvAgentClient(ip_address, port, client_call_manager_));
      });
  worker_pool_.SetAgentManager(agent_manager_);

  periodical_runner_.RunFnPeriodically([this]() { GCTaskFailureReason(); },
                                       RayConfig::instance().task_failure_entry_ttl_ms());
}

ray::Status NodeManager::RegisterGcs() {
  // Start sending heartbeat here to ensure it happening after raylet being registered.
  if (!RayConfig::instance().pull_based_healthcheck()) {
    heartbeat_sender_.reset(new HeartbeatSender(self_node_id_, gcs_client_));
  }
  auto on_node_change = [this](const NodeID &node_id, const GcsNodeInfo &data) {
    if (data.state() == GcsNodeInfo::ALIVE) {
      NodeAdded(data);
    } else {
      RAY_CHECK(data.state() == GcsNodeInfo::DEAD);
      NodeRemoved(node_id);
    }
  };

  // If the node resource message is received first and then the node message is received,
  // ForwardTask will throw exception, because it can't get node info.
  auto on_done = [](Status status) { RAY_CHECK_OK(status); };
  // Register a callback to monitor new nodes and a callback to monitor removed nodes.
  RAY_RETURN_NOT_OK(
      gcs_client_->Nodes().AsyncSubscribeToNodeChange(on_node_change, on_done));

  // Subscribe to all unexpected failure notifications from the local and
  // remote raylets. Note that this does not include workers that failed due to
  // node failure. These workers can be identified by comparing the raylet_id
  // in their rpc::Address to the ID of a failed raylet.
  const auto &worker_failure_handler =
      [this](const rpc::WorkerDeltaData &worker_failure_data) {
        HandleUnexpectedWorkerFailure(worker_failure_data);
      };
  RAY_CHECK_OK(gcs_client_->Workers().AsyncSubscribeToWorkerFailures(
      worker_failure_handler, /*done_callback=*/nullptr));

  // Subscribe to job updates.
  const auto job_subscribe_handler = [this](const JobID &job_id,
                                            const JobTableData &job_data) {
    // HandleJobStarted is idempotent so it's ok to call it again when the job
    // finishes. We always need to call `HandleJobStarted` even when a job has
    // finished, because we may have missed the started event (for example,
    // because the node wasn't up when the job started). JobStarted +
    // JobFinished events both need to be processed because we need to persist
    // the job config of dead jobs in order for detached actors to function
    // properly.
    HandleJobStarted(job_id, job_data);
    if (job_data.is_dead()) {
      HandleJobFinished(job_id, job_data);
    }
  };
  RAY_RETURN_NOT_OK(
      gcs_client_->Jobs().AsyncSubscribeAll(job_subscribe_handler, nullptr));

  periodical_runner_.RunFnPeriodically(
      [this] {
        DumpDebugState();
        WarnResourceDeadlock();
      },
      RayConfig::instance().debug_dump_period_milliseconds(),
      "NodeManager.deadline_timer.debug_state_dump");
  uint64_t now_ms = current_time_ms();
  last_metrics_recorded_at_ms_ = now_ms;
  periodical_runner_.RunFnPeriodically([this] { RecordMetrics(); },
                                       record_metrics_period_ms_,
                                       "NodeManager.deadline_timer.record_metrics");
  if (RayConfig::instance().free_objects_period_milliseconds() > 0) {
    periodical_runner_.RunFnPeriodically(
        [this] { local_object_manager_.FlushFreeObjects(); },
        RayConfig::instance().free_objects_period_milliseconds(),
        "NodeManager.deadline_timer.flush_free_objects");
  }
  /// If periodic asio stats print is enabled, it will print it.
  const auto event_stats_print_interval_ms =
      RayConfig::instance().event_stats_print_interval_ms();
  if (event_stats_print_interval_ms != -1 && RayConfig::instance().event_stats()) {
    periodical_runner_.RunFnPeriodically(
        [this] {
          std::stringstream debug_msg;
          debug_msg << "Event stats:\n\n"
                    << io_service_.stats().StatsString() << "\n\n"
                    << DebugString() << "\n\n";
          RAY_LOG(INFO) << AppendToEachLine(debug_msg.str(), "[state-dump] ");
          ReportWorkerOOMKillStats();
        },
        event_stats_print_interval_ms,
        "NodeManager.deadline_timer.print_event_loop_stats");
  }

  if (RayConfig::instance().use_ray_syncer()) {
    // Register resource manager and scheduler
    ray_syncer_.Register(
        /* message_type */ syncer::MessageType::RESOURCE_VIEW,
        /* reporter */ &cluster_resource_scheduler_->GetLocalResourceManager(),
        /* receiver */ this,
        /* pull_from_reporter_interval_ms */
        RayConfig::instance().raylet_report_resources_period_milliseconds());

    // Register a commands channel.
    // It's only used for GC right now.
    ray_syncer_.Register(
        /* message_type */ syncer::MessageType::COMMANDS,
        /* reporter */ this,
        /* receiver */ this,
        /* pull_from_reporter_interval_ms */ 0);

    periodical_runner_.RunFnPeriodically(
        [this] {
          auto triggered_by_global_gc = TryLocalGC();
          // If plasma store is under high pressure, we should try to schedule a global
          // gc.
          if (triggered_by_global_gc) {
            ray_syncer_.OnDemandBroadcasting(syncer::MessageType::COMMANDS);
          }
        },
        RayConfig::instance().raylet_check_gc_period_milliseconds(),
        "NodeManager.CheckGC");
  }
  return ray::Status::OK();
}

void NodeManager::KillWorker(std::shared_ptr<WorkerInterface> worker, bool force) {
  if (force) {
    worker->GetProcess().Kill();
    return;
  }
#ifdef _WIN32
// TODO(mehrdadn): implement graceful process termination mechanism
#else
  // If we're just cleaning up a single worker, allow it some time to clean
  // up its state before force killing. The client socket will be closed
  // and the worker struct will be freed after the timeout.
  kill(worker->GetProcess().GetId(), SIGTERM);
#endif

  auto retry_timer = std::make_shared<boost::asio::deadline_timer>(io_service_);
  auto retry_duration = boost::posix_time::milliseconds(
      RayConfig::instance().kill_worker_timeout_milliseconds());
  retry_timer->expires_from_now(retry_duration);
  retry_timer->async_wait([retry_timer, worker](const boost::system::error_code &error) {
    RAY_LOG(DEBUG) << "Send SIGKILL to worker, pid=" << worker->GetProcess().GetId();
    // Force kill worker
    worker->GetProcess().Kill();
  });
}

void NodeManager::DestroyWorker(std::shared_ptr<WorkerInterface> worker,
                                rpc::WorkerExitType disconnect_type,
                                const std::string &disconnect_detail,
                                bool force) {
  // We should disconnect the client first. Otherwise, we'll remove bundle resources
  // before actual resources are returned. Subsequent disconnect request that comes
  // due to worker dead will be ignored.
  DisconnectClient(worker->Connection(), disconnect_type, disconnect_detail);
  worker->MarkDead();
  KillWorker(worker, force);
  if (disconnect_type == rpc::WorkerExitType::SYSTEM_ERROR) {
    number_workers_killed_++;
  } else if (disconnect_type == rpc::WorkerExitType::NODE_OUT_OF_MEMORY) {
    number_workers_killed_by_oom_++;
  }
}

void NodeManager::HandleJobStarted(const JobID &job_id, const JobTableData &job_data) {
  RAY_LOG(INFO) << "New job has started. Job id " << job_id << " Driver pid "
                << job_data.driver_pid() << " is dead: " << job_data.is_dead()
                << " driver address: " << job_data.driver_ip_address();
  worker_pool_.HandleJobStarted(job_id, job_data.config());
  // Tasks of this job may already arrived but failed to pop a worker because the job
  // config is not local yet. So we trigger dispatching again here to try to
  // reschedule these tasks.
  cluster_task_manager_->ScheduleAndDispatchTasks();
}

void NodeManager::HandleJobFinished(const JobID &job_id, const JobTableData &job_data) {
  RAY_LOG(DEBUG) << "HandleJobFinished " << job_id;
  RAY_CHECK(job_data.is_dead());
  worker_pool_.HandleJobFinished(job_id);
}

void NodeManager::FillNormalTaskResourceUsage(rpc::ResourcesData &resources_data) {
  auto last_heartbeat_resources = gcs_client_->NodeResources().GetLastResourceUsage();
  auto normal_task_resources = local_task_manager_->CalcNormalTaskResources();
  if (last_heartbeat_resources->normal_task_resources != normal_task_resources) {
    RAY_LOG(DEBUG) << "normal_task_resources = " << normal_task_resources.DebugString();
    resources_data.set_resources_normal_task_changed(true);
    auto resource_map = normal_task_resources.ToResourceMap();
    resources_data.mutable_resources_normal_task()->insert(resource_map.begin(),
                                                           resource_map.end());
    resources_data.set_resources_normal_task_timestamp(absl::GetCurrentTimeNanos());
    last_heartbeat_resources->normal_task_resources = normal_task_resources;
  }
}

void NodeManager::FillResourceReport(rpc::ResourcesData &resources_data) {
  resources_data.set_node_id(self_node_id_.Binary());
  resources_data.set_node_manager_address(initial_config_.node_manager_address);
  // Update local cache from gcs remote cache, this is needed when gcs restart.
  // We should always keep the cache view consistent.
  cluster_resource_scheduler_->GetLocalResourceManager().ResetLastReportResourceUsage(
      *(gcs_client_->NodeResources().GetLastResourceUsage()));
  cluster_resource_scheduler_->GetLocalResourceManager().FillResourceUsage(
      resources_data);
  if (RayConfig::instance().gcs_actor_scheduling_enabled()) {
    FillNormalTaskResourceUsage(resources_data);
  }

  resources_data.set_should_global_gc(TryLocalGC());
}

void NodeManager::DoLocalGC(bool triggered_by_global_gc) {
  auto all_workers = worker_pool_.GetAllRegisteredWorkers();
  for (const auto &driver : worker_pool_.GetAllRegisteredDrivers()) {
    all_workers.push_back(driver);
  }
  RAY_LOG(INFO) << "Sending Python GC request to " << all_workers.size()
                << " local workers to clean up Python cyclic references.";
  for (const auto &worker : all_workers) {
    rpc::LocalGCRequest request;
    request.set_triggered_by_global_gc(triggered_by_global_gc);
    worker->rpc_client()->LocalGC(
        request, [](const ray::Status &status, const rpc::LocalGCReply &r) {
          if (!status.ok()) {
            RAY_LOG(DEBUG) << "Failed to send local GC request: " << status.ToString();
          }
        });
  }
  local_gc_run_time_ns_ = absl::GetCurrentTimeNanos();
}

void NodeManager::HandleRequestObjectSpillage(
    rpc::RequestObjectSpillageRequest request,
    rpc::RequestObjectSpillageReply *reply,
    rpc::SendReplyCallback send_reply_callback) {
  const auto &object_id = ObjectID::FromBinary(request.object_id());
  RAY_LOG(DEBUG) << "Received RequestObjectSpillage for object " << object_id;
  local_object_manager_.SpillObjects(
      {object_id}, [object_id, reply, send_reply_callback](const ray::Status &status) {
        if (status.ok()) {
          RAY_LOG(DEBUG) << "Object " << object_id
                         << " has been spilled, replying to owner";
          reply->set_success(true);
          // TODO(Clark): Add spilled URLs and spilled node ID to owner RPC reply here
          // if OBOD is enabled, instead of relying on automatic raylet spilling path to
          // send an extra RPC to the owner.
        }
        send_reply_callback(Status::OK(), nullptr, nullptr);
      });
}

void NodeManager::HandleReleaseUnusedBundles(rpc::ReleaseUnusedBundlesRequest request,
                                             rpc::ReleaseUnusedBundlesReply *reply,
                                             rpc::SendReplyCallback send_reply_callback) {
  RAY_LOG(DEBUG) << "Releasing unused bundles.";
  std::unordered_set<BundleID, pair_hash> in_use_bundles;
  for (int index = 0; index < request.bundles_in_use_size(); ++index) {
    const auto &bundle_id = request.bundles_in_use(index).bundle_id();
    in_use_bundles.emplace(PlacementGroupID::FromBinary(bundle_id.placement_group_id()),
                           bundle_id.bundle_index());
    // Add -1 one to the in_use_bundles. It's ok to add it more than one times since it's
    // a set.
    in_use_bundles.emplace(PlacementGroupID::FromBinary(bundle_id.placement_group_id()),
                           -1);
  }

  // Kill all workers that are currently associated with the unused bundles.
  // NOTE: We can't traverse directly with `leased_workers_`, because `DestroyWorker` will
  // delete the element of `leased_workers_`. So we need to filter out
  // `workers_associated_with_unused_bundles` separately.
  std::vector<std::shared_ptr<WorkerInterface>> workers_associated_with_unused_bundles;
  for (const auto &worker_it : leased_workers_) {
    auto &worker = worker_it.second;
    const auto &bundle_id = worker->GetBundleId();
    // We need to filter out the workers used by placement group.
    if (!bundle_id.first.IsNil() && 0 == in_use_bundles.count(bundle_id)) {
      workers_associated_with_unused_bundles.emplace_back(worker);
    }
  }

  for (const auto &worker : workers_associated_with_unused_bundles) {
    RAY_LOG(DEBUG)
        << "Destroying worker since its bundle was unused. Placement group id: "
        << worker->GetBundleId().first
        << ", bundle index: " << worker->GetBundleId().second
        << ", task id: " << worker->GetAssignedTaskId()
        << ", actor id: " << worker->GetActorId()
        << ", worker id: " << worker->WorkerId();
    DestroyWorker(worker,
                  rpc::WorkerExitType::INTENDED_SYSTEM_EXIT,
                  "Worker exits because it uses placement group bundles that are not "
                  "registered to GCS. It can happen upon GCS restart.");
  }

  // Return unused bundle resources.
  placement_group_resource_manager_->ReturnUnusedBundle(in_use_bundles);

  send_reply_callback(Status::OK(), nullptr, nullptr);
}

void NodeManager::HandleGetTasksInfo(rpc::GetTasksInfoRequest request,
                                     rpc::GetTasksInfoReply *reply,
                                     rpc::SendReplyCallback send_reply_callback) {
  RAY_LOG(DEBUG) << "Received a HandleGetTasksInfo request";
  auto total = std::make_shared<int>(0);
  auto count = std::make_shared<int>(0);
  auto limit = request.has_limit() ? request.limit() : -1;
  // Each worker query will have limit as well.
  // At the end there will be limit * num_workers entries returned at max.
  QueryAllWorkerStates(
      /*on_replied*/
      [reply, total, limit, count](const ray::Status &status,
                                   const rpc::GetCoreWorkerStatsReply &r) {
        *total += r.tasks_total();
        if (status.ok()) {
          for (const auto &task_info : r.owned_task_info_entries()) {
            if (limit != -1 && *count >= limit) {
              break;
            }
            *count += 1;
            reply->add_owned_task_info_entries()->CopyFrom(task_info);
          }
          for (const auto &running_task_id : r.running_task_ids()) {
            reply->add_running_task_ids(running_task_id);
          }
        } else {
          RAY_LOG(INFO) << "Failed to query task information from a worker.";
        }
      },
      send_reply_callback,
      /*include_memory_info*/ false,
      /*include_task_info*/ true,
      /*limit*/ limit,
      /*on_all_replied*/ [total, reply]() { reply->set_total(*total); });
}

void NodeManager::HandleGetObjectsInfo(rpc::GetObjectsInfoRequest request,
                                       rpc::GetObjectsInfoReply *reply,
                                       rpc::SendReplyCallback send_reply_callback) {
  RAY_LOG(DEBUG) << "Received a HandleGetObjectsInfo request";
  auto total = std::make_shared<int>(0);
  auto count = std::make_shared<int>(0);
  auto limit = request.has_limit() ? request.limit() : -1;

  // Each worker query will have limit as well.
  // At the end there will be limit * num_workers entries returned at max.
  QueryAllWorkerStates(
      /*on_replied*/
      [reply, total, count, limit](const ray::Status &status,
                                   const rpc::GetCoreWorkerStatsReply &r) {
        *total += r.core_worker_stats().objects_total();
        if (limit != -1 && *count >= limit) {
          return;
        }
        // Currently, instead of counting object one by one, we add all object refs
        // returned. This means there can be overflow. TODO(sang): Fix it after
        // refactoring this code path.
        *count += r.core_worker_stats().object_refs_size();
        if (status.ok()) {
          reply->add_core_workers_stats()->MergeFrom(r.core_worker_stats());
        } else {
          RAY_LOG(INFO) << "Failed to query object information from a worker.";
        }
      },
      send_reply_callback,
      /*include_memory_info*/ true,
      /*include_task_info*/ false,
      /*limit*/ limit,
      /*on_all_replied*/ [total, reply]() { reply->set_total(*total); });
}

void NodeManager::HandleGetTaskFailureCause(rpc::GetTaskFailureCauseRequest request,
                                            rpc::GetTaskFailureCauseReply *reply,
                                            rpc::SendReplyCallback send_reply_callback) {
  const TaskID task_id = TaskID::FromBinary(request.task_id());
  RAY_LOG(DEBUG) << "Received a HandleGetTaskFailureCause request for task " << task_id;

  auto it = task_failure_reasons_.find(task_id);
  if (it != task_failure_reasons_.end()) {
    RAY_LOG(DEBUG) << "task " << task_id << " has failure reason "
                   << ray::gcs::RayErrorInfoToString(it->second.ray_error_info);
    reply->mutable_failure_cause()->CopyFrom(it->second.ray_error_info);
  } else {
    RAY_LOG(INFO) << "didn't find failure cause for task " << task_id;
  }

  send_reply_callback(Status::OK(), nullptr, nullptr);
}

void NodeManager::QueryAllWorkerStates(
    const std::function<void(const ray::Status &, const rpc::GetCoreWorkerStatsReply &)>
        &on_replied,
    rpc::SendReplyCallback &send_reply_callback,
    bool include_memory_info,
    bool include_task_info,
    int64_t limit,
    const std::function<void()> &on_all_replied) {
  auto all_workers = worker_pool_.GetAllRegisteredWorkers(/* filter_dead_worker */ true,
                                                          /*filter_io_workers*/ true);
  for (auto driver :
       worker_pool_.GetAllRegisteredDrivers(/* filter_dead_driver */ true)) {
    all_workers.push_back(driver);
  }

  if (all_workers.empty()) {
    send_reply_callback(Status::OK(), nullptr, nullptr);
    return;
  }

  // Sort workers for the consistent ordering.
  auto sort_func = [](std::shared_ptr<WorkerInterface> worker_a,
                      std::shared_ptr<WorkerInterface> worker_b) {
    // Prioritize drivers over workers. It is because drivers usually have data users care
    // more. Note the enum values Driver == 1, Worker == 0.
    return (worker_a->GetWorkerType() > worker_b->GetWorkerType())
           // If the worker type is the same, order it based on pid (just for consistent
           // ordering).
           || ((worker_a->GetWorkerType() == worker_b->GetWorkerType()) &&
               (worker_a->GetProcess().GetId() < worker_b->GetProcess().GetId()));
  };
  std::sort(all_workers.begin(), all_workers.end(), sort_func);

  // Query all workers.
  auto rpc_replied = std::make_shared<size_t>(0);
  auto num_workers = all_workers.size();
  for (const auto &worker : all_workers) {
    if (worker->IsDead()) {
      continue;
    }
    rpc::GetCoreWorkerStatsRequest request;
    request.set_intended_worker_id(worker->WorkerId().Binary());
    request.set_include_memory_info(include_memory_info);
    request.set_include_task_info(include_task_info);
    request.set_limit(limit);
    // TODO(sang): Add timeout to the RPC call.
    worker->rpc_client()->GetCoreWorkerStats(
        request,
        [num_workers,
         rpc_replied,
         send_reply_callback,
         on_replied = std::move(on_replied),
         on_all_replied](const ray::Status &status,
                         const rpc::GetCoreWorkerStatsReply &r) {
          *rpc_replied += 1;
          on_replied(status, r);
          if (*rpc_replied == num_workers) {
            if (on_all_replied) {
              on_all_replied();
            }
            send_reply_callback(Status::OK(), nullptr, nullptr);
          }
        });
  }
}

// This warns users that there could be the resource deadlock. It works this way;
// - If there's no available workers for scheduling
// - But if there are still pending tasks waiting for resource acquisition
// It means the cluster might not have enough resources to be in progress.
// Note that this can print the false negative messages
// e.g., there are many actors taking up resources for a long time.
void NodeManager::WarnResourceDeadlock() {
  ray::RayTask exemplar;
  bool any_pending = false;
  int pending_actor_creations = 0;
  int pending_tasks = 0;
  std::string available_resources;

  // Check if any progress is being made on this raylet.
  for (const auto &worker : worker_pool_.GetAllRegisteredWorkers()) {
    if (worker->IsAvailableForScheduling()) {
      // Progress is being made in a task, don't warn.
      resource_deadlock_warned_ = 0;
      return;
    }
  }

  // Check if any tasks are blocked on resource acquisition.
  if (!cluster_task_manager_->AnyPendingTasksForResourceAcquisition(
          &exemplar, &any_pending, &pending_actor_creations, &pending_tasks)) {
    // No pending tasks, no need to warn.
    resource_deadlock_warned_ = 0;
    return;
  }

  // Push an warning to the driver that a task is blocked trying to acquire resources.
  // To avoid spurious triggers, only take action starting with the second time.
  // case resource_deadlock_warned_:  0 => first time, don't do anything yet
  // case resource_deadlock_warned_:  1 => second time, print a warning
  // case resource_deadlock_warned_: >1 => global gc but don't print any warnings
  if (any_pending && resource_deadlock_warned_++ > 0) {
    // Actor references may be caught in cycles, preventing them from being deleted.
    // Trigger global GC to hopefully free up resource slots.
    TriggerGlobalGC();

    // Suppress duplicates warning messages.
    if (resource_deadlock_warned_ > 2) {
      return;
    }

    std::ostringstream error_message;
    error_message
        << "The actor or task with ID " << exemplar.GetTaskSpecification().TaskId()
        << " cannot be scheduled right now. You can ignore this message if this "
        << "Ray cluster is expected to auto-scale or if you specified a "
        << "runtime_env for this actor or task, which may take time to install.  "
        << "Otherwise, this is likely due to all cluster resources being claimed "
        << "by actors. To resolve the issue, consider creating fewer actors or "
        << "increasing the resources available to this Ray cluster.\n"
        << "Required resources for this actor or task: "
        << exemplar.GetTaskSpecification().GetRequiredPlacementResources().ToString()
        << "\n"
        << "Available resources on this node: "
        << cluster_resource_scheduler_->GetClusterResourceManager()
               .GetNodeResourceViewString(scheduling::NodeID(self_node_id_.Binary()))
        << " In total there are " << pending_tasks << " pending tasks and "
        << pending_actor_creations << " pending actors on this node.";

    std::string error_message_str = error_message.str();
    RAY_LOG(WARNING) << error_message_str;
    RAY_LOG_EVERY_MS(WARNING, 10 * 1000) << cluster_task_manager_->DebugStr();
    if (RayConfig::instance().legacy_scheduler_warnings()) {
      auto error_data_ptr =
          gcs::CreateErrorTableData("resource_deadlock",
                                    error_message_str,
                                    current_time_ms(),
                                    exemplar.GetTaskSpecification().JobId());
      RAY_CHECK_OK(gcs_client_->Errors().AsyncReportJobError(error_data_ptr, nullptr));
    }
  }
  // Try scheduling tasks. Without this, if there's no more tasks coming in, deadlocked
  // tasks are never be scheduled.
  cluster_task_manager_->ScheduleAndDispatchTasks();
}

void NodeManager::NodeAdded(const GcsNodeInfo &node_info) {
  const NodeID node_id = NodeID::FromBinary(node_info.node_id());

  RAY_LOG(DEBUG) << "[NodeAdded] Received callback from node id " << node_id;
  if (node_id == self_node_id_) {
    return;
  }

  // Store address of the new node manager for rpc requests.
  remote_node_manager_addresses_[node_id] =
      std::make_pair(node_info.node_manager_address(), node_info.node_manager_port());

  // Fetch resource info for the remote node and update cluster resource map.
  RAY_CHECK_OK(gcs_client_->NodeResources().AsyncGetResources(
      node_id,
      [this, node_id](
          Status status,
          const boost::optional<gcs::NodeResourceInfoAccessor::ResourceMap> &data) {
        if (data) {
          ResourceRequest resources;
          for (auto &resource_entry : *data) {
            resources.Set(scheduling::ResourceID(resource_entry.first),
                          FixedPoint(resource_entry.second->resource_capacity()));
          }
          if (ResourceCreateUpdated(node_id, resources)) {
            cluster_task_manager_->ScheduleAndDispatchTasks();
          }
        }
      }));
}

void NodeManager::NodeRemoved(const NodeID &node_id) {
  // TODO(swang): If we receive a notification for our own death, clean up and
  // exit immediately.
  RAY_LOG(DEBUG) << "[NodeRemoved] Received callback from node id " << node_id;

  if (node_id == self_node_id_) {
    if (!is_node_drained_) {
      // TODO(iycheng): Don't duplicate log here once we enable event by default.
      RAY_EVENT(FATAL, "RAYLET_MARKED_DEAD")
          << "[Timeout] Exiting because this node manager has mistakenly been marked as "
             "dead by the "
          << "GCS: GCS didn't receive heartbeats from this node for "
          << RayConfig::instance().num_heartbeats_timeout() *
                 RayConfig::instance().raylet_heartbeat_period_milliseconds()
          << " ms. This is likely because the machine or raylet has become overloaded.";
      RAY_LOG(FATAL)
          << "[Timeout] Exiting because this node manager has mistakenly been marked as "
             "dead by the "
          << "GCS: GCS didn't receive heartbeats from this node for "
          << RayConfig::instance().num_heartbeats_timeout() *
                 RayConfig::instance().raylet_heartbeat_period_milliseconds()
          << " ms. This is likely because the machine or raylet has become overloaded.";
    } else {
      // No-op since this node already starts to be drained, and GCS already knows about
      // it.
      RAY_LOG(INFO) << "Node is marked as dead by GCS because the node is drained.";
      return;
    }
  }

  // Below, when we remove node_id from all of these data structures, we could
  // check that it is actually removed, or log a warning otherwise, but that may
  // not be necessary.

  // Remove the messages received
  resource_message_udpated_.erase(node_id);

  // Remove the node from the resource map.
  if (!cluster_resource_scheduler_->GetClusterResourceManager().RemoveNode(
          scheduling::NodeID(node_id.Binary()))) {
    RAY_LOG(DEBUG) << "Received NodeRemoved callback for an unknown node: " << node_id
                   << ".";
    return;
  }

  // Remove the node manager address.
  const auto node_entry = remote_node_manager_addresses_.find(node_id);
  if (node_entry != remote_node_manager_addresses_.end()) {
    remote_node_manager_addresses_.erase(node_entry);
  }

  // Notify the object directory that the node has been removed so that it
  // can remove it from any cached locations.
  object_directory_->HandleNodeRemoved(node_id);

  // Clean up workers that were owned by processes that were on the failed
  // node.
  rpc::WorkerDeltaData data;
  data.set_raylet_id(node_id.Binary());
  HandleUnexpectedWorkerFailure(data);
}

void NodeManager::HandleUnexpectedWorkerFailure(const rpc::WorkerDeltaData &data) {
  const WorkerID worker_id = WorkerID::FromBinary(data.worker_id());
  const NodeID node_id = NodeID::FromBinary(data.raylet_id());
  if (!worker_id.IsNil()) {
    RAY_LOG(DEBUG) << "Worker " << worker_id << " failed";
    failed_workers_cache_.insert(worker_id);
  } else {
    RAY_CHECK(!node_id.IsNil());
    failed_nodes_cache_.insert(node_id);
  }

  // TODO(swang): Also clean up any lease requests owned by the failed worker
  // from the task queues. This is only necessary for lease requests that are
  // infeasible, since requests that are fulfilled will get canceled during
  // dispatch.
  for (const auto &pair : leased_workers_) {
    auto &worker = pair.second;
    const auto owner_worker_id =
        WorkerID::FromBinary(worker->GetOwnerAddress().worker_id());
    const auto owner_node_id = NodeID::FromBinary(worker->GetOwnerAddress().raylet_id());
    RAY_LOG(DEBUG) << "Lease " << worker->WorkerId() << " owned by " << owner_worker_id;
    RAY_CHECK(!owner_worker_id.IsNil() && !owner_node_id.IsNil());
    if (!worker->IsDetachedActor()) {
      // TODO (Alex): Cancel all pending child tasks of the tasks whose owners have failed
      // because the owner could've submitted lease requests before failing.
      if (!worker_id.IsNil()) {
        // If the failed worker was a leased worker's owner, then kill the leased worker.
        if (owner_worker_id == worker_id) {
          RAY_LOG(INFO) << "Owner process " << owner_worker_id
                        << " died, killing leased worker " << worker->WorkerId();
          KillWorker(worker);
        }
      } else if (owner_node_id == node_id) {
        // If the leased worker's owner was on the failed node, then kill the leased
        // worker.
        RAY_LOG(INFO) << "Owner node " << owner_node_id << " died, killing leased worker "
                      << worker->WorkerId();
        KillWorker(worker);
      }
    }
  }
}

bool NodeManager::ResourceCreateUpdated(const NodeID &node_id,
                                        const ResourceRequest &createUpdatedResources) {
  RAY_LOG(DEBUG) << "[ResourceCreateUpdated] received callback from node id " << node_id
                 << " with created or updated resources: "
                 << createUpdatedResources.DebugString() << ". Updating resource map."
                 << " skip=" << (node_id == self_node_id_);

  // Skip updating local node since local node always has the latest information.
  // Updating local node could result in a inconsistence view in cluster resource
  // scheduler which could make task hang.
  if (node_id == self_node_id_) {
    return false;
  }

  for (const auto &resource_id : createUpdatedResources.ResourceIds()) {
    cluster_resource_scheduler_->GetClusterResourceManager().UpdateResourceCapacity(
        scheduling::NodeID(node_id.Binary()),
        resource_id,
        createUpdatedResources.Get(resource_id).Double());
  }
  RAY_LOG(DEBUG) << "[ResourceCreateUpdated] Updated cluster_resource_map.";
  return true;
}

bool NodeManager::ResourceDeleted(const NodeID &node_id,
                                  const std::vector<std::string> &resource_names) {
  if (RAY_LOG_ENABLED(DEBUG)) {
    std::ostringstream oss;
    for (auto &resource_name : resource_names) {
      oss << resource_name << ", ";
    }
    RAY_LOG(DEBUG) << "[ResourceDeleted] received callback from node id " << node_id
                   << " with deleted resources: " << oss.str()
                   << ". Updating resource map. skip=" << (node_id == self_node_id_);
  }

  // Skip updating local node since local node always has the latest information.
  // Updating local node could result in a inconsistence view in cluster resource
  // scheduler which could make task hang.
  if (node_id == self_node_id_) {
    return false;
  }

  std::vector<scheduling::ResourceID> resource_ids;
  for (const auto &resource_label : resource_names) {
    resource_ids.emplace_back(scheduling::ResourceID(resource_label));
  }
  cluster_resource_scheduler_->GetClusterResourceManager().DeleteResources(
      scheduling::NodeID(node_id.Binary()), resource_ids);
  return true;
}

void NodeManager::HandleNotifyGCSRestart(rpc::NotifyGCSRestartRequest request,
                                         rpc::NotifyGCSRestartReply *reply,
                                         rpc::SendReplyCallback send_reply_callback) {
  // When GCS restarts, it'll notify raylet to do some initialization work
  // (resubscribing). Raylet will also notify all workers to do this job. Workers are
  // registered to raylet first (blocking call) and then connect to GCS, so there is no
  // race condition here.
  gcs_client_->AsyncResubscribe();
  auto workers = worker_pool_.GetAllRegisteredWorkers(/* filter_dead_worker */ true);
  for (auto worker : workers) {
    worker->AsyncNotifyGCSRestart();
  }
  auto drivers = worker_pool_.GetAllRegisteredDrivers(/* filter_dead_drivers */ true);
  for (auto driver : drivers) {
    driver->AsyncNotifyGCSRestart();
  }
  send_reply_callback(Status::OK(), nullptr, nullptr);
}

bool NodeManager::UpdateResourceUsage(const NodeID &node_id,
                                      const rpc::ResourcesData &resource_data) {
  // Trigger local GC at the next heartbeat interval.
  if (resource_data.should_global_gc()) {
    should_local_gc_ = true;
  }

  if (!cluster_resource_scheduler_->GetClusterResourceManager().UpdateNode(
          scheduling::NodeID(node_id.Binary()), resource_data)) {
    RAY_LOG(INFO)
        << "[UpdateResourceUsage]: received resource usage from unknown node id "
        << node_id;
    return false;
  }

  return true;
}

void NodeManager::ProcessNewClient(ClientConnection &client) {
  // The new client is a worker, so begin listening for messages.
  client.ProcessMessages();
}

void NodeManager::ProcessClientMessage(const std::shared_ptr<ClientConnection> &client,
                                       int64_t message_type,
                                       const uint8_t *message_data) {
  auto registered_worker = worker_pool_.GetRegisteredWorker(client);
  auto message_type_value = static_cast<protocol::MessageType>(message_type);
  RAY_LOG(DEBUG) << "[Worker] Message "
                 << protocol::EnumNameMessageType(message_type_value) << "("
                 << message_type << ") from worker with PID "
                 << (registered_worker
                         ? std::to_string(registered_worker->GetProcess().GetId())
                         : "nil");

  if (registered_worker && registered_worker->IsDead()) {
    // For a worker that is marked as dead (because the job has died already),
    // all the messages are ignored except DisconnectClient.
    if (message_type_value != protocol::MessageType::DisconnectClient) {
      // Listen for more messages.
      client->ProcessMessages();
      return;
    }
  }

  switch (message_type_value) {
  case protocol::MessageType::RegisterClientRequest: {
    ProcessRegisterClientRequestMessage(client, message_data);
  } break;
  case protocol::MessageType::AnnounceWorkerPort: {
    ProcessAnnounceWorkerPortMessage(client, message_data);
  } break;
  case protocol::MessageType::TaskDone: {
    HandleWorkerAvailable(client);
  } break;
  case protocol::MessageType::DisconnectClient: {
    ProcessDisconnectClientMessage(client, message_data);
    // We don't need to receive future messages from this client,
    // because it's already disconnected.
    return;
  } break;
  case protocol::MessageType::FetchOrReconstruct: {
    ProcessFetchOrReconstructMessage(client, message_data);
  } break;
  case protocol::MessageType::NotifyDirectCallTaskBlocked: {
    ProcessDirectCallTaskBlocked(client, message_data);
  } break;
  case protocol::MessageType::NotifyDirectCallTaskUnblocked: {
    std::shared_ptr<WorkerInterface> worker = worker_pool_.GetRegisteredWorker(client);
    HandleDirectCallTaskUnblocked(worker);
  } break;
  case protocol::MessageType::NotifyUnblocked: {
    // TODO(ekl) this is still used from core worker even in direct call mode to
    // finish up get requests.
    auto message = flatbuffers::GetRoot<protocol::NotifyUnblocked>(message_data);
    AsyncResolveObjectsFinish(client,
                              from_flatbuf<TaskID>(*message->task_id()),
                              /*was_blocked*/ true);
  } break;
  case protocol::MessageType::WaitRequest: {
    ProcessWaitRequestMessage(client, message_data);
  } break;
  case protocol::MessageType::WaitForDirectActorCallArgsRequest: {
    ProcessWaitForDirectActorCallArgsRequestMessage(client, message_data);
  } break;
  case protocol::MessageType::PushErrorRequest: {
    ProcessPushErrorRequestMessage(message_data);
  } break;
  case protocol::MessageType::FreeObjectsInObjectStoreRequest: {
    auto message = flatbuffers::GetRoot<protocol::FreeObjectsRequest>(message_data);
    std::vector<ObjectID> object_ids = from_flatbuf<ObjectID>(*message->object_ids());
    // Clean up objects from the object store.
    object_manager_.FreeObjects(object_ids, message->local_only());
  } break;
  case protocol::MessageType::SubscribePlasmaReady: {
    ProcessSubscribePlasmaReady(client, message_data);
  } break;
  default:
    RAY_LOG(FATAL) << "Received unexpected message type " << message_type;
  }

  // Listen for more messages.
  client->ProcessMessages();
}

void NodeManager::ProcessRegisterClientRequestMessage(
    const std::shared_ptr<ClientConnection> &client, const uint8_t *message_data) {
  client->Register();

  auto message = flatbuffers::GetRoot<protocol::RegisterClientRequest>(message_data);
  Language language = static_cast<Language>(message->language());
  const JobID job_id = from_flatbuf<JobID>(*message->job_id());
  const int runtime_env_hash = static_cast<int>(message->runtime_env_hash());
  WorkerID worker_id = from_flatbuf<WorkerID>(*message->worker_id());
  pid_t pid = message->worker_pid();
  std::string entrypoint = string_from_flatbuf(*message->entrypoint());
  StartupToken worker_startup_token = message->startup_token();
  std::string worker_ip_address = string_from_flatbuf(*message->ip_address());
  // TODO(suquark): Use `WorkerType` in `common.proto` without type converting.
  rpc::WorkerType worker_type = static_cast<rpc::WorkerType>(message->worker_type());
  if (((worker_type != rpc::WorkerType::SPILL_WORKER &&
        worker_type != rpc::WorkerType::RESTORE_WORKER)) ||
      worker_type == rpc::WorkerType::DRIVER) {
    RAY_CHECK(!job_id.IsNil());
  } else {
    RAY_CHECK(job_id.IsNil());
  }
  auto worker = std::dynamic_pointer_cast<WorkerInterface>(
      std::make_shared<Worker>(job_id,
                               runtime_env_hash,
                               worker_id,
                               language,
                               worker_type,
                               worker_ip_address,
                               client,
                               client_call_manager_,
                               worker_startup_token));

  auto send_reply_callback = [this, client, job_id](Status status, int assigned_port) {
    flatbuffers::FlatBufferBuilder fbb;
    std::string serialized_job_config;
    auto job_config = worker_pool_.GetJobConfig(job_id);
    if (job_config != boost::none) {
      serialized_job_config = (*job_config).SerializeAsString();
    }
    auto reply =
        ray::protocol::CreateRegisterClientReply(fbb,
                                                 status.ok(),
                                                 fbb.CreateString(status.ToString()),
                                                 to_flatbuf(fbb, self_node_id_),
                                                 assigned_port,
                                                 fbb.CreateString(serialized_job_config));
    fbb.Finish(reply);
    client->WriteMessageAsync(
        static_cast<int64_t>(protocol::MessageType::RegisterClientReply),
        fbb.GetSize(),
        fbb.GetBufferPointer(),
        [this, client](const ray::Status &status) {
          if (!status.ok()) {
            DisconnectClient(client,
                             rpc::WorkerExitType::SYSTEM_ERROR,
                             "Worker is failed because the raylet couldn't reply the "
                             "registration request.");
          }
        });
  };
  if (worker_type == rpc::WorkerType::WORKER ||
      worker_type == rpc::WorkerType::SPILL_WORKER ||
      worker_type == rpc::WorkerType::RESTORE_WORKER) {
    // Register the new worker.
    auto status = worker_pool_.RegisterWorker(
        worker, pid, worker_startup_token, send_reply_callback);
    if (!status.ok()) {
      // If the worker failed to register to Raylet, trigger task dispatching here to
      // allow new worker processes to be started (if capped by
      // maximum_startup_concurrency).
      cluster_task_manager_->ScheduleAndDispatchTasks();
    }
  } else {
    // Register the new driver.
    RAY_CHECK(pid >= 0);
    worker->SetProcess(Process::FromPid(pid));
    // Compute a dummy driver task id from a given driver.
    const TaskID driver_task_id = TaskID::ComputeDriverTaskId(worker_id);
    worker->AssignTaskId(driver_task_id);
    rpc::JobConfig job_config;
    job_config.ParseFromString(message->serialized_job_config()->str());

    // Send the reply callback only after registration fully completes at the GCS.
    auto cb = [this,
               worker_ip_address,
               pid,
               job_id,
               job_config,
               entrypoint,
               send_reply_callback = std::move(send_reply_callback)](const Status &status,
                                                                     int assigned_port) {
      if (status.ok()) {
        auto job_data_ptr = gcs::CreateJobTableData(
            job_id, /*is_dead*/ false, worker_ip_address, pid, entrypoint, job_config);
        RAY_CHECK_OK(gcs_client_->Jobs().AsyncAdd(
            job_data_ptr,
            [send_reply_callback = std::move(send_reply_callback), assigned_port](
                Status status) { send_reply_callback(status, assigned_port); }));
      }
    };
    RAY_UNUSED(worker_pool_.RegisterDriver(worker, job_config, std::move(cb)));
  }
}

void NodeManager::ProcessAnnounceWorkerPortMessage(
    const std::shared_ptr<ClientConnection> &client, const uint8_t *message_data) {
  bool is_worker = true;
  std::shared_ptr<WorkerInterface> worker = worker_pool_.GetRegisteredWorker(client);
  if (worker == nullptr) {
    is_worker = false;
    worker = worker_pool_.GetRegisteredDriver(client);
  }
  RAY_CHECK(worker != nullptr) << "No worker exists for CoreWorker with client: "
                               << client->DebugString();

  auto message = flatbuffers::GetRoot<protocol::AnnounceWorkerPort>(message_data);
  int port = message->port();
  worker->Connect(port);
  if (is_worker) {
    worker_pool_.OnWorkerStarted(worker);
    HandleWorkerAvailable(worker->Connection());
  }
}

void NodeManager::HandleWorkerAvailable(const std::shared_ptr<ClientConnection> &client) {
  std::shared_ptr<WorkerInterface> worker = worker_pool_.GetRegisteredWorker(client);
  HandleWorkerAvailable(worker);
}

void NodeManager::HandleWorkerAvailable(const std::shared_ptr<WorkerInterface> &worker) {
  RAY_CHECK(worker);

  if (worker->GetWorkerType() == rpc::WorkerType::SPILL_WORKER) {
    // Return the worker to the idle pool.
    worker_pool_.PushSpillWorker(worker);
    return;
  }

  if (worker->GetWorkerType() == rpc::WorkerType::RESTORE_WORKER) {
    // Return the worker to the idle pool.
    worker_pool_.PushRestoreWorker(worker);
    return;
  }

  bool worker_idle = true;

  // If the worker was assigned a task, mark it as finished.
  if (!worker->GetAssignedTaskId().IsNil()) {
    worker_idle = FinishAssignedTask(worker);
  }

  if (worker_idle) {
    // Return the worker to the idle pool.
    worker_pool_.PushWorker(worker);
  }

  cluster_task_manager_->ScheduleAndDispatchTasks();
}

void NodeManager::DisconnectClient(const std::shared_ptr<ClientConnection> &client,
                                   rpc::WorkerExitType disconnect_type,
                                   const std::string &disconnect_detail,
                                   const rpc::RayException *creation_task_exception) {
  RAY_LOG(INFO) << "NodeManager::DisconnectClient, disconnect_type=" << disconnect_type
                << ", has creation task exception = " << std::boolalpha
                << bool(creation_task_exception == nullptr);
  std::shared_ptr<WorkerInterface> worker = worker_pool_.GetRegisteredWorker(client);
  bool is_worker = false, is_driver = false;
  if (worker) {
    // The client is a worker.
    is_worker = true;
  } else {
    worker = worker_pool_.GetRegisteredDriver(client);
    if (worker) {
      // The client is a driver.
      is_driver = true;
    } else {
      RAY_LOG(INFO) << "Ignoring client disconnect because the client has already "
                    << "been disconnected.";
      return;
    }
  }
  RAY_CHECK(worker != nullptr);
  RAY_CHECK(!(is_worker && is_driver));
  // Clean up any open ray.get or ray.wait calls that the worker made.
  dependency_manager_.CancelGetRequest(worker->WorkerId());
  dependency_manager_.CancelWaitRequest(worker->WorkerId());

  // Erase any lease metadata.
  leased_workers_.erase(worker->WorkerId());

  if (creation_task_exception != nullptr) {
    RAY_LOG(INFO) << "Formatted creation task exception: "
                  << creation_task_exception->formatted_exception_string()
                  << ", worker_id: " << worker->WorkerId();
  }
  // Publish the worker failure.
  auto worker_failure_data_ptr =
      gcs::CreateWorkerFailureData(self_node_id_,
                                   worker->WorkerId(),
                                   worker->IpAddress(),
                                   worker->Port(),
                                   time(nullptr),
                                   disconnect_type,
                                   disconnect_detail,
                                   worker->GetProcess().GetId(),
                                   creation_task_exception);
  RAY_CHECK_OK(
      gcs_client_->Workers().AsyncReportWorkerFailure(worker_failure_data_ptr, nullptr));

  if (is_worker) {
    const ActorID &actor_id = worker->GetActorId();
    const TaskID &task_id = worker->GetAssignedTaskId();
    // If the worker was running a task or actor, clean up the task and push an
    // error to the driver, unless the worker is already dead.
    if ((!task_id.IsNil() || !actor_id.IsNil()) && !worker->IsDead()) {
      // If the worker was an actor, it'll be cleaned by GCS.
      if (actor_id.IsNil()) {
        // Return the resources that were being used by this worker.
        RayTask task;
        local_task_manager_->TaskFinished(worker, &task);
      }

      if (disconnect_type == rpc::WorkerExitType::SYSTEM_ERROR) {
        // Push the error to driver.
        const JobID &job_id = worker->GetAssignedJobId();
        // TODO(rkn): Define this constant somewhere else.
        std::string type = "worker_died";
        std::ostringstream error_message;
        error_message << "A worker died or was killed while executing a task by an "
                         "unexpected system "
                         "error. To troubleshoot the problem, check the logs for the "
                         "dead worker."
                      << " RayTask ID: " << task_id
                      << " Worker ID: " << worker->WorkerId()
                      << " Node ID: " << self_node_id_
                      << " Worker IP address: " << worker->IpAddress()
                      << " Worker port: " << worker->Port()
                      << " Worker PID: " << worker->GetProcess().GetId()
                      << " Worker exit type: "
                      << rpc::WorkerExitType_Name(disconnect_type)
                      << " Worker exit detail: " << disconnect_detail;
        std::string error_message_str = error_message.str();
        RAY_EVENT(ERROR, EL_RAY_WORKER_FAILURE)
                .WithField("worker_id", worker->WorkerId().Hex())
                .WithField("node_id", self_node_id_.Hex())
                .WithField("job_id", worker->GetAssignedJobId().Hex())
            << error_message_str;
        auto error_data_ptr =
            gcs::CreateErrorTableData(type, error_message_str, current_time_ms(), job_id);
        RAY_CHECK_OK(gcs_client_->Errors().AsyncReportJobError(error_data_ptr, nullptr));
      }
    }

    // Remove the dead client from the pool and stop listening for messages.
    worker_pool_.DisconnectWorker(worker, disconnect_type);

    // Return the resources that were being used by this worker.
    local_task_manager_->ReleaseWorkerResources(worker);

    // Since some resources may have been released, we can try to dispatch more tasks.
    cluster_task_manager_->ScheduleAndDispatchTasks();
  } else if (is_driver) {
    // The client is a driver.
    const auto job_id = worker->GetAssignedJobId();
    RAY_CHECK(!job_id.IsNil());
    RAY_CHECK_OK(gcs_client_->Jobs().AsyncMarkFinished(job_id, nullptr));
    worker_pool_.DisconnectDriver(worker);

    RAY_LOG(INFO) << "Driver (pid=" << worker->GetProcess().GetId()
                  << ") is disconnected. "
                  << "job_id: " << worker->GetAssignedJobId();
    if (disconnect_type == rpc::WorkerExitType::SYSTEM_ERROR) {
      RAY_EVENT(ERROR, EL_RAY_DRIVER_FAILURE)
              .WithField("node_id", self_node_id_.Hex())
              .WithField("job_id", worker->GetAssignedJobId().Hex())
          << "Driver " << worker->WorkerId() << " died. Address: " << worker->IpAddress()
          << ":" << worker->Port() << ", Pid: " << worker->GetProcess().GetId()
          << ", JobId: " << worker->GetAssignedJobId();
    }
  }

  local_task_manager_->ClearWorkerBacklog(worker->WorkerId());

  client->Close();

  // TODO(rkn): Tell the object manager that this client has disconnected so
  // that it can clean up the wait requests for this client. Currently I think
  // these can be leaked.
}

void NodeManager::ProcessDisconnectClientMessage(
    const std::shared_ptr<ClientConnection> &client, const uint8_t *message_data) {
  auto message = flatbuffers::GetRoot<protocol::DisconnectClient>(message_data);
  auto disconnect_type = static_cast<rpc::WorkerExitType>(message->disconnect_type());
  const auto &disconnect_detail = message->disconnect_detail()->str();
  const flatbuffers::Vector<uint8_t> *exception_pb =
      message->creation_task_exception_pb();

  std::unique_ptr<rpc::RayException> creation_task_exception = nullptr;
  if (exception_pb != nullptr) {
    creation_task_exception = std::make_unique<rpc::RayException>();
    creation_task_exception->ParseFromString(std::string(
        reinterpret_cast<const char *>(exception_pb->data()), exception_pb->size()));
  }
  DisconnectClient(
      client, disconnect_type, disconnect_detail, creation_task_exception.get());
}

void NodeManager::ProcessFetchOrReconstructMessage(
    const std::shared_ptr<ClientConnection> &client, const uint8_t *message_data) {
  auto message = flatbuffers::GetRoot<protocol::FetchOrReconstruct>(message_data);
  const auto refs =
      FlatbufferToObjectReference(*message->object_ids(), *message->owner_addresses());
  // TODO(ekl) we should be able to remove the fetch only flag along with the legacy
  // non-direct call support.
  if (message->fetch_only()) {
    std::shared_ptr<WorkerInterface> worker = worker_pool_.GetRegisteredWorker(client);
    if (!worker) {
      worker = worker_pool_.GetRegisteredDriver(client);
    }
    // Fetch requests can get re-ordered after the worker finishes, so make sure to
    // check the worker is still assigned a task to avoid leaks.
    if (worker && !worker->GetAssignedTaskId().IsNil()) {
      // This will start a fetch for the objects that gets canceled once the
      // objects are local, or if the worker dies.
      dependency_manager_.StartOrUpdateGetRequest(worker->WorkerId(), refs);
    }
  } else {
    // The values are needed. Add all requested objects to the list to
    // subscribe to in the task dependency manager. These objects will be
    // pulled from remote node managers. If an object's owner dies, an error
    // will be stored as the object's value.
    const TaskID task_id = from_flatbuf<TaskID>(*message->task_id());
    AsyncResolveObjects(client,
                        refs,
                        task_id,
                        /*ray_get=*/true,
                        /*mark_worker_blocked*/ message->mark_worker_blocked());
  }
}

void NodeManager::ProcessDirectCallTaskBlocked(
    const std::shared_ptr<ClientConnection> &client, const uint8_t *message_data) {
  auto message =
      flatbuffers::GetRoot<protocol::NotifyDirectCallTaskBlocked>(message_data);
  bool release_resources = message->release_resources();
  std::shared_ptr<WorkerInterface> worker = worker_pool_.GetRegisteredWorker(client);
  HandleDirectCallTaskBlocked(worker, release_resources);
}

void NodeManager::ProcessWaitRequestMessage(
    const std::shared_ptr<ClientConnection> &client, const uint8_t *message_data) {
  // Read the data.
  auto message = flatbuffers::GetRoot<protocol::WaitRequest>(message_data);
  std::vector<ObjectID> object_ids = from_flatbuf<ObjectID>(*message->object_ids());
  const auto refs =
      FlatbufferToObjectReference(*message->object_ids(), *message->owner_addresses());

  bool resolve_objects = false;
  for (auto const &object_id : object_ids) {
    if (!dependency_manager_.CheckObjectLocal(object_id)) {
      // At least one object requires resolution.
      resolve_objects = true;
    }
  }

  const TaskID &current_task_id = from_flatbuf<TaskID>(*message->task_id());
  bool was_blocked = message->mark_worker_blocked();
  if (resolve_objects) {
    // Resolve any missing objects. This is a no-op for any objects that are
    // already local. Missing objects will be pulled from remote node managers.
    // If an object's owner dies, an error will be stored as the object's
    // value.
    AsyncResolveObjects(client,
                        refs,
                        current_task_id,
                        /*ray_get=*/false,
                        /*mark_worker_blocked*/ was_blocked);
  }
  uint64_t num_required_objects = static_cast<uint64_t>(message->num_ready_objects());
  wait_manager_.Wait(
      object_ids,
      message->timeout(),
      num_required_objects,
      [this, resolve_objects, was_blocked, client, current_task_id](
          std::vector<ObjectID> ready, std::vector<ObjectID> remaining) {
        // Write the data.
        flatbuffers::FlatBufferBuilder fbb;
        flatbuffers::Offset<protocol::WaitReply> wait_reply = protocol::CreateWaitReply(
            fbb, to_flatbuf(fbb, ready), to_flatbuf(fbb, remaining));
        fbb.Finish(wait_reply);

        auto status =
            client->WriteMessage(static_cast<int64_t>(protocol::MessageType::WaitReply),
                                 fbb.GetSize(),
                                 fbb.GetBufferPointer());
        if (status.ok()) {
          // The client is unblocked now because the wait call has returned.
          if (resolve_objects) {
            AsyncResolveObjectsFinish(client, current_task_id, was_blocked);
          }
        } else {
          // We failed to write to the client, so disconnect the client.
          std::ostringstream stream;
          stream << "Failed to write WaitReply to the client. Status " << status
                 << ", message: " << status.message();
          DisconnectClient(client, rpc::WorkerExitType::SYSTEM_ERROR, stream.str());
        }
      });
}

void NodeManager::ProcessWaitForDirectActorCallArgsRequestMessage(
    const std::shared_ptr<ClientConnection> &client, const uint8_t *message_data) {
  // Read the data.
  auto message =
      flatbuffers::GetRoot<protocol::WaitForDirectActorCallArgsRequest>(message_data);
  std::vector<ObjectID> object_ids = from_flatbuf<ObjectID>(*message->object_ids());
  int64_t tag = message->tag();
  // Resolve any missing objects. This will pull the objects from remote node
  // managers or store an error if the objects have failed.
  const auto refs =
      FlatbufferToObjectReference(*message->object_ids(), *message->owner_addresses());
  AsyncResolveObjects(client,
                      refs,
                      TaskID::Nil(),
                      /*ray_get=*/false,
                      /*mark_worker_blocked*/ false);
  // De-duplicate the object IDs.
  absl::flat_hash_set<ObjectID> object_id_set(object_ids.begin(), object_ids.end());
  object_ids.assign(object_id_set.begin(), object_id_set.end());
  wait_manager_.Wait(
      object_ids,
      -1,
      object_ids.size(),
      [this, client, tag](std::vector<ObjectID> ready, std::vector<ObjectID> remaining) {
        RAY_CHECK(remaining.empty());
        std::shared_ptr<WorkerInterface> worker =
            worker_pool_.GetRegisteredWorker(client);
        if (!worker) {
          RAY_LOG(ERROR) << "Lost worker for wait request " << client;
        } else {
          worker->DirectActorCallArgWaitComplete(tag);
        }
      });
}

void NodeManager::ProcessPushErrorRequestMessage(const uint8_t *message_data) {
  auto message = flatbuffers::GetRoot<protocol::PushErrorRequest>(message_data);

  auto const &type = string_from_flatbuf(*message->type());
  auto const &error_message = string_from_flatbuf(*message->error_message());
  double timestamp = message->timestamp();
  JobID job_id = from_flatbuf<JobID>(*message->job_id());
  auto error_data_ptr = gcs::CreateErrorTableData(type, error_message, timestamp, job_id);
  RAY_CHECK_OK(gcs_client_->Errors().AsyncReportJobError(error_data_ptr, nullptr));
}

void NodeManager::HandleUpdateResourceUsage(rpc::UpdateResourceUsageRequest request,
                                            rpc::UpdateResourceUsageReply *reply,
                                            rpc::SendReplyCallback send_reply_callback) {
  rpc::ResourceUsageBroadcastData resource_usage_batch;
  resource_usage_batch.ParseFromString(request.serialized_resource_usage_batch());
  // When next_resource_seq_no_ == 0 it means it just started.
  // TODO: Fetch a snapshot from gcs for lightweight resource broadcasting
  if (next_resource_seq_no_ != 0 &&
      resource_usage_batch.seq_no() != next_resource_seq_no_) {
    // TODO (Alex): Ideally we would be really robust, and potentially eagerly
    // pull a full resource "snapshot" from gcs to make sure our state doesn't
    // diverge from GCS.
    RAY_LOG(WARNING)
        << "Raylet may have missed a resource broadcast. This either means that GCS has "
           "restarted, the network is heavily congested and is dropping, reordering, or "
           "duplicating packets. Expected seq#: "
        << next_resource_seq_no_ << ", but got: " << resource_usage_batch.seq_no() << ".";
    if (resource_usage_batch.seq_no() < next_resource_seq_no_) {
      RAY_LOG(WARNING) << "Discard the the resource update since local version is newer";
      return;
    }
  }
  next_resource_seq_no_ = resource_usage_batch.seq_no() + 1;

  bool updated = false;
  for (const auto &resource_change_or_data : resource_usage_batch.batch()) {
    if (resource_change_or_data.has_data()) {
      const auto &resource_usage = resource_change_or_data.data();
      auto node_id = NodeID::FromBinary(resource_usage.node_id());
      // Skip messages from self.
      if (node_id != self_node_id_) {
        if (UpdateResourceUsage(node_id, resource_usage)) {
          updated = true;
        }
      }
    } else if (resource_change_or_data.has_change()) {
      const auto &resource_notification = resource_change_or_data.change();
      auto node_id = NodeID::FromBinary(resource_notification.node_id());
      if (resource_notification.updated_resources_size() != 0) {
        auto resources = ResourceMapToResourceRequest(
            MapFromProtobuf(resource_notification.updated_resources()), false);
        if (ResourceCreateUpdated(node_id, resources)) {
          updated = true;
        }
      }

      if (resource_notification.deleted_resources_size() != 0) {
        if (ResourceDeleted(
                node_id, VectorFromProtobuf(resource_notification.deleted_resources()))) {
          updated = true;
        }
      }
    }
  }

  if (updated) {
    cluster_task_manager_->ScheduleAndDispatchTasks();
  }
  send_reply_callback(Status::OK(), nullptr, nullptr);
}

void NodeManager::HandleRequestResourceReport(
    rpc::RequestResourceReportRequest request,
    rpc::RequestResourceReportReply *reply,
    rpc::SendReplyCallback send_reply_callback) {
  auto resources_data = reply->mutable_resources();
  FillResourceReport(*resources_data);
  resources_data->set_cluster_full_of_actors_detected(resource_deadlock_warned_ >= 1);

  send_reply_callback(Status::OK(), nullptr, nullptr);
}

void NodeManager::HandleGetResourceLoad(rpc::GetResourceLoadRequest request,
                                        rpc::GetResourceLoadReply *reply,
                                        rpc::SendReplyCallback send_reply_callback) {
  auto resources_data = reply->mutable_resources();
  resources_data->set_node_id(self_node_id_.Binary());
  resources_data->set_node_manager_address(initial_config_.node_manager_address);
  cluster_task_manager_->FillResourceUsage(*resources_data, nullptr);
  send_reply_callback(Status::OK(), nullptr, nullptr);
}

void NodeManager::HandleReportWorkerBacklog(rpc::ReportWorkerBacklogRequest request,
                                            rpc::ReportWorkerBacklogReply *reply,
                                            rpc::SendReplyCallback send_reply_callback) {
  const WorkerID worker_id = WorkerID::FromBinary(request.worker_id());
  local_task_manager_->ClearWorkerBacklog(worker_id);
  std::unordered_set<SchedulingClass> seen;
  for (const auto &backlog_report : request.backlog_reports()) {
    const TaskSpecification resource_spec(backlog_report.resource_spec());
    const SchedulingClass scheduling_class = resource_spec.GetSchedulingClass();
    RAY_CHECK(seen.find(scheduling_class) == seen.end());
    local_task_manager_->SetWorkerBacklog(
        scheduling_class, worker_id, backlog_report.backlog_size());
  }
  send_reply_callback(Status::OK(), nullptr, nullptr);
}

void NodeManager::HandleRequestWorkerLease(rpc::RequestWorkerLeaseRequest request,
                                           rpc::RequestWorkerLeaseReply *reply,
                                           rpc::SendReplyCallback send_reply_callback) {
  rpc::Task task_message;
  task_message.mutable_task_spec()->CopyFrom(request.resource_spec());
  RayTask task(task_message);
  const bool is_actor_creation_task = task.GetTaskSpecification().IsActorCreationTask();
  ActorID actor_id = ActorID::Nil();
  metrics_num_task_scheduled_ += 1;

  if (is_actor_creation_task) {
    actor_id = task.GetTaskSpecification().ActorCreationId();
  }

  if (RayConfig::instance().enable_worker_prestart()) {
    auto task_spec = task.GetTaskSpecification();
    // We floor the available CPUs to the nearest integer to avoid starting too
    // many workers when there is less than 1 CPU left. Otherwise, we could end
    // up repeatedly starting the worker, then killing it because it idles for
    // too long. The downside is that we will be slower to schedule tasks that
    // could use a fraction of a CPU.
    int64_t available_cpus = static_cast<int64_t>(
        cluster_resource_scheduler_->GetLocalResourceManager().GetLocalAvailableCpus());
    worker_pool_.PrestartWorkers(task_spec, request.backlog_size(), available_cpus);
  }

  auto send_reply_callback_wrapper =
      [this, is_actor_creation_task, actor_id, reply, send_reply_callback](
          Status status, std::function<void()> success, std::function<void()> failure) {
        if (reply->rejected() && is_actor_creation_task) {
          auto resources_data = reply->mutable_resources_data();
          resources_data->set_node_id(self_node_id_.Binary());
          // If resources are not enough due to normal tasks' preemption
          // for GCS based actor scheduling, return
          // with normal task resource usages so GCS can fast update
          // its resource view of this raylet.
          if (RayConfig::instance().gcs_actor_scheduling_enabled()) {
            auto normal_task_resources = local_task_manager_->CalcNormalTaskResources();
            RAY_LOG(DEBUG) << "Reject leasing as the raylet has no enough resources."
                           << " actor_id = " << actor_id << ", normal_task_resources = "
                           << normal_task_resources.DebugString()
                           << ", local_resoruce_view = "
                           << cluster_resource_scheduler_->GetClusterResourceManager()
                                  .GetNodeResourceViewString(
                                      scheduling::NodeID(self_node_id_.Binary()));
            resources_data->set_resources_normal_task_changed(true);
            auto resource_map = normal_task_resources.ToResourceMap();
            resources_data->mutable_resources_normal_task()->insert(resource_map.begin(),
                                                                    resource_map.end());
            resources_data->set_resources_normal_task_timestamp(
                absl::GetCurrentTimeNanos());
          }
        }
        send_reply_callback(status, success, failure);
      };

  cluster_task_manager_->QueueAndScheduleTask(task,
                                              request.grant_or_reject(),
                                              request.is_selected_based_on_locality(),
                                              reply,
                                              send_reply_callback_wrapper);
}

void NodeManager::HandlePrepareBundleResources(
    rpc::PrepareBundleResourcesRequest request,
    rpc::PrepareBundleResourcesReply *reply,
    rpc::SendReplyCallback send_reply_callback) {
  std::vector<std::shared_ptr<const BundleSpecification>> bundle_specs;
  for (int index = 0; index < request.bundle_specs_size(); index++) {
    bundle_specs.emplace_back(
        std::make_shared<BundleSpecification>(request.bundle_specs(index)));
  }
  RAY_LOG(DEBUG) << "Request to prepare resources for bundles: "
                 << GetDebugStringForBundles(bundle_specs);
  auto prepared = placement_group_resource_manager_->PrepareBundles(bundle_specs);
  reply->set_success(prepared);
  send_reply_callback(Status::OK(), nullptr, nullptr);
}

void NodeManager::HandleCommitBundleResources(
    rpc::CommitBundleResourcesRequest request,
    rpc::CommitBundleResourcesReply *reply,
    rpc::SendReplyCallback send_reply_callback) {
  std::vector<std::shared_ptr<const BundleSpecification>> bundle_specs;
  for (int index = 0; index < request.bundle_specs_size(); index++) {
    bundle_specs.emplace_back(
        std::make_shared<BundleSpecification>(request.bundle_specs(index)));
  }
  RAY_LOG(DEBUG) << "Request to commit resources for bundles: "
                 << GetDebugStringForBundles(bundle_specs);
  placement_group_resource_manager_->CommitBundles(bundle_specs);
  if (RayConfig::instance().use_ray_syncer()) {
    // To reduce the lag, we trigger a broadcasting immediately.
    RAY_CHECK(ray_syncer_.OnDemandBroadcasting(syncer::MessageType::RESOURCE_VIEW));
  }
  send_reply_callback(Status::OK(), nullptr, nullptr);

  cluster_task_manager_->ScheduleAndDispatchTasks();
}

void NodeManager::HandleCancelResourceReserve(
    rpc::CancelResourceReserveRequest request,
    rpc::CancelResourceReserveReply *reply,
    rpc::SendReplyCallback send_reply_callback) {
  auto bundle_spec = BundleSpecification(request.bundle_spec());
  RAY_LOG(DEBUG) << "Request to cancel reserved resource is received, "
                 << bundle_spec.DebugString();

  // Kill all workers that are currently associated with the placement group.
  // NOTE: We can't traverse directly with `leased_workers_`, because `DestroyWorker` will
  // delete the element of `leased_workers_`. So we need to filter out
  // `workers_associated_with_pg` separately.
  std::vector<std::shared_ptr<WorkerInterface>> workers_associated_with_pg;
  for (const auto &worker_it : leased_workers_) {
    auto &worker = worker_it.second;
    if (worker->GetBundleId().first == bundle_spec.PlacementGroupId()) {
      workers_associated_with_pg.emplace_back(worker);
    }
  }
  for (const auto &worker : workers_associated_with_pg) {
    std::ostringstream stream;
    stream
        << "Destroying worker since its placement group was removed. Placement group id: "
        << worker->GetBundleId().first
        << ", bundle index: " << bundle_spec.BundleId().second
        << ", task id: " << worker->GetAssignedTaskId()
        << ", actor id: " << worker->GetActorId()
        << ", worker id: " << worker->WorkerId();
    const auto &message = stream.str();
    RAY_LOG(DEBUG) << message;
    DestroyWorker(worker, rpc::WorkerExitType::INTENDED_SYSTEM_EXIT, message);
  }

  // Return bundle resources.
  placement_group_resource_manager_->ReturnBundle(bundle_spec);
  if (RayConfig::instance().use_ray_syncer()) {
    // To reduce the lag, we trigger a broadcasting immediately.
    RAY_CHECK(ray_syncer_.OnDemandBroadcasting(syncer::MessageType::RESOURCE_VIEW));
  }
  cluster_task_manager_->ScheduleAndDispatchTasks();
  send_reply_callback(Status::OK(), nullptr, nullptr);
}

void NodeManager::HandleReturnWorker(rpc::ReturnWorkerRequest request,
                                     rpc::ReturnWorkerReply *reply,
                                     rpc::SendReplyCallback send_reply_callback) {
  // Read the resource spec submitted by the client.
  auto worker_id = WorkerID::FromBinary(request.worker_id());
  std::shared_ptr<WorkerInterface> worker = leased_workers_[worker_id];

  Status status;
  leased_workers_.erase(worker_id);

  if (worker) {
    if (request.disconnect_worker()) {
      // The worker should be destroyed.
      DisconnectClient(worker->Connection(),
                       rpc::WorkerExitType::SYSTEM_ERROR,
                       "The leased worker has unrecoverable failure. Worker is requested "
                       "to be destroyed when it is returned.");
    } else {
      if (worker->IsBlocked()) {
        // Handle the edge case where the worker was returned before we got the
        // unblock RPC by unblocking it immediately (unblock is idempotent).
        HandleDirectCallTaskUnblocked(worker);
      }
      local_task_manager_->ReleaseWorkerResources(worker);
      // If the worker is exiting, don't add it to our pool. The worker will cleanup
      // and terminate itself.
      if (!request.worker_exiting()) {
        HandleWorkerAvailable(worker);
      }
    }
  } else {
    status = Status::Invalid("Returned worker does not exist any more");
  }
  send_reply_callback(status, nullptr, nullptr);
}

void NodeManager::HandleShutdownRaylet(rpc::ShutdownRayletRequest request,
                                       rpc::ShutdownRayletReply *reply,
                                       rpc::SendReplyCallback send_reply_callback) {
  RAY_LOG(INFO)
      << "Shutdown RPC has received. Shutdown will happen after the RPC is replied.";
  // Exit right away if it is not graceful.
  if (!request.graceful()) {
    std::_Exit(EXIT_SUCCESS);
  }
  if (is_node_drained_) {
    RAY_LOG(INFO) << "Node already has received the shutdown request. The shutdown "
                     "request RPC is ignored.";
    return;
  }
  auto shutdown_after_reply = []() {
    rpc::DrainAndResetServerCallExecutor();
    // Note that the callback is posted to the io service after the shutdown GRPC request
    // is replied. Otherwise, the RPC might not be replied to GCS before it shutsdown
    // itself. Implementation note: When raylet is shutdown by ray stop, the CLI sends a
    // sigterm. Raylet knows how to gracefully shutdown when it receives a sigterm. Here,
    // we raise a sigterm to itself so that it can re-use the same graceful shutdown code
    // path. The sigterm is handled in the entry point (raylet/main.cc)'s signal handler.
    auto signo = SIGTERM;
    RAY_LOG(INFO) << "Sending a signal to itself. shutting down. "
                  << ". Signo: " << signo;
    // raise return 0 if succeeds. If it fails to gracefully shutdown, it kills itself
    // forcefully.
    RAY_CHECK(std::raise(signo) == 0)
        << "There was a failure while sending a sigterm to itself. The process will not "
           "gracefully shutdown.";
  };
  is_node_drained_ = true;
  send_reply_callback(Status::OK(), shutdown_after_reply, shutdown_after_reply);
}

void NodeManager::HandleReleaseUnusedWorkers(rpc::ReleaseUnusedWorkersRequest request,
                                             rpc::ReleaseUnusedWorkersReply *reply,
                                             rpc::SendReplyCallback send_reply_callback) {
  std::unordered_set<WorkerID> in_use_worker_ids;
  for (int index = 0; index < request.worker_ids_in_use_size(); ++index) {
    auto worker_id = WorkerID::FromBinary(request.worker_ids_in_use(index));
    in_use_worker_ids.emplace(worker_id);
  }

  std::vector<WorkerID> unused_worker_ids;
  for (auto &iter : leased_workers_) {
    // We need to exclude workers used by common tasks.
    // Because they are not used by GCS.
    if (!iter.second->GetActorId().IsNil() && !in_use_worker_ids.count(iter.first)) {
      unused_worker_ids.emplace_back(iter.first);
    }
  }

  for (auto &iter : unused_worker_ids) {
    leased_workers_.erase(iter);
  }

  send_reply_callback(Status::OK(), nullptr, nullptr);
}

void NodeManager::HandleCancelWorkerLease(rpc::CancelWorkerLeaseRequest request,
                                          rpc::CancelWorkerLeaseReply *reply,
                                          rpc::SendReplyCallback send_reply_callback) {
  const TaskID task_id = TaskID::FromBinary(request.task_id());
  bool canceled = cluster_task_manager_->CancelTask(task_id);
  // The task cancellation failed if we did not have the task queued, since
  // this means that we may not have received the task request yet. It is
  // successful if we did have the task queued, since we have now replied to
  // the client that requested the lease.
  reply->set_success(canceled);
  send_reply_callback(Status::OK(), nullptr, nullptr);
}

void NodeManager::MarkObjectsAsFailed(
    const ErrorType &error_type,
    const std::vector<rpc::ObjectReference> objects_to_fail,
    const JobID &job_id) {
  // TODO(swang): Ideally we should return the error directly to the client
  // that needs this object instead of storing the object in plasma, which is
  // not guaranteed to succeed. This avoids hanging the client if plasma is not
  // reachable.
  const std::string meta = std::to_string(static_cast<int>(error_type));
  for (const auto &ref : objects_to_fail) {
    ObjectID object_id = ObjectID::FromBinary(ref.object_id());
    RAY_LOG(DEBUG) << "Mark the object id " << object_id << " as failed due to "
                   << error_type;
    std::shared_ptr<Buffer> data;
    Status status;
    status = store_client_.TryCreateImmediately(
        object_id,
        ref.owner_address(),
        0,
        reinterpret_cast<const uint8_t *>(meta.c_str()),
        meta.length(),
        &data,
        plasma::flatbuf::ObjectSource::ErrorStoredByRaylet);
    if (status.ok()) {
      status = store_client_.Seal(object_id);
    }
    if (!status.ok() && !status.IsObjectExists()) {
      RAY_LOG(DEBUG) << "Marking plasma object failed " << object_id;
      // If we failed to save the error code, log a warning and push an error message
      // to the driver.
      std::ostringstream stream;
      stream << "A plasma error (" << status.ToString() << ") occurred while saving"
             << " error code to object " << object_id << ". Anyone who's getting this"
             << " object may hang forever.";
      std::string error_message = stream.str();
      RAY_LOG(ERROR) << error_message;
      auto error_data_ptr =
          gcs::CreateErrorTableData("task", error_message, current_time_ms(), job_id);
      RAY_CHECK_OK(gcs_client_->Errors().AsyncReportJobError(error_data_ptr, nullptr));
    }
  }
}

void NodeManager::HandleDirectCallTaskBlocked(
    const std::shared_ptr<WorkerInterface> &worker, bool release_resources) {
  if (!worker || worker->IsBlocked() || worker->GetAssignedTaskId().IsNil() ||
      !release_resources) {
    return;  // The worker may have died or is no longer processing the task.
  }
  local_task_manager_->ReleaseCpuResourcesFromUnblockedWorker(worker);
  cluster_task_manager_->ScheduleAndDispatchTasks();
}

void NodeManager::HandleDirectCallTaskUnblocked(
    const std::shared_ptr<WorkerInterface> &worker) {
  if (!worker || worker->GetAssignedTaskId().IsNil()) {
    return;  // The worker may have died or is no longer processing the task.
  }

  // First, always release task dependencies. This ensures we don't leak resources even
  // if we don't need to unblock the worker below.
  dependency_manager_.CancelGetRequest(worker->WorkerId());

  if (worker->IsBlocked()) {
    local_task_manager_->ReturnCpuResourcesToBlockedWorker(worker);
    cluster_task_manager_->ScheduleAndDispatchTasks();
  }
}

void NodeManager::AsyncResolveObjects(
    const std::shared_ptr<ClientConnection> &client,
    const std::vector<rpc::ObjectReference> &required_object_refs,
    const TaskID &current_task_id,
    bool ray_get,
    bool mark_worker_blocked) {
  std::shared_ptr<WorkerInterface> worker = worker_pool_.GetRegisteredWorker(client);
  if (!worker) {
    // The client is a driver. Drivers do not hold resources, so we simply mark
    // the task as blocked.
    worker = worker_pool_.GetRegisteredDriver(client);
  }

  RAY_CHECK(worker);
  // Subscribe to the objects required by the task. These objects will be
  // fetched and/or restarted as necessary, until the objects become local
  // or are unsubscribed.
  if (ray_get) {
    dependency_manager_.StartOrUpdateGetRequest(worker->WorkerId(), required_object_refs);
  } else {
    dependency_manager_.StartOrUpdateWaitRequest(worker->WorkerId(),
                                                 required_object_refs);
  }
}

void NodeManager::AsyncResolveObjectsFinish(
    const std::shared_ptr<ClientConnection> &client,
    const TaskID &current_task_id,
    bool was_blocked) {
  std::shared_ptr<WorkerInterface> worker = worker_pool_.GetRegisteredWorker(client);
  if (!worker) {
    // The client is a driver. Drivers do not hold resources, so we simply
    // mark the driver as unblocked.
    worker = worker_pool_.GetRegisteredDriver(client);
  }

  RAY_CHECK(worker);
  // Unsubscribe from any `ray.get` objects that the task was blocked on.  Any
  // fetch or reconstruction operations to make the objects local are canceled.
  // `ray.wait` calls will stay active until the objects become local, or the
  // task/actor that called `ray.wait` exits.
  dependency_manager_.CancelGetRequest(worker->WorkerId());
  // Mark the task as unblocked.
  if (was_blocked) {
    worker->RemoveBlockedTaskId(current_task_id);
  }
}

bool NodeManager::FinishAssignedTask(const std::shared_ptr<WorkerInterface> &worker_ptr) {
  // TODO (Alex): We should standardize to pass
  // std::shared_ptr<WorkerInterface> instead of refs.
  auto &worker = *worker_ptr;
  TaskID task_id = worker.GetAssignedTaskId();
  RAY_LOG(DEBUG) << "Finished task " << task_id;

  RayTask task;
  local_task_manager_->TaskFinished(worker_ptr, &task);

  const auto &spec = task.GetTaskSpecification();  //
  if ((spec.IsActorCreationTask())) {
    // If this was an actor or actor creation task, handle the actor's new
    // state.
    FinishAssignedActorCreationTask(worker, task);
  } else {
    // If this was a non-actor task, then cancel any ray.wait calls that were
    // made during the task execution.
    dependency_manager_.CancelWaitRequest(worker.WorkerId());
  }

  // Notify the task dependency manager that this task has finished execution.
  dependency_manager_.CancelGetRequest(worker.WorkerId());

  if (!spec.IsActorCreationTask()) {
    // Unset the worker's assigned task. We keep the assigned task ID for
    // direct actor creation calls because this ID is used later if the actor
    // requires objects from plasma.
    worker.AssignTaskId(TaskID::Nil());
    worker.SetOwnerAddress(rpc::Address());
  }
  // Direct actors will be assigned tasks via the core worker and therefore are
  // not idle.
  return !spec.IsActorCreationTask();
}

void NodeManager::FinishAssignedActorCreationTask(WorkerInterface &worker,
                                                  const RayTask &task) {
  RAY_LOG(DEBUG) << "Finishing assigned actor creation task";
  const TaskSpecification task_spec = task.GetTaskSpecification();
  ActorID actor_id = task_spec.ActorCreationId();

  // This was an actor creation task. Convert the worker to an actor.
  worker.AssignActorId(actor_id);

  if (task_spec.IsDetachedActor()) {
    worker.MarkDetachedActor();
    auto job_id = task.GetTaskSpecification().JobId();
    auto job_config = worker_pool_.GetJobConfig(job_id);
    RAY_CHECK(job_config);
  }
}

void NodeManager::HandleObjectLocal(const ObjectInfo &object_info) {
  const ObjectID &object_id = object_info.object_id;
  // Notify the task dependency manager that this object is local.
  const auto ready_task_ids = dependency_manager_.HandleObjectLocal(object_id);
  RAY_LOG(DEBUG) << "Object local " << object_id << ", "
                 << " on " << self_node_id_ << ", " << ready_task_ids.size()
                 << " tasks ready";
  local_task_manager_->TasksUnblocked(ready_task_ids);

  // Notify the wait manager that this object is local.
  wait_manager_.HandleObjectLocal(object_id);

  auto waiting_workers = absl::flat_hash_set<std::shared_ptr<WorkerInterface>>();
  {
    absl::MutexLock guard(&plasma_object_notification_lock_);
    auto waiting = this->async_plasma_objects_notification_.extract(object_id);
    if (!waiting.empty()) {
      waiting_workers.swap(waiting.mapped());
    }
  }
  rpc::PlasmaObjectReadyRequest request;
  request.set_object_id(object_id.Binary());

  for (auto worker : waiting_workers) {
    worker->rpc_client()->PlasmaObjectReady(
        request, [](Status status, const rpc::PlasmaObjectReadyReply &reply) {
          if (!status.ok()) {
            RAY_LOG(INFO) << "Problem with telling worker that plasma object is ready"
                          << status.ToString();
          }
        });
  }
}

bool NodeManager::IsActorCreationTask(const TaskID &task_id) {
  auto actor_id = task_id.ActorId();
  if (!actor_id.IsNil() && task_id == TaskID::ForActorCreationTask(actor_id)) {
    // This task ID corresponds to an actor creation task.
    return true;
  }

  return false;
}

void NodeManager::HandleObjectMissing(const ObjectID &object_id) {
  // Notify the task dependency manager that this object is no longer local.
  const auto waiting_task_ids = dependency_manager_.HandleObjectMissing(object_id);
  std::stringstream result;
  result << "Object missing " << object_id << ", "
         << " on " << self_node_id_ << ", " << waiting_task_ids.size()
         << " tasks waiting";
  if (waiting_task_ids.size() > 0) {
    result << ", tasks: ";
    for (const auto &task_id : waiting_task_ids) {
      result << task_id << "  ";
    }
  }
  RAY_LOG(DEBUG) << result.str();
}

void NodeManager::ProcessSubscribePlasmaReady(
    const std::shared_ptr<ClientConnection> &client, const uint8_t *message_data) {
  std::shared_ptr<WorkerInterface> associated_worker =
      worker_pool_.GetRegisteredWorker(client);
  if (associated_worker == nullptr) {
    associated_worker = worker_pool_.GetRegisteredDriver(client);
  }
  RAY_CHECK(associated_worker != nullptr)
      << "No worker exists for CoreWorker with client: " << client->DebugString();

  auto message = flatbuffers::GetRoot<protocol::SubscribePlasmaReady>(message_data);
  ObjectID id = from_flatbuf<ObjectID>(*message->object_id());

  if (dependency_manager_.CheckObjectLocal(id)) {
    // Object is already local, so we directly fire the callback to tell the core worker
    // that the plasma object is ready.
    rpc::PlasmaObjectReadyRequest request;
    request.set_object_id(id.Binary());

    RAY_LOG(DEBUG) << "Object " << id << " is already local, firing callback directly.";
    associated_worker->rpc_client()->PlasmaObjectReady(
        request, [](Status status, const rpc::PlasmaObjectReadyReply &reply) {
          if (!status.ok()) {
            RAY_LOG(INFO) << "Problem with telling worker that plasma object is ready"
                          << status.ToString();
          }
        });
  } else {
    // The object is not local, so we are subscribing to pull and wait for the objects.
    std::vector<rpc::ObjectReference> refs = {FlatbufferToSingleObjectReference(
        *message->object_id(), *message->owner_address())};

    // NOTE(simon): This call will issue a pull request to remote workers and make sure
    // the object will be local.
    // 1. We currently do not allow user to cancel this call. The object will be pulled
    //    even if the `await object_ref` is cancelled.
    // 2. We currently do not handle edge cases with object eviction where the object
    //    is local at this time but when the core worker was notified, the object is
    //    is evicted. The core worker should be able to handle evicted object in this
    //    case.
    dependency_manager_.StartOrUpdateWaitRequest(associated_worker->WorkerId(), refs);

    // Add this worker to the listeners for the object ID.
    {
      absl::MutexLock guard(&plasma_object_notification_lock_);
      async_plasma_objects_notification_[id].insert(associated_worker);
    }
  }
}

void NodeManager::DumpDebugState() const {
  std::fstream fs;
  fs.open(initial_config_.log_dir + "/debug_state.txt",
          std::fstream::out | std::fstream::trunc);
  fs << DebugString();
  fs.close();
}

const NodeManagerConfig &NodeManager::GetInitialConfig() const { return initial_config_; }

std::string NodeManager::DebugString() const {
  std::stringstream result;
  uint64_t now_ms = current_time_ms();
  result << "NodeManager:";
  result << "\nNode ID: " << self_node_id_;
  result << "\nNode name: " << self_node_name_;
  result << "\nInitialConfigResources: " << initial_config_.resource_config.DebugString();
  if (cluster_task_manager_ != nullptr) {
    result << "\nClusterTaskManager:\n";
    result << cluster_task_manager_->DebugStr();
  }
  result << "\nClusterResources:";
  result << "\n" << local_object_manager_.DebugString();
  result << "\n" << object_manager_.DebugString();
  result << "\n" << gcs_client_->DebugString();
  result << "\n" << worker_pool_.DebugString();
  result << "\n" << dependency_manager_.DebugString();
  result << "\n" << wait_manager_.DebugString();
  result << "\n" << core_worker_subscriber_->DebugString();
  {
    absl::MutexLock guard(&plasma_object_notification_lock_);
    result << "\nnum async plasma notifications: "
           << async_plasma_objects_notification_.size();
  }

  result << "\nRemote node managers: ";
  for (const auto &entry : remote_node_manager_addresses_) {
    result << "\n" << entry.first;
  }

  // Event stats.
  result << "\nEvent stats:" << io_service_.stats().StatsString();

  result << "\nDebugString() time ms: " << (current_time_ms() - now_ms);
  return result.str();
}

// Summarizes a Census view and tag values into a compact string, e.g.,
// "Tag1:Value1,Tag2:Value2,Tag3:Value3".
std::string compact_tag_string(const opencensus::stats::ViewDescriptor &view,
                               const std::vector<std::string> &values) {
  std::stringstream result;
  const auto &keys = view.columns();
  for (size_t i = 0; i < values.size(); i++) {
    result << keys[i].name() << ":" << values[i];
    if (i < values.size() - 1) {
      result << ",";
    }
  }
  return result.str();
}

bool NodeManager::GetObjectsFromPlasma(const std::vector<ObjectID> &object_ids,
                                       std::vector<std::unique_ptr<RayObject>> *results) {
  // Pin the objects in plasma by getting them and holding a reference to
  // the returned buffer.
  // NOTE: the caller must ensure that the objects already exist in plasma before
  // sending a PinObjectIDs request.
  std::vector<plasma::ObjectBuffer> plasma_results;
  // TODO(swang): This `Get` has a timeout of 0, so the plasma store will not
  // block when serving the request. However, if the plasma store is under
  // heavy load, then this request can still block the NodeManager event loop
  // since we must wait for the plasma store's reply. We should consider using
  // an `AsyncGet` instead.
  if (!store_client_
           .Get(object_ids, /*timeout_ms=*/0, &plasma_results, /*is_from_worker=*/false)
           .ok()) {
    return false;
  }

  for (const auto &plasma_result : plasma_results) {
    if (plasma_result.data == nullptr) {
      results->push_back(nullptr);
    } else {
      results->emplace_back(std::unique_ptr<RayObject>(
          new RayObject(plasma_result.data, plasma_result.metadata, {})));
    }
  }
  return true;
}

void NodeManager::HandlePinObjectIDs(rpc::PinObjectIDsRequest request,
                                     rpc::PinObjectIDsReply *reply,
                                     rpc::SendReplyCallback send_reply_callback) {
  std::vector<ObjectID> object_ids;
  object_ids.reserve(request.object_ids_size());
  for (const auto &object_id_binary : request.object_ids()) {
    object_ids.push_back(ObjectID::FromBinary(object_id_binary));
  }
  std::vector<std::unique_ptr<RayObject>> results;
  if (!GetObjectsFromPlasma(object_ids, &results)) {
    for (size_t i = 0; i < object_ids.size(); ++i) {
      reply->add_successes(false);
    }
  } else {
    RAY_CHECK_EQ(object_ids.size(), results.size());
    auto object_id_it = object_ids.begin();
    auto result_it = results.begin();
    while (object_id_it != object_ids.end()) {
      if (*result_it == nullptr) {
        RAY_LOG(DEBUG) << "Failed to get object in the object store: " << *object_id_it
                       << ". This should only happen when the owner tries to pin a "
                       << "secondary copy and it's evicted in the meantime";
        object_id_it = object_ids.erase(object_id_it);
        result_it = results.erase(result_it);
        reply->add_successes(false);
      } else {
        ++object_id_it;
        ++result_it;
        reply->add_successes(true);
      }
    }
    // Wait for the object to be freed by the owner, which keeps the ref count.
    ObjectID generator_id = request.has_generator_id()
                                ? ObjectID::FromBinary(request.generator_id())
                                : ObjectID::Nil();
    local_object_manager_.PinObjectsAndWaitForFree(
        object_ids, std::move(results), request.owner_address(), generator_id);
  }
  RAY_CHECK_EQ(request.object_ids_size(), reply->successes_size());
  send_reply_callback(Status::OK(), nullptr, nullptr);
}

void NodeManager::HandleGetSystemConfig(rpc::GetSystemConfigRequest request,
                                        rpc::GetSystemConfigReply *reply,
                                        rpc::SendReplyCallback send_reply_callback) {
  reply->set_system_config(initial_config_.raylet_config);
  send_reply_callback(Status::OK(), nullptr, nullptr);
}

void NodeManager::HandleGetNodeStats(rpc::GetNodeStatsRequest node_stats_request,
                                     rpc::GetNodeStatsReply *reply,
                                     rpc::SendReplyCallback send_reply_callback) {
  // Report object spilling stats.
  local_object_manager_.FillObjectSpillingStats(reply);
  // Report object store stats.
  object_manager_.FillObjectStoreStats(reply);
  // As a result of the HandleGetNodeStats, we are collecting information from all
  // workers on this node. This is done by calling GetCoreWorkerStats on each worker. In
  // order to send up-to-date information back, we wait until all workers have replied,
  // and return the information from HandleNodesStatsRequest. The caller of
  // HandleGetNodeStats should set a timeout so that the rpc finishes even if not all
  // workers have replied.
  auto all_workers = worker_pool_.GetAllRegisteredWorkers(/* filter_dead_worker */ true);
  absl::flat_hash_set<WorkerID> driver_ids;
  for (auto driver :
       worker_pool_.GetAllRegisteredDrivers(/* filter_dead_driver */ true)) {
    all_workers.push_back(driver);
    driver_ids.insert(driver->WorkerId());
  }
  if (all_workers.empty()) {
    send_reply_callback(Status::OK(), nullptr, nullptr);
    return;
  }
  for (const auto &worker : all_workers) {
    if (worker->IsDead()) {
      continue;
    }
    rpc::GetCoreWorkerStatsRequest request;
    request.set_intended_worker_id(worker->WorkerId().Binary());
    request.set_include_memory_info(node_stats_request.include_memory_info());
    worker->rpc_client()->GetCoreWorkerStats(
        request,
        [reply, worker, all_workers, driver_ids, send_reply_callback](
            const ray::Status &status, const rpc::GetCoreWorkerStatsReply &r) {
          reply->add_core_workers_stats()->MergeFrom(r.core_worker_stats());
          reply->set_num_workers(reply->num_workers() + 1);
          if (reply->num_workers() == all_workers.size()) {
            send_reply_callback(Status::OK(), nullptr, nullptr);
          }
        });
  }
}

rpc::ObjectStoreStats AccumulateStoreStats(
    std::vector<rpc::GetNodeStatsReply> node_stats) {
  rpc::ObjectStoreStats store_stats;
  for (const auto &reply : node_stats) {
    auto cur_store = reply.store_stats();
    // Use max aggregation for time, since the nodes are spilling concurrently.
    store_stats.set_spill_time_total_s(
        std::max(store_stats.spill_time_total_s(), cur_store.spill_time_total_s()));
    store_stats.set_restore_time_total_s(
        std::max(store_stats.restore_time_total_s(), cur_store.restore_time_total_s()));
    // Use sum aggregation for the rest of the metrics.
    store_stats.set_spilled_bytes_total(store_stats.spilled_bytes_total() +
                                        cur_store.spilled_bytes_total());
    store_stats.set_spilled_objects_total(store_stats.spilled_objects_total() +
                                          cur_store.spilled_objects_total());
    store_stats.set_restored_bytes_total(store_stats.restored_bytes_total() +
                                         cur_store.restored_bytes_total());
    store_stats.set_restored_objects_total(store_stats.restored_objects_total() +
                                           cur_store.restored_objects_total());
    store_stats.set_object_store_bytes_used(store_stats.object_store_bytes_used() +
                                            cur_store.object_store_bytes_used());
    store_stats.set_object_store_bytes_avail(store_stats.object_store_bytes_avail() +
                                             cur_store.object_store_bytes_avail());
    store_stats.set_object_store_bytes_primary_copy(
        store_stats.object_store_bytes_primary_copy() +
        cur_store.object_store_bytes_primary_copy());
    store_stats.set_object_store_bytes_fallback(
        store_stats.object_store_bytes_fallback() +
        cur_store.object_store_bytes_fallback());
    store_stats.set_num_local_objects(store_stats.num_local_objects() +
                                      cur_store.num_local_objects());
    store_stats.set_consumed_bytes(store_stats.consumed_bytes() +
                                   cur_store.consumed_bytes());
    if (cur_store.object_pulls_queued()) {
      store_stats.set_object_pulls_queued(true);
    }
  }
  return store_stats;
}

std::string FormatMemoryInfo(std::vector<rpc::GetNodeStatsReply> node_stats) {
  // First pass to compute object sizes.
  absl::flat_hash_map<ObjectID, int64_t> object_sizes;
  for (const auto &reply : node_stats) {
    for (const auto &core_worker_stats : reply.core_workers_stats()) {
      for (const auto &object_ref : core_worker_stats.object_refs()) {
        auto obj_id = ObjectID::FromBinary(object_ref.object_id());
        if (object_ref.object_size() > 0) {
          object_sizes[obj_id] = object_ref.object_size();
        }
      }
    }
  }

  std::ostringstream builder;
  builder
      << "----------------------------------------------------------------------------"
         "-----------------------------------------\n";
  builder
      << " Object ID                                                Reference Type    "
         "   Object Size  "
         " Reference Creation Site\n";
  builder
      << "============================================================================"
         "=========================================\n";

  // Second pass builds the summary string for each node.
  for (const auto &reply : node_stats) {
    for (const auto &core_worker_stats : reply.core_workers_stats()) {
      bool pid_printed = false;
      for (const auto &object_ref : core_worker_stats.object_refs()) {
        auto obj_id = ObjectID::FromBinary(object_ref.object_id());
        if (!object_ref.pinned_in_memory() && object_ref.local_ref_count() == 0 &&
            object_ref.submitted_task_ref_count() == 0 &&
            object_ref.contained_in_owned_size() == 0) {
          continue;
        }
        if (obj_id.IsNil()) {
          continue;
        }
        if (!pid_printed) {
          if (core_worker_stats.worker_type() == rpc::WorkerType::DRIVER) {
            builder << "; driver pid=" << core_worker_stats.pid() << "\n";
          } else {
            builder << "; worker pid=" << core_worker_stats.pid() << "\n";
          }
          pid_printed = true;
        }
        builder << obj_id.Hex() << "  ";
        // TODO(ekl) we could convey more information about the reference status.
        if (object_ref.pinned_in_memory()) {
          builder << "PINNED_IN_MEMORY     ";
        } else if (object_ref.submitted_task_ref_count() > 0) {
          builder << "USED_BY_PENDING_TASK ";
        } else if (object_ref.local_ref_count() > 0) {
          builder << "LOCAL_REFERENCE      ";
        } else if (object_ref.contained_in_owned_size() > 0) {
          builder << "CAPTURED_IN_OBJECT   ";
        } else {
          builder << "UNKNOWN_STATUS       ";
        }
        builder << std::right << std::setfill(' ') << std::setw(11);
        if (object_sizes.contains(obj_id)) {
          builder << object_sizes[obj_id];
        } else {
          builder << "          ?";
        }
        builder << "   " << object_ref.call_site();
        builder << "\n";
      }
    }
  }
  builder
      << "----------------------------------------------------------------------------"
         "-----------------------------------------\n";

  return builder.str();
}

void NodeManager::HandleFormatGlobalMemoryInfo(
    rpc::FormatGlobalMemoryInfoRequest request,
    rpc::FormatGlobalMemoryInfoReply *reply,
    rpc::SendReplyCallback send_reply_callback) {
  auto replies = std::make_shared<std::vector<rpc::GetNodeStatsReply>>();
  auto local_request = std::make_shared<rpc::GetNodeStatsRequest>();
  auto local_reply = std::make_shared<rpc::GetNodeStatsReply>();
  bool include_memory_info = request.include_memory_info();
  local_request->set_include_memory_info(include_memory_info);

  unsigned int num_nodes = remote_node_manager_addresses_.size() + 1;
  rpc::GetNodeStatsRequest stats_req;
  stats_req.set_include_memory_info(include_memory_info);

  auto store_reply =
      [replies, reply, num_nodes, send_reply_callback, include_memory_info](
          const rpc::GetNodeStatsReply &local_reply) {
        replies->push_back(local_reply);
        if (replies->size() >= num_nodes) {
          if (include_memory_info) {
            reply->set_memory_summary(FormatMemoryInfo(*replies));
          }
          reply->mutable_store_stats()->CopyFrom(AccumulateStoreStats(*replies));
          send_reply_callback(Status::OK(), nullptr, nullptr);
        }
      };

  // Fetch from remote nodes.
  for (const auto &entry : remote_node_manager_addresses_) {
    auto client = std::make_unique<rpc::NodeManagerClient>(
        entry.second.first, entry.second.second, client_call_manager_);
    client->GetNodeStats(stats_req,
                         [replies, store_reply](const ray::Status &status,
                                                const rpc::GetNodeStatsReply &r) {
                           if (!status.ok()) {
                             RAY_LOG(ERROR) << "Failed to get remote node stats: "
                                            << status.ToString();
                           }
                           store_reply(r);
                         });
  }

  // Fetch from the local node.
  HandleGetNodeStats(stats_req,
                     local_reply.get(),
                     [local_reply, store_reply](Status status,
                                                std::function<void()> success,
                                                std::function<void()> failure) mutable {
                       store_reply(*local_reply);
                     });
}

void NodeManager::HandleGlobalGC(rpc::GlobalGCRequest request,
                                 rpc::GlobalGCReply *reply,
                                 rpc::SendReplyCallback send_reply_callback) {
  TriggerGlobalGC();
}

bool NodeManager::TryLocalGC() {
  // If plasma store is under high pressure, we should try to schedule a global gc.
  bool plasma_high_pressure =
      object_manager_.GetUsedMemoryPercentage() > high_plasma_storage_usage_;
  if (plasma_high_pressure && global_gc_throttler_.AbleToRun()) {
    TriggerGlobalGC();
  }

  // Set the global gc bit on the outgoing heartbeat message.
  bool triggered_by_global_gc = false;
  if (should_global_gc_) {
    triggered_by_global_gc = true;
    should_global_gc_ = false;
    global_gc_throttler_.RunNow();
  }

  // Trigger local GC if needed. This throttles the frequency of local GC calls
  // to at most once per heartbeat interval.
  if ((should_local_gc_ ||
       (absl::GetCurrentTimeNanos() - local_gc_run_time_ns_ > local_gc_interval_ns_)) &&
      local_gc_throttler_.AbleToRun()) {
    DoLocalGC(triggered_by_global_gc);
    should_local_gc_ = false;
  }
  return triggered_by_global_gc;
}

void NodeManager::TriggerGlobalGC() {
  should_global_gc_ = true;
  // We won't see our own request, so trigger local GC in the next heartbeat.
  should_local_gc_ = true;
}

void NodeManager::Stop() {
  object_manager_.Stop();
  if (heartbeat_sender_) {
    heartbeat_sender_.reset();
  }
}

void NodeManager::RecordMetrics() {
  recorded_metrics_ = true;
  if (stats::StatsConfig::instance().IsStatsDisabled()) {
    return;
  }

  cluster_task_manager_->RecordMetrics();
  object_manager_.RecordMetrics();
  local_object_manager_.RecordMetrics();

  uint64_t current_time = current_time_ms();
  uint64_t duration_ms = current_time - last_metrics_recorded_at_ms_;
  last_metrics_recorded_at_ms_ = current_time;
  object_directory_->RecordMetrics(duration_ms);
  dependency_manager_.RecordMetrics();
}

void NodeManager::ConsumeSyncMessage(
    std::shared_ptr<const syncer::RaySyncMessage> message) {
  if (message->message_type() == syncer::MessageType::RESOURCE_VIEW) {
    rpc::ResourcesData data;
    data.ParseFromString(message->sync_message());
    NodeID node_id = NodeID::FromBinary(data.node_id());
    if (UpdateResourceUsage(node_id, data)) {
      cluster_task_manager_->ScheduleAndDispatchTasks();
    }
    // Message view shouldn't carry this field.
    RAY_CHECK(!data.should_global_gc());
    resource_message_udpated_[node_id] = std::move(data);
  } else if (message->message_type() == syncer::MessageType::COMMANDS) {
    rpc::ResourcesData data;
    data.ParseFromString(message->sync_message());
    if (data.should_global_gc()) {
      should_local_gc_ = true;
    }
  }
}

std::optional<syncer::RaySyncMessage> NodeManager::CreateSyncMessage(
    int64_t after_version, syncer::MessageType message_type) const {
  RAY_CHECK(message_type == syncer::MessageType::COMMANDS);

  rpc::ResourcesData resources_data;
  resources_data.set_should_global_gc(true);
  resources_data.set_cluster_full_of_actors_detected(resource_deadlock_warned_ >= 1);
  syncer::RaySyncMessage msg;
  msg.set_version(absl::GetCurrentTimeNanos());
  msg.set_node_id(self_node_id_.Binary());
  msg.set_message_type(syncer::MessageType::COMMANDS);
  std::string serialized_msg;
  RAY_CHECK(resources_data.SerializeToString(&serialized_msg));
  msg.set_sync_message(std::move(serialized_msg));
  return std::make_optional(std::move(msg));
}

void NodeManager::PublishInfeasibleTaskError(const RayTask &task) const {
  bool suppress_warning = false;

  if (!task.GetTaskSpecification().PlacementGroupBundleId().first.IsNil()) {
    // If the task is part of a placement group, do nothing. If necessary, the infeasible
    // warning should come from the placement group scheduling, not the task scheduling.
    suppress_warning = true;
  }

  // Push a warning to the task's driver that this task is currently infeasible.
  if (!suppress_warning) {
    // TODO(rkn): Define this constant somewhere else.
    std::string type = "infeasible_task";
    std::ostringstream error_message;
    error_message
        << "The actor or task with ID " << task.GetTaskSpecification().TaskId()
        << " cannot be scheduled right now. It requires "
        << task.GetTaskSpecification().GetRequiredPlacementResources().ToString()
        << " for placement, however the cluster currently cannot provide the requested "
           "resources. The required resources may be added as autoscaling takes place "
           "or placement groups are scheduled. Otherwise, consider reducing the "
           "resource requirements of the task.";
    std::string error_message_str = error_message.str();
    RAY_LOG(WARNING) << error_message_str;
    if (RayConfig::instance().legacy_scheduler_warnings()) {
      auto error_data_ptr =
          gcs::CreateErrorTableData(type,
                                    error_message_str,
                                    current_time_ms(),
                                    task.GetTaskSpecification().JobId());
      RAY_CHECK_OK(gcs_client_->Errors().AsyncReportJobError(error_data_ptr, nullptr));
    }
  }
}

// Picks the worker with the latest submitted task and kills the process
// if the memory usage is above the threshold. Allows one in-flight
// process kill at a time as killing a process could sometimes take
// seconds.
// TODO(clarng): potentially kill more aggressively by measuring the
// memory usage of each process and kill enough processes to put it
// below the memory threshold.
MemoryUsageRefreshCallback NodeManager::CreateMemoryUsageRefreshCallback() {
  return [this](bool is_usage_above_threshold,
                MemorySnapshot system_memory,
                float usage_threshold) {
    if (high_memory_eviction_target_ != nullptr) {
      if (!high_memory_eviction_target_->GetProcess().IsAlive()) {
        RAY_LOG(INFO) << "Worker evicted and process killed to reclaim memory. "
                      << "worker pid: "
                      << high_memory_eviction_target_->GetProcess().GetId()
                      << " task: " << high_memory_eviction_target_->GetAssignedTaskId();
        high_memory_eviction_target_ = nullptr;
      }
    }
    if (is_usage_above_threshold) {
      if (high_memory_eviction_target_ != nullptr) {
        RAY_LOG_EVERY_MS(INFO, 1000)
            << "Memory usage above threshold. "
            << "Still waiting for worker eviction to free up memory. "
            << "worker pid: " << high_memory_eviction_target_->GetProcess().GetId()
            << "task: " << high_memory_eviction_target_->GetAssignedTaskId();
      } else {
        system_memory.process_used_bytes = MemoryMonitor::GetProcessMemoryUsage();
        auto workers = worker_pool_.GetAllRegisteredWorkers();
        if (workers.empty()) {
          RAY_LOG_EVERY_MS(WARNING, 5000)
              << "Memory usage above threshold but no workers are available for killing."
              << "This could be due to worker memory leak and"
              << "idle worker are occupying most of the memory.";
          return;
        }
<<<<<<< HEAD
        auto worker_to_kill_and_should_retry =
            worker_killing_policy_->SelectWorkerToKill(workers, system_memory);
=======
        RetriableLIFOWorkerKillingPolicy worker_killing_policy;
        auto worker_to_kill_and_should_retry =
            worker_killing_policy.SelectWorkerToKill(workers, system_memory);
>>>>>>> 50e1fda0
        auto worker_to_kill = worker_to_kill_and_should_retry.first;
        bool should_retry = worker_to_kill_and_should_retry.second;
        if (worker_to_kill == nullptr) {
          RAY_LOG_EVERY_MS(WARNING, 5000) << "Worker killer did not select a worker to "
                                             "kill even though memory usage is high.";
        } else {
          high_memory_eviction_target_ = worker_to_kill;

          /// TODO: (clarng) expose these strings in the frontend python error as well.
          std::string oom_kill_details =
              this->CreateOomKillMessageDetails(worker_to_kill,
                                                this->self_node_id_,
                                                system_memory,
                                                usage_threshold,
                                                should_retry);
          std::string oom_kill_suggestions =
              this->CreateOomKillMessageSuggestions(worker_to_kill);

          RAY_LOG(INFO)
              << "Killing worker with task "
              << worker_to_kill->GetAssignedTask().GetTaskSpecification().DebugString()
              << "\n\n"
              << oom_kill_details << "\n\n"
              << oom_kill_suggestions;

          std::stringstream worker_exit_message_ss;
          worker_exit_message_ss
              << "Task was killed due to the node running low on memory.\n"
              << oom_kill_details << "\n"
              << oom_kill_suggestions;
          std::string worker_exit_message = worker_exit_message_ss.str();

          rpc::RayErrorInfo task_failure_reason;
          task_failure_reason.set_error_message(worker_exit_message);
          task_failure_reason.set_error_type(rpc::ErrorType::OUT_OF_MEMORY);
          SetTaskFailureReason(worker_to_kill->GetAssignedTaskId(),
                               std::move(task_failure_reason),
                               should_retry);

          /// since we print the process memory in the message. Destroy should be called
          /// as soon as possible to free up memory.
          DestroyWorker(high_memory_eviction_target_,
                        rpc::WorkerExitType::NODE_OUT_OF_MEMORY,
                        worker_exit_message,
                        true /* force */);

          if (worker_to_kill->GetActorId().IsNil()) {
            ray::stats::STATS_memory_manager_worker_eviction_total.Record(
                1, "MemoryManager.TaskEviction.Total");
          } else {
            ray::stats::STATS_memory_manager_worker_eviction_total.Record(
                1, "MemoryManager.ActorEviction.Total");
          }
        }
      }
    }
  };
}

const std::string NodeManager::CreateOomKillMessageDetails(
    const std::shared_ptr<WorkerInterface> &worker,
    const NodeID &node_id,
    const MemorySnapshot &system_memory,
    float usage_threshold,
    bool should_retry) const {
  float usage_fraction =
      static_cast<float>(system_memory.used_bytes) / system_memory.total_bytes;
  std::string used_bytes_gb =
      FormatFloat(static_cast<float>(system_memory.used_bytes) / 1024 / 1024 / 1024, 2);
  std::string total_bytes_gb =
      FormatFloat(static_cast<float>(system_memory.total_bytes) / 1024 / 1024 / 1024, 2);
  std::stringstream oom_kill_details_ss;

  auto pid = worker->GetProcess().GetId();
  int64_t used_bytes = 0;
  const auto pid_entry = system_memory.process_used_bytes.find(pid);
  if (pid_entry != system_memory.process_used_bytes.end()) {
    used_bytes = pid_entry->second;
  } else {
    return "";
    RAY_LOG_EVERY_MS(INFO, 60000)
        << "Can't find memory usage for PID, reporting zero. PID: " << pid;
  }
  std::string process_used_bytes_gb =
      FormatFloat(static_cast<float>(used_bytes) / 1024 / 1024 / 1024, 2);

  oom_kill_details_ss
      << "Memory on the node (IP: " << worker->IpAddress() << ", ID: " << node_id
      << ") where the task (" << worker->GetTaskOrActorIdAsDebugString()
      << ", name=" << worker->GetAssignedTask().GetTaskSpecification().GetName()
      << ", pid=" << worker->GetProcess().GetId()
      << ", memory used=" << process_used_bytes_gb << "GB) was running was "
      << used_bytes_gb << "GB / " << total_bytes_gb << "GB (" << usage_fraction
      << "), which exceeds the memory usage threshold of " << usage_threshold
      << ". Ray killed this worker (ID: " << worker->WorkerId()
      << ") because it was the most recently scheduled task; to see more "
         "information about memory usage on this node, use `ray logs raylet.out "
         "-ip "
      << worker->IpAddress() << "`. To see the logs of the worker, use `ray logs worker-"
      << worker->WorkerId() << "*out -ip " << worker->IpAddress()
      << ". Top 10 memory users:\n"
      << MemoryMonitor::TopNMemoryDebugString(10, system_memory);
  return oom_kill_details_ss.str();
}

const std::string NodeManager::CreateOomKillMessageSuggestions(
    const std::shared_ptr<WorkerInterface> &worker) const {
  std::stringstream not_retriable_recommendation_ss;
  if (worker && !worker->GetAssignedTask().GetTaskSpecification().IsRetriable()) {
    not_retriable_recommendation_ss << "Set ";
    if (worker->GetAssignedTask().GetTaskSpecification().IsNormalTask()) {
      not_retriable_recommendation_ss << "max_retries";
    } else {
      not_retriable_recommendation_ss << "max_restarts and max_task_retries";
    }
    not_retriable_recommendation_ss
        << " to enable retry when the task crashes due to OOM. ";
  }
  std::stringstream oom_kill_suggestions_ss;
  oom_kill_suggestions_ss
      << "Refer to the documentation on how to address the out of memory issue: "
         "https://docs.ray.io/en/latest/ray-core/scheduling/ray-oom-prevention.html. "
         "Consider provisioning more memory on this node or reducing task "
         "parallelism by requesting more CPUs per task. "
      << not_retriable_recommendation_ss.str()
      << "To adjust the kill "
         "threshold, set the environment variable "
         "`RAY_memory_usage_threshold` when starting Ray. To disable "
         "worker killing, set the environment variable "
         "`RAY_memory_monitor_refresh_ms` to zero.";
  return oom_kill_suggestions_ss.str();
}

void NodeManager::SetTaskFailureReason(const TaskID &task_id,
                                       const rpc::RayErrorInfo &failure_reason,
                                       bool should_retry) {
  RAY_LOG(DEBUG) << "set failure reason for task " << task_id;
  ray::TaskFailureEntry entry(failure_reason, should_retry);
  auto result = task_failure_reasons_.emplace(task_id, std::move(entry));
  if (!result.second) {
    RAY_LOG(WARNING) << "Trying to insert failure reason more than once for the same "
                        "task, the previous failure will be removed. Task id: "
                     << task_id;
  }
}

void NodeManager::GCTaskFailureReason() {
  for (const auto &entry : task_failure_reasons_) {
    auto duration = (uint64_t)std::chrono::duration_cast<std::chrono::milliseconds>(
                        std::chrono::steady_clock::now() - entry.second.creation_time)
                        .count();
    if (duration > RayConfig::instance().task_failure_entry_ttl_ms()) {
      RAY_LOG(INFO) << "Removing task failure reason since it expired, task: "
                    << entry.first;
      task_failure_reasons_.erase(entry.first);
    }
  }
}

void NodeManager::ReportWorkerOOMKillStats() {
  if (number_workers_killed_by_oom_ > 0) {
    RAY_LOG(ERROR) << number_workers_killed_by_oom_
                   << " Workers (tasks / actors) killed due to memory pressure (OOM), "
                   << number_workers_killed_
                   << " Workers crashed due to other reasons at node (ID: "
                   << self_node_id_ << ", IP: " << initial_config_.node_manager_address
                   << ") over the last time period. "
                   << "To see more information about the Workers killed on this node, "
                   << "use `ray logs raylet.out -ip "
                   << initial_config_.node_manager_address << "`\n\n"
                   << CreateOomKillMessageSuggestions({});
  }
  number_workers_killed_by_oom_ = 0;
  number_workers_killed_ = 0;
}

}  // namespace raylet

}  // namespace ray<|MERGE_RESOLUTION|>--- conflicted
+++ resolved
@@ -2941,14 +2941,8 @@
               << "idle worker are occupying most of the memory.";
           return;
         }
-<<<<<<< HEAD
         auto worker_to_kill_and_should_retry =
             worker_killing_policy_->SelectWorkerToKill(workers, system_memory);
-=======
-        RetriableLIFOWorkerKillingPolicy worker_killing_policy;
-        auto worker_to_kill_and_should_retry =
-            worker_killing_policy.SelectWorkerToKill(workers, system_memory);
->>>>>>> 50e1fda0
         auto worker_to_kill = worker_to_kill_and_should_retry.first;
         bool should_retry = worker_to_kill_and_should_retry.second;
         if (worker_to_kill == nullptr) {
