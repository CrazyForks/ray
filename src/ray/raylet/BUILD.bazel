load("//bazel:ray.bzl", "ray_cc_binary", "ray_cc_library")

ray_cc_library(
    name = "agent_manager",
    srcs = ["agent_manager.cc"],
    hdrs = ["agent_manager.h"],
    visibility = ["//visibility:private"],
    deps = [
        "//src/ray/common:id",
        "//src/ray/common:ray_config",
        "//src/ray/protobuf:gcs_cc_proto",
        "//src/ray/util:event",
        "//src/ray/util:logging",
        "//src/ray/util:process",
        "//src/ray/util:thread_utils",
        "@boost//:asio",
    ],
)

ray_cc_library(
    name = "lease_dependency_manager",
    srcs = ["lease_dependency_manager.cc"],
    hdrs = ["lease_dependency_manager.h"],
    visibility = [":__subpackages__"],
    deps = [
        "//src/ray/common:id",
        "//src/ray/common:lease",
        "//src/ray/object_manager",
        "//src/ray/util:counter_map",
        "@com_google_absl//absl/container:flat_hash_map",
        "@com_google_absl//absl/container:flat_hash_set",
    ],
)

# TODO(edoakes): looks like this belongs under scheduling/...
ray_cc_library(
    name = "local_lease_manager",
    srcs = ["local_lease_manager.cc"],
    hdrs = ["local_lease_manager.h"],
    visibility = [":__subpackages__"],
    deps = [
        ":lease_dependency_manager",
        ":worker",
        ":worker_pool",
        "//src/ray/common:lease",
        "//src/ray/common:ray_object",
        "//src/ray/object_manager:object_manager_common",
        "//src/ray/raylet/scheduling:cluster_resource_scheduler",
        "//src/ray/raylet/scheduling:local_lease_manager_interface",
        "//src/ray/raylet/scheduling:scheduler_internal",
        "@com_google_absl//absl/container:flat_hash_map",
        "@com_google_absl//absl/container:flat_hash_set",
    ],
)

ray_cc_library(
    name = "placement_group_resource_manager",
    srcs = ["placement_group_resource_manager.cc"],
    hdrs = ["placement_group_resource_manager.h"],
    visibility = [":__subpackages__"],
    deps = [
        "//src/ray/common:id",
        "//src/ray/gcs/gcs_client:gcs_client_lib",
        "//src/ray/raylet/scheduling:cluster_resource_scheduler",
        "//src/ray/util:container_util",
        "@com_google_absl//absl/container:flat_hash_map",
    ],
)

ray_cc_library(
    name = "wait_manager",
    srcs = ["wait_manager.cc"],
    hdrs = ["wait_manager.h"],
    visibility = [":__subpackages__"],
    deps = [
        "//src/ray/common:id",
        "//src/ray/util:container_util",
    ],
)

ray_cc_library(
    name = "worker",
    srcs = ["worker.cc"],
    hdrs = ["worker.h"],
    visibility = [":__subpackages__"],
    deps = [
        "//src/ray/common:id",
        "//src/ray/common:lease",
        "//src/ray/flatbuffers:node_manager_generated",
        "//src/ray/ipc:client_connection",
        "//src/ray/raylet/scheduling:cluster_resource_scheduler",
        "//src/ray/rpc:core_worker_client",
        "//src/ray/util:process",
        "@com_google_absl//absl/memory",
        "@com_google_absl//absl/time",
        "@com_google_googletest//:gtest_prod",
    ],
)

ray_cc_library(
    name = "worker_pool",
    srcs = ["worker_pool.cc"],
    hdrs = ["worker_pool.h"],
    visibility = [":__subpackages__"],
    deps = [
        ":runtime_env_agent_client",
        ":worker",
        "//src/ray/common:constants",
        "//src/ray/common:lease",
        "//src/ray/common:protobuf_utils",
        "//src/ray/common:ray_config",
        "//src/ray/common:runtime_env",
        "//src/ray/common:status",
        "//src/ray/gcs/gcs_client:gcs_client_lib",
        "//src/ray/ipc:client_connection",
        "//src/ray/util:network_util",
        "//src/ray/util:time",
        "@boost//:system",
        "@com_google_absl//absl/strings",
    ],
)

ray_cc_library(
    name = "runtime_env_agent_client",
    srcs = ["runtime_env_agent_client.cc"],
    hdrs = ["runtime_env_agent_client.h"],
    visibility = [":__subpackages__"],
    deps = [
        "//src/ray/common:asio",
        "//src/ray/common:id",
        "//src/ray/common:ray_config",
        "//src/ray/common:status",
        "//src/ray/protobuf:gcs_cc_proto",
        "//src/ray/protobuf:runtime_env_agent_cc_proto",
        "//src/ray/util:logging",
        "//src/ray/util:process",
        "//src/ray/util:time",
        "@boost//:beast",
        "@com_google_absl//absl/container:flat_hash_set",
        "@com_google_absl//absl/strings:str_format",
    ],
)

ray_cc_library(
    name = "local_object_manager_interface",
    hdrs = ["local_object_manager_interface.h"],
    visibility = [":__subpackages__"],
    deps = [
        "//src/ray/common:id",
        "//src/ray/common:ray_object",
        "//src/ray/protobuf:node_manager_cc_proto",
    ],
)

ray_cc_library(
    name = "local_object_manager",
    srcs = ["local_object_manager.cc"],
    hdrs = ["local_object_manager.h"],
    visibility = [":__subpackages__"],
    deps = [
        ":local_object_manager_interface",
        ":worker_pool",
        "//src/ray/common:id",
        "//src/ray/common:ray_object",
        "//src/ray/gcs/gcs_client:gcs_client_lib",
        "//src/ray/object_manager:object_directory",
        "//src/ray/object_manager:object_manager_common",
        "//src/ray/protobuf:node_manager_cc_proto",
        "//src/ray/pubsub:subscriber_interface",
        "//src/ray/rpc:core_worker_client",
        "//src/ray/util:time",
    ],
)

ray_cc_library(
    name = "worker_killing_policy",
    srcs = [
        "worker_killing_policy.cc",
        "worker_killing_policy_group_by_owner.cc",
        "worker_killing_policy_retriable_fifo.cc",
    ],
    hdrs = [
        "worker_killing_policy.h",
        "worker_killing_policy_group_by_owner.h",
        "worker_killing_policy_retriable_fifo.h",
    ],
    visibility = [":__subpackages__"],
    deps = [
        ":worker",
        ":worker_pool",
        "//src/ray/common:asio",
        "//src/ray/common:memory_monitor",
        "@boost//:container_hash",
        "@com_google_absl//absl/container:flat_hash_map",
        "@com_google_absl//absl/time",
        "@com_google_googletest//:gtest_prod",
    ],
)

ray_cc_library(
    name = "node_manager",
    srcs = [
        "node_manager.cc",
    ],
    hdrs = [
        "node_manager.h",
    ],
    linkopts = select({
        "@platforms//os:windows": [
        ],
        "//conditions:default": [
            "-lpthread",
        ],
    }),
    visibility = [":__subpackages__"],
    deps = [
        ":agent_manager",
        ":lease_dependency_manager",
        ":local_lease_manager",
        ":local_object_manager_interface",
        ":placement_group_resource_manager",
        ":runtime_env_agent_client",
        ":wait_manager",
        ":worker",
        ":worker_killing_policy",
        ":worker_pool",
        "//src/ray/common:buffer",
        "//src/ray/common:flatbuf_utils",
        "//src/ray/common:lease",
        "//src/ray/common:memory_monitor",
        "//src/ray/core_worker:experimental_mutable_object_provider",
        "//src/ray/flatbuffers:node_manager_generated",
        "//src/ray/gcs/gcs_client:gcs_client_lib",
        "//src/ray/object_manager",
        "//src/ray/object_manager:ownership_object_directory",
        "//src/ray/object_manager/plasma:plasma_client",
        "//src/ray/pubsub:subscriber",
        "//src/ray/raylet/scheduling:scheduler",
        "//src/ray/rpc:core_worker_client",
        "//src/ray/rpc:node_manager_server",
        "//src/ray/stats:stats_lib",
        "//src/ray/util:cmd_line_utils",
        "//src/ray/util:container_util",
        "//src/ray/util:network_util",
        "//src/ray/util:throttler",
        "//src/ray/util:time",
        "@boost//:system",
        "@com_google_absl//absl/base:core_headers",
        "@com_google_absl//absl/container:flat_hash_map",
        "@com_google_absl//absl/container:flat_hash_set",
        "@com_google_absl//absl/memory",
        "@com_google_absl//absl/strings:str_format",
        "@com_google_absl//absl/time",
        "@com_google_googletest//:gtest_prod",
    ],
)

ray_cc_library(
    name = "raylet_lib",
    srcs = ["raylet.cc"],
    hdrs = ["raylet.h"],
    visibility = ["//visibility:private"],
    deps = [
        ":node_manager",
        "//src/ray/common:asio",
        "//src/ray/object_manager",
        "//src/ray/util:network_util",
        "//src/ray/util:time",
        "@boost//:asio",
    ],
)

ray_cc_binary(
    name = "raylet",
    srcs = ["main.cc"],
    visibility = ["//visibility:public"],
    deps = [
        ":local_object_manager",
        ":local_object_manager_interface",
        ":raylet_lib",
        "//src/ray/common:asio",
        "//src/ray/common:lease",
        "//src/ray/common:ray_config",
        "//src/ray/common:status",
<<<<<<< HEAD
=======
        "//src/ray/common/cgroup:cgroup_manager",
        "//src/ray/core_worker:metrics",
>>>>>>> 1c17e3f2
        "//src/ray/gcs/gcs_client:gcs_client_lib",
        "//src/ray/object_manager:ownership_object_directory",
        "//src/ray/raylet/scheduling:cluster_lease_manager",
        "//src/ray/rpc:metrics_agent_client",
        "//src/ray/rpc:raylet_client_lib",
        "//src/ray/rpc:raylet_client_pool",
        "//src/ray/stats:stats_lib",
        "//src/ray/util:cmd_line_utils",
        "//src/ray/util:event",
        "//src/ray/util:process",
        "//src/ray/util:raii",
        "//src/ray/util:stream_redirection",
        "//src/ray/util:stream_redirection_options",
        "//src/ray/util:time",
        "@com_github_gflags_gflags//:gflags",
        "@nlohmann_json",
    ],
)<|MERGE_RESOLUTION|>--- conflicted
+++ resolved
@@ -282,11 +282,7 @@
         "//src/ray/common:lease",
         "//src/ray/common:ray_config",
         "//src/ray/common:status",
-<<<<<<< HEAD
-=======
-        "//src/ray/common/cgroup:cgroup_manager",
         "//src/ray/core_worker:metrics",
->>>>>>> 1c17e3f2
         "//src/ray/gcs/gcs_client:gcs_client_lib",
         "//src/ray/object_manager:ownership_object_directory",
         "//src/ray/raylet/scheduling:cluster_lease_manager",
