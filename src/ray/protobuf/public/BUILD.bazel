--- conflicted
+++ resolved
@@ -112,10 +112,6 @@
     name = "events_actor_lifecycle_event_proto",
     srcs = ["events_actor_lifecycle_event.proto"],
     deps = [
-<<<<<<< HEAD
-       "//src/ray/protobuf:common_proto",
-       "@com_google_protobuf//:timestamp_proto",
-=======
         "//src/ray/protobuf:common_proto",
         "@com_google_protobuf//:timestamp_proto",
     ],
@@ -136,7 +132,6 @@
     srcs = ["events_node_lifecycle_event.proto"],
     deps = [
         "@com_google_protobuf//:timestamp_proto",
->>>>>>> 8259540a
     ],
 )
 
@@ -145,14 +140,11 @@
     deps = [":events_actor_lifecycle_event_proto"],
 )
 
-<<<<<<< HEAD
-=======
 cc_proto_library(
     name = "events_node_lifecycle_event_cc_proto",
     deps = [":events_node_lifecycle_event_proto"],
 )
 
->>>>>>> 8259540a
 proto_library(
     name = "runtime_environment_proto",
     srcs = ["runtime_environment.proto"],
