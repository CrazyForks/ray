load("//bazel:python.bzl", "py_test_module_list")

py_library(
  name = "conftest",
  srcs = glob(["**/conftest.py"]),
  visibility = [
    "//dashboard:__pkg__",
    "//python/ray/tests:__subpackages__",
    "//python/ray/autoscaler/v2:__pkg__",
    "//python/ray/dashboard:__pkg__",
    "//python/ray/data:__pkg__",
  ],
)

py_test_module_list(
  files = [
    "test_dashboard.py",
  ],
  size = "large",
  tags = ["exclusive", "manual", "team:serverless"],
  deps = ["//:ray_lib", ":conftest"],
)

py_test_module_list(
  files = [
    "test_actor_pool.py",
    "test_async.py",
    "test_asyncio.py",
    "test_core_worker_io_thread_stack_size.py",
    "test_actor_lifetime.py",
    "test_advanced.py",
    "test_advanced_2.py",
    "test_advanced_3.py",
    "test_advanced_4.py",
    "test_advanced_5.py",
    "test_advanced_6.py",
    "test_advanced_7.py",
    "test_advanced_8.py",
    "test_advanced_9.py",
    "test_array.py",
    "test_autoscaling_policy.py",
    "test_actor_cancel.py",
    "test_dashboard_profiler.py",
    "test_gcs_utils.py",
    "test_metrics_agent.py",
    "test_metrics_head.py",
    "test_component_failures_2.py",
    "test_component_failures_3.py",
    "test_error_ray_not_initialized.py",
    "test_gcs_pubsub.py",
    "test_grpc_client_credentials.py",
    "test_get_locations.py",
    "test_global_state.py",
    "test_healthcheck.py",
    "test_kill_raylet_signal_log.py",
    "test_node_label_scheduling_strategy.py",
    "test_protobuf_compatibility.py"
  ],
  size = "medium",
  tags = ["exclusive", "medium_size_python_tests_a_to_j", "team:core"],
  deps = ["//:ray_lib", ":conftest"],
)

py_test_module_list(
  files = [
    "test_gcs_fault_tolerance.py",
    "test_global_gc.py",
    "test_job.py",
    "test_memstat.py",
    "test_kill_subprocesses.py",
  ],
  size = "medium",
  tags = ["exclusive", "medium_size_python_tests_a_to_j", "no_windows", "team:core"],
  deps = ["//:ray_lib", ":conftest"],
)

py_test(
  name = "test_joblib",
  srcs = ["test_joblib.py"],
  data = ["mnist_784_100_samples.pkl"],
  size = "medium",
  tags = ["exclusive", "medium_size_python_tests_a_to_j", "team:core"],
  deps = ["//:ray_lib", ":conftest"],
)

py_test_module_list(
  files = [
    # "test_client.py", by bytedance
    "test_client_reconnect.py",
  ],
  size = "large",
  tags = ["exclusive", "client_tests", "team:core"],
  deps = ["//:ray_lib", ":conftest"],
)

py_test_module_list(
  files = [
    "test_client_builder.py",
    "test_client_proxy.py",
    "test_client_compat.py",
    "test_client_multi.py",
    "test_client_references.py",
    "test_client_warnings.py",
    # "test_client_library_integration.py", by bytedance
  ],
  size = "medium",
  tags = ["exclusive", "client_tests", "team:core"],
  deps = ["//:ray_lib", ":conftest"],
)

py_test_module_list(
  files = [
    "test_client_init.py",
  ],
  size = "medium",
  tags = ["exclusive", "client_tests", "no_windows", "team:core"],
  deps = ["//:ray_lib", ":conftest"],
)

# Issue #33491
# Once test_memory_deadlock is fixed, remove this rule and move
# test_memory_deadlock.py to the files list in the rule below.
# Also, edit test_memory_deadlock and uncomment the last line
# (the pytest.main invocation in the if __name__ == "__main__":
# block)
py_test_module_list(
  files = [
    "test_memory_deadlock.py",  # Timing out right now. #33491
  ],
  size = "medium",
  tags = ["exclusive", "no_main", "medium_size_python_tests_k_to_z", "team:core"],
  deps = ["//:ray_lib", ":conftest"],
)

py_test_module_list(
  files = [
    "test_actor_bounded_threads.py",
    "test_bounded_unix_sockets.py",
    "test_autoscaler_fake_scaledown.py",
    "accelerators/test_neuron.py",
    "accelerators/test_npu.py",
    "accelerators/test_tpu.py",
    "accelerators/test_nvidia_gpu.py",
    "accelerators/test_hpu.py",
    "accelerators/test_intel_gpu.py",
    "accelerators/test_amd_gpu.py",
    "test_log_dedup.py",
    "test_logging.py",
    "test_memory_scheduling.py",
    "test_nested_task.py",
    "test_metrics.py",
    "test_task_events.py",
    "test_task_events_2.py",
    "test_task_events_3.py",
    "test_task_metrics.py",
    "test_task_metrics_reconstruction.py",
    "test_actor_state_metrics.py",
    "test_placement_group_metrics.py",
    "test_object_store_metrics.py",
    "test_multi_node_2.py",
    "test_multinode_failures.py",
    "test_multinode_failures_2.py",
    "test_mpi.py",
    "test_node_labels.py",
    "test_node_manager.py",
    "test_object_assign_owner.py",
    "test_placement_group_2.py",
    "test_placement_group_4.py",
    "test_placement_group_failover.py",
    "test_ray_init.py",
    "test_ray_init_2.py",
    "test_ray_shutdown.py",
    "test_resource_metrics.py",
    "test_runtime_context.py",
    "test_runtime_env_env_vars.py",
    "test_runtime_env_packaging.py",
    "test_runtime_env_plugin.py",
    "test_runtime_env_setup_func.py",
    "test_runtime_env_strong_type.py",
    "test_runtime_env_fork_process.py",
    "test_serialization.py",
    "test_shuffle.py",
    "test_state_api_log.py",
    "test_state_api_summary.py",
    "test_tempfile.py",
    "test_tensorflow.py",
    "test_tls_auth.py",
    "test_ray_debugger.py",
    "test_worker_capping.py",
    "test_worker_state.py",
    "test_multi_tenancy.py",
    "test_namespace.py",
    "test_scheduling.py",
    "test_traceback.py",
    "test_queue.py",
    "test_draining.py",
    "test_streaming_generator.py",
    "test_streaming_generator_2.py",
    "test_streaming_generator_3.py",
    "test_streaming_generator_4.py",
    "test_streaming_generator_backpressure.py",
    "test_streaming_generator_regression.py",
    "test_scheduling_performance.py",
    "test_implicit_resource.py",
  ],
  size = "medium",
  tags = ["exclusive", "medium_size_python_tests_k_to_z", "team:core"],
  deps = ["//:ray_lib", ":conftest"],
)

py_test_module_list(
  files = [
    "test_object_manager.py",
    "test_resource_demand_scheduler.py",
    "test_stress.py",
    "test_stress_sharded.py",
  ],
  size = "medium",
  tags = ["exclusive", "medium_size_python_tests_k_to_z", "no_windows", "team:core"],
  deps = ["//:ray_lib", ":conftest"],
)

py_test_module_list(
  files = [
    "test_serve_ray_minimal.py",
  ],
  size = "small",
  tags = ["exclusive", "minimal", "team:serve"],
  deps = ["//:ray_lib", ":conftest"],
)

py_test_module_list(
  files = [
    "test_basic.py",
    "test_basic_2.py",
    "test_basic_4.py",
    "test_basic_5.py",
  ],
  size = "medium",
  tags = ["exclusive", "minimal", "basic_test", "team:core"],
  deps = ["//:ray_lib", ":conftest"],
)

py_test_module_list(
  files = [
    "test_basic_3.py",
  ],
  size = "large",
  tags = ["exclusive", "minimal", "basic_test", "team:core"],
  deps = ["//:ray_lib", ":conftest"],
)

py_test_module_list(
  files = [
    "test_minimal_install.py",
    "test_runtime_env_ray_minimal.py",
    "test_utils.py",
  ],
  size = "medium",
  tags = ["exclusive", "minimal", "no_basic_test", "team:core"],
  deps = ["//:ray_lib", ":conftest"],
)

py_test_module_list(
  files = [
    "test_output.py",
    "test_usage_stats.py",
  ],
  size = "large",
  tags = ["exclusive", "minimal", "no_basic_test", "team:core"],
  deps = ["//:ray_lib", ":conftest"],
)

py_test_module_list(
  files = [
    "test_actor_out_of_order.py",
<<<<<<< HEAD
    # "test_autoscaler_fake_multinode.py",  # Temporarily owned by core.
=======
>>>>>>> ae44d0d6
    "test_annotations.py",
    "test_args.py",
    "test_asyncio_cluster.py",
    "test_channel.py",
    "test_concurrency_group.py",
    "test_component_failures.py",
    "test_cross_language.py",
    # "test_debug_tools.py", by bytedance
    "test_distributed_sort.py",
    "test_environ.py",
    "test_get_or_create_actor.py",
    "test_list_actors.py",
    "test_list_actors_2.py",
    "test_list_actors_3.py",
    "test_list_actors_4.py",
    "test_metrics_agent_2.py",
    "test_microbenchmarks.py",
    "test_mini.py",
    # "test_numba.py",  by bytedance
    "test_raylet_output.py",
    "test_top_level_api.py",
    "test_unhandled_error.py",
    "test_widgets.py",
    "accelerators/test_accelerators.py",
  ],
  size = "small",
  tags = ["exclusive", "small_size_python_tests", "team:core"],
  deps = ["//:ray_lib", ":conftest"],
)

py_test_module_list(
  files = [
      "test_redis_tls.py",
  ],
  size = "small",
  tags = ["exclusive", "small_size_python_tests", "team:core"],
  deps = ["//:ray_lib", ":conftest"],
  data = glob(["tls/*"]),
)

py_test_module_list(
  files = [
    "test_gcs_ha_e2e.py",
    "test_gcs_ha_e2e_2.py",
  ],
  size = "medium",
  tags = ["exclusive", "ha_integration", "team:core"],
  deps = ["//:ray_lib", ":conftest"],
)

py_test_module_list(
  files = ["test_memory_pressure.py"],
  size = "medium",
  tags = ["exclusive", "mem_pressure", "team:core"],
  deps = ["//:ray_lib", ":conftest"],
)

py_test_module_list(
  files = [
    "test_autoscaler_e2e.py",
    "test_autoscaler_fake_multinode.py",  # Temporarily owned by core.
  ],
  size = "medium",
  tags = ["exclusive", "medium_size_python_tests_k_to_z", "team:core"],
  deps = ["//:ray_lib", ":conftest"],
)

py_test_module_list(
  files = [
    "test_autoscaler.py",
  ],
  size = "medium",
  tags = ["exclusive", "small_size_python_tests", "no_windows", "team:core"],
  deps = ["//:ray_lib", ":conftest"],
)

py_test_module_list(
  files = [
    "test_autoscaler_drain_node_api.py",
    "test_autoscaler_util.py",
    "test_autoscaler_gcp.py",
  ],
  size = "small",
  tags = ["exclusive", "small_size_python_tests", "team:core"],
  deps = ["//:ray_lib", ":conftest"],
)

py_test_module_list(
  files = [
    "test_cli_logger.py",
    "test_client_metadata.py",
    "test_client_terminate.py",
    "test_coordinator_server.py",
    "test_monitor.py",
    "test_node_provider_availability_tracker.py",
    "test_response_cache.py",
    "kuberay/test_autoscaling_config.py",
    "kuberay/test_kuberay_node_provider.py"
  ],
  size = "small",
  tags = ["exclusive", "team:serverless"], # modifed by bytedance
  deps = ["//:ray_lib", ":conftest"],
)

py_test_module_list(
  files = [
    "test_command_runner.py",
    "test_batch_node_provider_unit.py",
    "test_batch_node_provider_integration.py",
  ],
  size = "small",
  tags = ["exclusive", "small_size_python_tests", "no_windows", "team:serverless"],
  deps = ["//:ray_lib", ":conftest"],
)

py_test(
  name = "test_autoscaler_yaml",
  size = "small",
  srcs = ["test_autoscaler_yaml.py"],
<<<<<<< HEAD
  tags = ["exclusive", "team:serverless"], # modifed by bytedance
=======
  tags = ["exclusive", "small_size_python_tests", "team:core"],
>>>>>>> ae44d0d6
  deps = ["//:ray_lib", ":conftest"],
  data = [
    "additional_property.yaml",
    "test_cli_patterns/test_multi_node.yaml",
    "test_cli_patterns/test_no_head.yaml",
    "test_cli_patterns/test_no_workers.yaml",
    "//python/ray/autoscaler/aws:example",
    "//python/ray/autoscaler/azure:example",
    "//python/ray/autoscaler/gcp:example",
    "//python/ray/autoscaler/local:example",
  ],
)

py_test_module_list(
  files = [
    "test_dataclient_disconnect.py",
  ],
  size = "medium",
  tags = ["exclusive", "medium_size_python_tests_a_to_j", "team:core"],
  deps = ["//:ray_lib", ":conftest"],
)

py_test_module_list(
  files = [
    "test_actor.py",
    "test_actor_retry.py",
    "test_actor_failures.py",
    "test_actor_resources.py",
    "test_failure.py",
    "test_multi_node.py",
    "test_threaded_actor.py",
    "test_generators.py",
    "test_stress_failure.py",
    "test_state_api.py",
    "test_state_api_2.py",
    "test_reconstruction.py",
    "test_reconstruction_2.py",
    "test_reconstruction_stress.py",
    "test_reconstruction_stress_spill.py",
    "test_failure_2.py",
    "test_failure_3.py",
    "test_chaos.py",
    "test_storage.py",
    "test_reference_counting_2.py",
    "test_exit_observability.py",
    "test_placement_group.py",
    "test_placement_group_3.py",
    "test_placement_group_5.py",
    "test_cancel.py",
  ],
  size = "large",
  tags = ["exclusive", "large_size_python_tests_shard_0", "team:core"],
  deps = ["//:ray_lib", ":conftest"],
)

py_test_module_list(
  files = [
    "test_actor_advanced.py",
  ],
  size = "large",
  tags = ["exclusive", "large_size_python_tests_shard_0", "no_windows", "team:core"],
  deps = ["//:ray_lib", ":conftest"],
)

py_test(
  name = "test_cli",
  srcs = ["test_cli.py"],
  data = glob(["test_cli_patterns/*.txt", "test_cli_patterns/*.yaml"]),
  size = "large",
  tags = ["exclusive", "large_size_python_tests_shard_0", "no_windows", "team:core"],
  deps = ["//:ray_lib", ":conftest"],
)

py_test_module_list(
  files = [
    "test_out_of_disk_space.py",
  ],
  size = "large",
  tags = ["exclusive", "tmpfs", "team:core"],
  deps = ["//:ray_lib", ":conftest"],
)

py_test_module_list(
  files = [
    "test_tqdm.py",
    "test_failure_4.py",
    "test_iter.py",
    "test_object_spilling.py",
    "test_object_spilling_no_asan.py",
    "test_object_spilling_2.py",
    "test_object_spilling_3.py",
    "test_plasma_unlimited.py",
    "test_placement_group_mini_integration.py",
    "test_scheduling_2.py",
    "test_multiprocessing.py",
    "test_reference_counting.py",
  ],
  size = "large",
  tags = ["exclusive", "large_size_python_tests_shard_1", "team:core"],
  deps = ["//:ray_lib", ":conftest"],
)

py_test_module_list(
  files = [
    "test_multi_node_3.py",
  ],
  size = "large",
  tags = ["exclusive", "large_size_python_tests_shard_1", "no_windows", "team:core"],
  deps = ["//:ray_lib", ":conftest"],
)

py_test_module_list(
  files = [
    "test_runtime_env.py",
    "test_runtime_env_2.py",
    "test_runtime_env_failure.py",
    "test_runtime_env_working_dir.py",
    "test_runtime_env_working_dir_2.py",
    "test_runtime_env_working_dir_3.py",
    "test_runtime_env_working_dir_4.py",
    "test_runtime_env_working_dir_remote_uri.py",
    "test_runtime_env_profiler.py",
  ],
  size = "large",
  tags = ["exclusive", "large_size_python_tests_shard_2", "team:core"],
  deps = ["//:ray_lib", ":conftest"],
  data = ["pip_install_test-0.5-py3-none-any.whl"],
)

py_test_module_list(
  files = [
    "test_runtime_env_conda_and_pip.py",
    "test_runtime_env_conda_and_pip_2.py",
    "test_runtime_env_conda_and_pip_3.py",
    "test_runtime_env_conda_and_pip_4.py",
    "test_runtime_env_conda_and_pip_5.py",
  ],
  size = "large",
  tags = ["exclusive", "post_wheel_build", "team:core"],
  deps = ["//:ray_lib", ":conftest"],
)

py_test(
  name = "test_runtime_env_complicated",
  size = "large",
  srcs = ["test_runtime_env_complicated.py"],
  tags = ["exclusive", "post_wheel_build", "team:core"],
  deps = ["//:ray_lib", ":conftest"],
  data = ["//python/ray/experimental/packaging/example_pkg"],
)

py_test(
    name = "test_actor_group",
    size = "medium",
    srcs = ["test_actor_group.py"],
    tags = ["exclusive", "medium_size_python_tests_a_to_j", "team:core"],
    deps = ["//:ray_lib", ":conftest"]
)

py_test(
    name = "test_runtime_env_agent",
    size = "medium",
    srcs = ["test_runtime_env_agent.py"],
    tags = ["exclusive", "medium_size_python_tests_a_to_j", "team:core"],
    deps = ["//:ray_lib", ":conftest"]
)

py_test(
    name = "test_runtime_env_container",
    size = "large",
    srcs = ["test_runtime_env_container.py"],
    tags = ["exclusive", "team:core", "container"],
    deps = ["//:ray_lib", ":conftest"],
)

# TODO(barakmich): aws/ might want its own buildfile, or
#    py_test_module_list should support subdirectories.
py_test(
    name = "test_autoscaler_aws",
    size = "small",
    srcs = ["aws/test_autoscaler_aws.py"],
<<<<<<< HEAD
    tags = ["exclusive", "team:serverless"], # modifed by bytedance
=======
    tags = ["exclusive", "small_size_python_tests", "no_windows", "team:core"],
>>>>>>> ae44d0d6
    deps = ["//:ray_lib", ":conftest"],
)

py_test(
    name = "test_aws_batch_tag_update",
    size = "small",
    srcs = ["aws/test_aws_batch_tag_update.py"], # modifed by bytedance
    tags = ["exclusive", "team:serverless"],
    deps = ["//:ray_lib", ":conftest"],
)

py_test(
    name = "test_gcp_node_provider",
    size = "small",
    srcs = ["gcp/test_gcp_node_provider.py"], # modifed by bytedance
    tags = ["exclusive", "team:serverless"],
    deps = ["//:ray_lib", ":conftest"],
)

py_test(
    name = "test_gcp_tpu_command_runner",
    size = "small",
    srcs = ["gcp/test_gcp_tpu_command_runner.py"],
<<<<<<< HEAD
    tags = ["exclusive", "team:serverless"], # modifed by bytedance
=======
    tags = ["exclusive", "small_size_python_tests", "no_windows", "team:serverless"],
>>>>>>> ae44d0d6
    deps = ["//:ray_lib", ":conftest"],
)

py_test(
    name = "vsphere/test_vsphere_node_provider",
    size = "small",
    srcs = ["vsphere/test_vsphere_node_provider.py"],
<<<<<<< HEAD
    tags = ["exclusive", "team:serverless"], # modified by bytedance
=======
    tags = ["exclusive", "small_size_python_tests", "no_windows", "team:serverless"],
    deps = ["//:ray_lib", ":conftest"],
)

py_test(
    name = "vsphere/test_vsphere_sdk_provider",
    size = "small",
    srcs = ["vsphere/test_vsphere_sdk_provider.py"],
    tags = ["exclusive", "small_size_python_tests", "no_windows", "team:serverless"],
>>>>>>> ae44d0d6
    deps = ["//:ray_lib", ":conftest"],
)

# Note(simon): typing tests are not included in module list
#    because they requires globs and it might be refactored in the future.
py_test(
    name = "test_typing",
    size = "medium",
    srcs = ["test_typing.py", "typing_files/check_typing_bad.py",
            "typing_files/check_typing_good.py"],
    tags = ["exclusive", "small_size_python_tests", "team:core"],
    deps = ["//:ray_lib", ":conftest"],
)

# TODO: use py_test(env = ...) in the build file with bazel 4.0
py_test(
  name = "test_tracing",
  size = "medium",
  srcs = ["test_tracing.py"],
  tags = ["exclusive", "medium_size_python_tests_k_to_z", "no_windows", "team:serve"],
  deps = ["//:ray_lib", ":conftest"]
)

py_test(
    name = "test_pydantic_serialization",
    size = "small",
    srcs = ["test_pydantic_serialization.py", "pydantic_module.py"],
    tags = ["exclusive", "team:serve"], # modified by bytedance
    deps = ["//:ray_lib", ":conftest"],
)

py_test(
    name = "test_runtime_env_validation",
    size = "small",
    srcs = ["test_runtime_env_validation.py"],
    data = [
        "test_runtime_env_validation_1_schema.json",
        "test_runtime_env_validation_2_schema.json",
    ],
    tags = ["exclusive", "team:core"], # modifed by bytedance TODO
    deps = ["//:ray_lib", ":conftest"],
)

py_test(
    name = "kuberay/test_autoscaling_e2e",
    size = "large",
    srcs = ["kuberay/test_autoscaling_e2e.py"],
    tags = ["exclusive", "no_windows", "team:kuberay"],
    deps = ["//:ray_lib", ":conftest"],
)

# TODO(ekl) we can't currently support tagging these as flaky since there's
# no way to filter by both flaky and client mode tests in bazel.
py_test_module_list(
  files = [
    "test_actor.py",
    "test_advanced.py",
    "test_asyncio.py",
    "test_basic.py",
    "test_basic_2.py",
    "test_basic_3.py",
    "test_basic_4.py",
    "test_basic_5.py",
    "test_multiprocessing.py",
    "test_list_actors.py",
    "test_list_actors_2.py",
    "test_list_actors_3.py",
    "test_list_actors_4.py",
    "test_object_assign_owner.py",
  ],
  size = "large",
  name_suffix = "_client_mode",
  env = {"RAY_CLIENT_MODE": "1", "RAY_PROFILING": "1"},
  tags = ["exclusive", "client_tests", "team:core"],
  deps = ["//:ray_lib", ":conftest"],
)

py_test_module_list(
  files = [
    "test_actor_in_container.py",
  ],
  size = "large",
  tags = ["exclusive", "worker-container", "team:serve"],
  # Now we run this test in a container which has installed ray
  deps = [],
)

py_test_module_list(
  files = [
    "test_object_spilling.py",
    "test_object_spilling_2.py",
    "test_object_spilling_3.py",
    "test_scheduling.py",
    "test_scheduling_2.py",
    "test_array.py"
  ],
  size = "large",
  name_suffix = "_debug_mode",
  tags = ["exclusive", "debug_tests", "team:core"],
  deps = ["//:ray_lib", ":conftest"],
)

py_test_module_list(
  files = [
    "test_object_spilling.py",
    "test_object_spilling_2.py",
    "test_object_spilling_3.py",
    "test_scheduling.py",
    "test_scheduling_2.py",
    "test_array.py"
  ],
  size = "large",
  name_suffix = "_asan",
  tags = ["exclusive", "asan_tests", "team:core"],
  deps = ["//:ray_lib", ":conftest"],
)

py_test_module_list(
  files = [
    "spark/test_basic.py",
    "spark/test_GPU.py",
    "spark/test_multicores_per_task.py",
    "spark/test_utils.py",
    "spark/test_databricks_hook.py",
  ],
  size = "enormous",
  tags = ["exclusive", "spark_plugin_tests", "team:serverless"],
  deps = ["//:ray_lib", ":conftest"],
  data = [
    "spark/discover_2_gpu.sh",
    "spark/discover_4_gpu.sh"
  ],
)<|MERGE_RESOLUTION|>--- conflicted
+++ resolved
@@ -274,10 +274,6 @@
 py_test_module_list(
   files = [
     "test_actor_out_of_order.py",
-<<<<<<< HEAD
-    # "test_autoscaler_fake_multinode.py",  # Temporarily owned by core.
-=======
->>>>>>> ae44d0d6
     "test_annotations.py",
     "test_args.py",
     "test_asyncio_cluster.py",
@@ -361,7 +357,7 @@
     "test_autoscaler_gcp.py",
   ],
   size = "small",
-  tags = ["exclusive", "small_size_python_tests", "team:core"],
+  tags = ["exclusive", "team:core"],
   deps = ["//:ray_lib", ":conftest"],
 )
 
@@ -389,7 +385,7 @@
     "test_batch_node_provider_integration.py",
   ],
   size = "small",
-  tags = ["exclusive", "small_size_python_tests", "no_windows", "team:serverless"],
+  tags = ["exclusive", "no_windows", "team:serverless"],
   deps = ["//:ray_lib", ":conftest"],
 )
 
@@ -397,11 +393,7 @@
   name = "test_autoscaler_yaml",
   size = "small",
   srcs = ["test_autoscaler_yaml.py"],
-<<<<<<< HEAD
   tags = ["exclusive", "team:serverless"], # modifed by bytedance
-=======
-  tags = ["exclusive", "small_size_python_tests", "team:core"],
->>>>>>> ae44d0d6
   deps = ["//:ray_lib", ":conftest"],
   data = [
     "additional_property.yaml",
@@ -583,11 +575,7 @@
     name = "test_autoscaler_aws",
     size = "small",
     srcs = ["aws/test_autoscaler_aws.py"],
-<<<<<<< HEAD
     tags = ["exclusive", "team:serverless"], # modifed by bytedance
-=======
-    tags = ["exclusive", "small_size_python_tests", "no_windows", "team:core"],
->>>>>>> ae44d0d6
     deps = ["//:ray_lib", ":conftest"],
 )
 
@@ -611,11 +599,7 @@
     name = "test_gcp_tpu_command_runner",
     size = "small",
     srcs = ["gcp/test_gcp_tpu_command_runner.py"],
-<<<<<<< HEAD
-    tags = ["exclusive", "team:serverless"], # modifed by bytedance
-=======
-    tags = ["exclusive", "small_size_python_tests", "no_windows", "team:serverless"],
->>>>>>> ae44d0d6
+    tags = ["exclusive", "no_windows", "team:serverless"],
     deps = ["//:ray_lib", ":conftest"],
 )
 
@@ -623,10 +607,7 @@
     name = "vsphere/test_vsphere_node_provider",
     size = "small",
     srcs = ["vsphere/test_vsphere_node_provider.py"],
-<<<<<<< HEAD
-    tags = ["exclusive", "team:serverless"], # modified by bytedance
-=======
-    tags = ["exclusive", "small_size_python_tests", "no_windows", "team:serverless"],
+    tags = ["exclusive", "no_windows", "team:serverless"],
     deps = ["//:ray_lib", ":conftest"],
 )
 
@@ -634,8 +615,7 @@
     name = "vsphere/test_vsphere_sdk_provider",
     size = "small",
     srcs = ["vsphere/test_vsphere_sdk_provider.py"],
-    tags = ["exclusive", "small_size_python_tests", "no_windows", "team:serverless"],
->>>>>>> ae44d0d6
+    tags = ["exclusive", "no_windows", "team:serverless"],
     deps = ["//:ray_lib", ":conftest"],
 )
 
