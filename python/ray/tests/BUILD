load("//bazel:python.bzl", "py_test_module_list")

py_library(
  name = "conftest",
  srcs = glob(["**/conftest.py"]),
  visibility = [
    "//python/ray/tests:__subpackages__",
    "//python/ray/dashboard:__pkg__",
    "//python/ray/data:__pkg__",
  ],
)

py_test_module_list(
  files = [
    "test_dashboard.py",
    "test_ray_cluster_with_external_redis.py",
  ],
  size = "large",
  tags = ["exclusive", "manual", "team:serverless"],
  deps = ["//:ray_lib", ":conftest"],
)

py_test(
  name = "test_k8s_cluster_launcher",
  srcs = ["test_k8s_cluster_launcher.py"],
  tags = ["exclusive", "manual", "team:serverless"],
  deps = ["//:ray_lib", ":conftest"],
  data = ["test_cli_patterns/test_k8s_cluster_launcher.yaml"]
)

py_test_module_list(
  files = [
    "test_actor_pool.py",
    "test_async.py",
    "test_actor_failures.py",
    "test_actor_resources.py",
    "test_actor_lifetime.py",
    "test_advanced.py",
    "test_advanced_2.py",
    "test_advanced_3.py",
    # "test_advanced_4.py",
    "test_advanced_5.py",
    "test_advanced_6.py",
    "test_advanced_7.py",
    "test_advanced_8.py",
    "test_advanced_9.py",
    "test_array.py",
    # "test_autoscaling_policy.py",
    "test_basic.py",
    "test_basic_2.py",
    "test_basic_4.py",
    "test_basic_5.py",
    "test_cancel.py",
    "test_gcs_fault_tolerance.py",
    "test_gcs_utils.py",
    "test_generators.py",
    "test_metrics_agent.py",
    # "test_metrics_agent.py",
    "test_component_failures_2.py",
    "test_component_failures_3.py",
    "test_error_ray_not_initialized.py",
    "test_gcs_pubsub.py",
    "test_global_gc.py",
    "test_grpc_client_credentials.py",
    "test_job.py",
    "test_get_locations.py",
    "test_global_state.py",
    "test_healthcheck.py",
    "test_kill_raylet_signal_log.py",
    "test_memstat.py",
    "test_protobuf_compatibility.py",
    # "test_kill_raylet_signal_log.py",
    # "test_memstat.py",
    # "test_mldataset.py",
  ],
  size = "medium",
  tags = ["exclusive", "medium_size_python_tests_a_to_j", "team:core"],
  deps = ["//:ray_lib", ":conftest"],
)

py_test(
  name = "test_joblib",
  srcs = ["test_joblib.py"],
  data = ["mnist_784_100_samples.pkl"],
  size = "medium",
  tags = ["exclusive", "medium_size_python_tests_a_to_j", "team:core"],
  deps = ["//:ray_lib", ":conftest"],
)

py_test_module_list(
  files = [
    "test_client.py",
    "test_client_reconnect.py",
  ],
  size = "large",
  tags = ["exclusive", "client_tests", "team:serverless"],
  deps = ["//:ray_lib", ":conftest"],
)

py_test_module_list(
  files = [
    "test_client_builder.py",
    "test_client_compat.py",
    "test_client_init.py",
    "test_client_multi.py",
    # "test_client_proxy.py",
    "test_client_references.py",
    "test_client_warnings.py",
    # "test_client_library_integration.py",
  ],
  size = "medium",
  tags = ["exclusive", "client_tests", "team:serverless"],
  deps = ["//:ray_lib", ":conftest"],
)

py_test_module_list(
  files = [
    "test_autoscaler_fake_scaledown.py",  # Temporarily owned by core.
    "test_logging.py",
    "test_memory_scheduling.py",
    "test_memory_pressure.py",
    "test_metrics.py",
    "test_multi_node.py",
    "test_multi_node_2.py",
    "test_multinode_failures.py",
    "test_multinode_failures_2.py",
    "test_multiprocessing.py",
    "test_object_assign_owner.py",
    "test_placement_group.py",
    "test_placement_group_2.py",
    "test_placement_group_4.py",
    "test_placement_group_5.py",
    "test_ray_init.py",
    "test_ray_init_2.py",
    "test_reference_counting.py",
    "test_resource_demand_scheduler.py",
    "test_runtime_context.py",
    "test_runtime_env_env_vars.py",
    "test_runtime_env_packaging.py",
    "test_runtime_env_plugin.py",
    "test_runtime_env_strong_type.py",
    "test_runtime_env_fork_process.py",
    "test_serialization.py",
    "test_shuffle.py",
    "test_state_api_log.py",
    "test_state_api_summary.py",
    "test_stress.py",
    "test_stress_sharded.py",
    "test_tempfile.py",
    "test_tensorflow.py",
    "test_tls_auth.py",
    "test_ray_debugger.py",
    "test_worker_capping.py",
    "test_object_manager.py",
    "test_multi_tenancy.py",
    "test_namespace.py",
    "test_scheduling.py",
    "test_traceback.py",
  ],
  size = "medium",
  tags = ["exclusive", "medium_size_python_tests_k_to_z", "team:core"],
  deps = ["//:ray_lib", ":conftest"],
)

py_test_module_list(
  files = [
    "test_autoscaler_fake_multinode.py",  # Temporarily owned by core.
    "test_args.py",
    "test_asyncio_cluster.py",
    "test_asyncio.py",
    "test_concurrency_group.py",
    "test_component_failures.py",
    # "test_debug_tools.py",
    "test_distributed_sort.py",
    "test_microbenchmarks.py",
    "test_mini.py",
    "test_node_manager.py",
    "test_numba.py",
    "test_queue.py",
    # "test_ray_shutdown.py",
    "test_unhandled_error.py",
    "test_top_level_api.py",
    "test_list_actors.py",
    "test_list_actors_2.py",
    "test_list_actors_3.py",
    "test_list_actors_4.py",
    "test_actor_out_of_order.py",
    "test_cross_language.py",
    "test_environ.py",
    "test_raylet_output.py",
    "test_scheduling_performance.py",
    "test_get_or_create_actor.py",
  ],
  size = "small",
  tags = ["exclusive", "small_size_python_tests", "team:core"],
  deps = ["//:ray_lib", ":conftest"],
)

py_test_module_list(
  files = [
    "test_gcs_ha_e2e.py",
  ],
  size = "small",
  tags = ["exclusive", "ray_ha", "team:core"],
  deps = ["//:ray_lib", ":conftest"],
)


py_test_module_list(
  files = [
    "test_autoscaler.py",
    "test_autoscaler_drain_node_api.py",
    "test_autoscaler_gcp.py",
<<<<<<< HEAD
    # "test_autoscaler_yaml.py",
=======
>>>>>>> e722c766
    "test_cli_logger.py",
    "test_client_metadata.py",
    # "test_client_terminate.py",
    "test_command_runner.py",
    "test_coordinator_server.py",
    "test_k8s_operator_unit_tests.py",
    "test_monitor.py",
    "test_node_provider_availability_tracker.py",
    "test_response_cache.py",
    "kuberay/test_autoscaling_config.py"
  ],
  size = "small",
  tags = ["exclusive", "small_size_python_tests", "team:serverless"],
  deps = ["//:ray_lib", ":conftest"],
)

py_test(
  name = "test_autoscaler_yaml",
  size = "small",
  srcs = ["test_autoscaler_yaml.py"],
  tags = ["exclusive", "small_size_python_tests", "team:serverless"],
  deps = ["//:ray_lib", ":conftest"],
  data = [
    "additional_property.yaml",
    "test_cli_patterns/test_multi_node.yaml",
    "test_cli_patterns/test_no_head.yaml",
    "test_cli_patterns/test_no_workers.yaml",
    "//python/ray/autoscaler/aws:example",
    "//python/ray/autoscaler/azure:example",
    "//python/ray/autoscaler/gcp:example",
    "//python/ray/autoscaler/local:example",
  ],
)

py_test_module_list(
  files = [
    "test_dataclient_disconnect.py",
  ],
  size = "medium",
  tags = ["exclusive", "medium_size_python_tests_a_to_j", "team:serverless"],
  deps = ["//:ray_lib", ":conftest"],
)

py_test_module_list(
  files = [
    "test_actor.py",
    "test_failure.py",
    "test_actor_advanced.py",
    "test_threaded_actor.py",
    "test_stress_failure.py",
    "test_state_api.py",
    "test_reconstruction.py",
    "test_reconstruction_2.py",
    "test_failure_2.py",
    "test_failure_3.py",
    "test_chaos.py",
    "test_storage.py",
    "test_reference_counting_2.py",
    "test_exit_observability.py",
    "test_usage_stats.py",
    "test_placement_group_3.py",
  ],
  size = "large",
  tags = ["exclusive", "large_size_python_tests_shard_0", "team:core"],
  deps = ["//:ray_lib", ":conftest"],
)

py_test(
  name = "test_cli",
  srcs = ["test_cli.py"],
  data = glob(["test_cli_patterns/*.txt", "test_cli_patterns/*.yaml"]),
  size = "large",
  tags = ["exclusive", "large_size_python_tests_shard_0", "team:core"],
  deps = ["//:ray_lib", ":conftest"],
)

py_test_module_list(
  files = [
    "test_basic_3.py",
    "test_output.py",
    "test_out_of_disk_space.py",
    "test_failure_4.py",
    "test_iter.py",
    "test_object_spilling.py",
    "test_object_spilling_no_asan.py",
    "test_object_spilling_2.py",
    "test_object_spilling_3.py",
    "test_plasma_unlimited.py",
    "test_placement_group_mini_integration.py",
    "test_scheduling_2.py",
    "test_multi_node_3.py",
  ],
  size = "large",
  tags = ["exclusive", "large_size_python_tests_shard_1", "team:core"],
  deps = ["//:ray_lib", ":conftest"],
)

py_test_module_list(
  files = [
    "test_runtime_env.py",
    "test_runtime_env_2.py",
    "test_runtime_env_failure.py",
    "test_runtime_env_working_dir.py",
    "test_runtime_env_working_dir_2.py",
    "test_runtime_env_working_dir_3.py",
    "test_runtime_env_working_dir_remote_uri.py"
  ],
  size = "large",
  tags = ["exclusive", "large_size_python_tests_shard_2", "team:serve"],
  deps = ["//:ray_lib", ":conftest"],
  data = ["pip_install_test-0.5-py3-none-any.whl"],
)

py_test_module_list(
  files = [
    "test_runtime_env_conda_and_pip.py",
    "test_runtime_env_conda_and_pip_2.py",
    "test_runtime_env_conda_and_pip_3.py",
    "test_runtime_env_conda_and_pip_4.py",
    "test_runtime_env_conda_and_pip_5.py",
  ],
  size = "large",
  tags = ["exclusive", "post_wheel_build", "team:serve"],
  deps = ["//:ray_lib", ":conftest"],
)

py_test(
  name = "test_runtime_env_complicated",
  size = "large",
  srcs = ["test_runtime_env_complicated.py"],
  tags = ["exclusive", "post_wheel_build", "team:serve"],
  deps = ["//:ray_lib", ":conftest"],
  data = ["//python/ray/experimental/packaging/example_pkg"],
)

py_test(
    name = "test_actor_group",
    size = "medium",
    srcs = ["test_actor_group.py"],
    tags = ["exclusive", "medium_size_python_tests_a_to_j", "team:serve"],
    deps = ["//:ray_lib", ":conftest"]
)

# TODO(barakmich): aws/ might want its own buildfile, or
#    py_test_module_list should support subdirectories.
py_test(
    name = "test_autoscaler_aws",
    size = "small",
    srcs = ["aws/test_autoscaler_aws.py"],
    tags = ["exclusive", "small_size_python_tests", "team:serverless"],
    deps = ["//:ray_lib", ":conftest"],
)

py_test(
    name = "test_aws_batch_tag_update",
    size = "small",
    srcs = ["aws/test_aws_batch_tag_update.py"],
    tags = ["exclusive", "small_size_python_tests", "team:serverless"],
    deps = ["//:ray_lib", ":conftest"],
)

py_test(
    name = "test_gcp_node_provider",
    size = "small",
    srcs = ["gcp/test_gcp_node_provider.py"],
    tags = ["exclusive", "small_size_python_tests", "team:serverless"],
    deps = ["//:ray_lib", ":conftest"],
)

# Note(simon): typing tests are not included in module list
#    because they requires globs and it might be refactored in the future.
py_test(
    name = "test_typing",
    size = "medium",
    srcs = ["test_typing.py", "typing_files/check_typing_bad.py",
            "typing_files/check_typing_good.py"],
    tags = ["exclusive", "small_size_python_tests", "team:core"],
    deps = ["//:ray_lib", ":conftest"],
)

# TODO: use py_test(env = ...) in the build file with bazel 4.0
py_test(
  name = "test_tracing",
  size = "medium",
  srcs = ["test_tracing.py"],
  tags = ["exclusive", "medium_size_python_tests_k_to_z", "team:serve"],
  deps = ["//:ray_lib", ":conftest"]
)

py_test(
    name = "test_pydantic_serialization",
    size = "small",
    srcs = ["test_pydantic_serialization.py", "pydantic_module.py"],
    tags = ["exclusive", "small_size_python_tests", "team:serve"],
    deps = ["//:ray_lib", ":conftest"],
)

py_test(
    name = "test_runtime_env_validation",
    size = "small",
    srcs = ["test_runtime_env_validation.py"],
    data = [
        "test_runtime_env_validation_1_schema.json",
        "test_runtime_env_validation_2_schema.json",
    ],
    tags = ["exclusive", "small_size_python_tests", "team:serve"],
    deps = ["//:ray_lib", ":conftest"],
)

py_test(
    name = "test_runtime_env_ray_minimal",
    size = "medium",
    srcs = ["test_runtime_env_ray_minimal.py"],
    tags = ["exclusive", "medium_size_python_tests_k_to_z", "team:serve"],
    deps = ["//:ray_lib", ":conftest"],
)

py_test(
    name = "test_serve_ray_minimal",
    size = "small",
    srcs = ["test_serve_ray_minimal.py"],
    tags = ["exclusive", "small_size_python_tests", "team:serve"],
    deps = ["//:ray_lib", ":conftest"],
)

py_test(
    name = "kuberay/test_autoscaling_e2e",
    size = "large",
    srcs = ["kuberay/test_autoscaling_e2e.py"],
    tags = ["exclusive", "kuberay_operator", "team:serverless"],
    deps = ["//:ray_lib", ":conftest"],
)

# TODO(ekl) we can't currently support tagging these as flaky since there's
# no way to filter by both flaky and client mode tests in bazel.
py_test_module_list(
  files = [
    "test_actor.py",
    "test_advanced.py",
    "test_basic.py",
    "test_basic_2.py",
    "test_basic_3.py",
    "test_basic_4.py",
    "test_basic_5.py",
    "test_asyncio.py",
    "test_multiprocessing.py",
    "test_list_actors.py",
    "test_list_actors_2.py",
    "test_list_actors_3.py",
    "test_list_actors_4.py",
  ],
  size = "large",
  name_suffix = "_client_mode",
  env = {"RAY_CLIENT_MODE": "1", "RAY_PROFILING": "1"},
  tags = ["exclusive", "client_tests", "team:serverless"],
  deps = ["//:ray_lib", ":conftest"],
)

py_test_module_list(
  files = [
    "test_actor_in_container.py",
  ],
  size = "large",
  tags = ["exclusive", "worker-container", "team:serve"],
  # Now we run this test in a container which has installed ray
  deps = [],
)

py_test_module_list(
  files = [
    "test_object_spilling.py",
    "test_object_spilling_2.py",
    "test_object_spilling_3.py",
    "test_scheduling.py",
    "test_scheduling_2.py",
    "test_array.py"
  ],
  size = "large",
  name_suffix = "_debug_mode",
  tags = ["exclusive", "debug_tests", "team:core"],
  deps = ["//:ray_lib", ":conftest"],
)

py_test_module_list(
  files = [
    "test_object_spilling.py",
    "test_object_spilling_2.py",
    "test_object_spilling_3.py",
    "test_scheduling.py",
    "test_scheduling_2.py",
    "test_array.py"
  ],
  size = "large",
  name_suffix = "_asan",
  tags = ["exclusive", "asan_tests", "team:core"],
  deps = ["//:ray_lib", ":conftest"],
)<|MERGE_RESOLUTION|>--- conflicted
+++ resolved
@@ -211,10 +211,6 @@
     "test_autoscaler.py",
     "test_autoscaler_drain_node_api.py",
     "test_autoscaler_gcp.py",
-<<<<<<< HEAD
-    # "test_autoscaler_yaml.py",
-=======
->>>>>>> e722c766
     "test_cli_logger.py",
     "test_client_metadata.py",
     # "test_client_terminate.py",
