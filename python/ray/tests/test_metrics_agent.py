--- conflicted
+++ resolved
@@ -555,12 +555,8 @@
             "ray_event_aggregator_agent_events_received_total": 3.0,
             "ray_event_aggregator_agent_events_buffer_add_failures_total": 0.0,
             "ray_event_aggregator_agent_http_publisher_published_events_total": 1.0,
-<<<<<<< HEAD
-            "ray_event_aggregator_agent_http_publisher_filtered_events_total": 1.0,  # Profile event is filtered out
-=======
             "ray_event_aggregator_agent_http_publisher_filtered_events_total": 1.0,
             "ray_event_aggregator_agent_events_dropped_at_event_aggregator_total": 1.0,
->>>>>>> 9b9d593d
             "ray_event_aggregator_agent_http_publisher_failures_total": 0.0,
             "ray_event_aggregator_agent_http_publisher_queue_dropped_events_total": 1.0,  # dropped due to max buffer size
             "ray_event_aggregator_agent_gcs_publisher_events_published_total": 2.0,
