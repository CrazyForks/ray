--- conflicted
+++ resolved
@@ -522,17 +522,16 @@
         required_metrics = {
             "ray_event_aggregator_agent_events_received_total",
             "ray_event_aggregator_agent_events_buffer_add_failures_total",
-<<<<<<< HEAD
             # HTTP publisher metrics
-            "ray_event_aggregator_agent_http_events_published_total",
-            "ray_event_aggregator_agent_http_events_filtered_total",
-            "ray_event_aggregator_agent_http_publish_failures_total",
-            "ray_event_aggregator_agent_http_publish_queue_dropped_events_total",
-            "ray_event_aggregator_agent_http_publish_consecutive_failures",
-            "ray_event_aggregator_agent_http_time_since_last_success_seconds",
-            "ray_event_aggregator_agent_http_publish_duration_seconds_bucket",
-            "ray_event_aggregator_agent_http_publish_duration_seconds_count",
-            "ray_event_aggregator_agent_http_publish_duration_seconds_sum",
+            "ray_event_aggregator_agent_http_publisher_published_events_total",
+            "ray_event_aggregator_agent_http_publisher_filtered_events_total",
+            "ray_event_aggregator_agent_http_publisher_failures_total",
+            "ray_event_aggregator_agent_http_publisher_queue_dropped_events_total",
+            "ray_event_aggregator_agent_http_publisher_consecutive_failures_since_last_success",
+            "ray_event_aggregator_agent_http_publisher_time_since_last_success_seconds",
+            "ray_event_aggregator_agent_http_publisher_publish_duration_seconds_bucket",
+            "ray_event_aggregator_agent_http_publisher_publish_duration_seconds_count",
+            "ray_event_aggregator_agent_http_publisher_publish_duration_seconds_sum",
             # GCS publisher metrics
             "ray_event_aggregator_agent_gcs_events_published_total",
             "ray_event_aggregator_agent_gcs_publish_failures_total",
@@ -548,32 +547,12 @@
         if not required_metrics.issubset(metrics_names):
             return False
         return True
-=======
-            "ray_event_aggregator_agent_http_publisher_published_events_total",
-            "ray_event_aggregator_agent_http_publisher_filtered_events_total",
-            "ray_event_aggregator_agent_http_publisher_failures_total",
-            "ray_event_aggregator_agent_http_publisher_queue_dropped_events_total",
-            "ray_event_aggregator_agent_http_publisher_consecutive_failures_since_last_success",
-            "ray_event_aggregator_agent_http_publisher_time_since_last_success_seconds",
-            "ray_event_aggregator_agent_http_publisher_publish_duration_seconds_bucket",
-            "ray_event_aggregator_agent_http_publisher_publish_duration_seconds_count",
-            "ray_event_aggregator_agent_http_publisher_publish_duration_seconds_sum",
-        ]
-        return all(metric in metrics_names for metric in event_aggregator_metrics)
->>>>>>> 515d530c
 
     def test_case_value_correct():
         _, _, metric_samples = fetch_prometheus(prom_addresses)
         expected_metrics_values = {
             "ray_event_aggregator_agent_events_received_total": 3.0,
-<<<<<<< HEAD
             "ray_event_aggregator_agent_http_events_published_total": 1.0,
-=======
-            "ray_event_aggregator_agent_events_buffer_add_failures_total": 0.0,
-            "ray_event_aggregator_agent_http_publisher_published_events_total": 1.0,
-            "ray_event_aggregator_agent_http_publisher_filtered_events_total": 1.0,
-            "ray_event_aggregator_agent_http_publisher_failures_total": 0.0,
->>>>>>> 515d530c
         }
         return True
 
