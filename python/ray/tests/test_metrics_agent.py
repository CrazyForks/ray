import json
import os
import pathlib
import re
import signal
import sys
import time
import warnings
from collections import defaultdict
from pprint import pformat
from unittest.mock import MagicMock

import numpy as np
import pytest
import requests
from google.protobuf.timestamp_pb2 import Timestamp

import ray
from ray._common.network_utils import build_address
from ray._common.test_utils import SignalActor, wait_for_condition
from ray._private.metrics_agent import (
    Gauge as MetricsAgentGauge,
    PrometheusServiceDiscoveryWriter,
)
from ray._private.ray_constants import PROMETHEUS_SERVICE_DISCOVERY_FILE
from ray._private.test_utils import (
    fetch_prometheus,
    fetch_prometheus_metrics,
    find_free_port,
    get_log_batch,
    raw_metrics,
)
from ray._raylet import JobID, TaskID
from ray.autoscaler._private.constants import AUTOSCALER_METRIC_PORT
from ray.core.generated.common_pb2 import TaskAttempt
from ray.core.generated.events_base_event_pb2 import RayEvent
from ray.core.generated.events_event_aggregator_service_pb2 import (
    AddEventsRequest,
    RayEventsData,
    TaskEventsMetadata,
)
from ray.dashboard.consts import DASHBOARD_METRIC_PORT
from ray.dashboard.modules.aggregator.constants import PUBLISHER_TAG_KEY
from ray.dashboard.modules.aggregator.tests.test_aggregator_agent import (
    get_event_aggregator_grpc_stub,
)
from ray.util.metrics import Counter, Gauge, Histogram, Metric
from ray.util.state import list_nodes

os.environ["RAY_event_stats"] = "1"

try:
    import prometheus_client
except ImportError:
    prometheus_client = None

# This list of metrics should be kept in sync with src/ray/stats/metric_defs.h
# NOTE: Commented out metrics are not available in this test.
# TODO(Clark): Find ways to trigger commented out metrics in cluster setup.
_METRICS = [
    "ray_node_disk_usage",
    "ray_node_mem_used",
    "ray_node_mem_total",
    "ray_node_cpu_utilization",
    # TODO(rickyx): refactoring the below 3 metric seem to be a bit involved
    # , e.g. need to see how users currently depend on them.
    "ray_object_store_available_memory",
    "ray_object_store_used_memory",
    "ray_object_store_num_local_objects",
    "ray_object_store_memory",
    "ray_object_manager_num_pull_requests",
    "ray_object_directory_subscriptions",
    "ray_object_directory_updates",
    "ray_object_directory_lookups",
    "ray_object_directory_added_locations",
    "ray_object_directory_removed_locations",
    "ray_internal_num_processes_started",
    "ray_internal_num_spilled_tasks",
    # "ray_unintentional_worker_failures_total",
    # "ray_node_failure_total",
    "ray_grpc_server_req_process_time_ms_sum",
    "ray_grpc_server_req_process_time_ms_bucket",
    "ray_grpc_server_req_process_time_ms_count",
    "ray_grpc_server_req_new_total",
    "ray_grpc_server_req_handling_total",
    "ray_grpc_server_req_finished_total",
    "ray_object_manager_received_chunks",
    "ray_pull_manager_usage_bytes",
    "ray_pull_manager_requested_bundles",
    "ray_pull_manager_requests",
    "ray_pull_manager_active_bundles",
    "ray_pull_manager_retries_total",
    "ray_push_manager_num_pushes_remaining",
    "ray_push_manager_chunks",
    "ray_scheduler_failed_worker_startup_total",
    "ray_scheduler_tasks",
    "ray_scheduler_unscheduleable_tasks",
    "ray_spill_manager_objects",
    "ray_spill_manager_objects_bytes",
    "ray_spill_manager_request_total",
    # "ray_spill_manager_throughput_mb",
    "ray_gcs_placement_group_creation_latency_ms_sum",
    "ray_gcs_placement_group_scheduling_latency_ms_sum",
    "ray_gcs_placement_group_count",
    "ray_gcs_actors_count",
]

# This list of metrics should be kept in sync with
# ray/python/ray/autoscaler/_private/prom_metrics.py
_AUTOSCALER_METRICS = [
    "autoscaler_config_validation_exceptions",
    "autoscaler_node_launch_exceptions",
    "autoscaler_pending_nodes",
    "autoscaler_reset_exceptions",
    "autoscaler_running_workers",
    "autoscaler_started_nodes",
    "autoscaler_stopped_nodes",
    "autoscaler_update_loop_exceptions",
    "autoscaler_worker_create_node_time",
    "autoscaler_worker_update_time",
    "autoscaler_updating_nodes",
    "autoscaler_successful_updates",
    "autoscaler_failed_updates",
    "autoscaler_failed_create_nodes",
    "autoscaler_recovering_nodes",
    "autoscaler_successful_recoveries",
    "autoscaler_failed_recoveries",
    "autoscaler_drain_node_exceptions",
    "autoscaler_update_time",
    "autoscaler_cluster_resources",
    "autoscaler_pending_resources",
]


# This list of metrics should be kept in sync with
# dashboard/dashboard_metrics.py
_DASHBOARD_METRICS = [
    "ray_dashboard_api_requests_duration_seconds_bucket",
    "ray_dashboard_api_requests_duration_seconds_created",
    "ray_dashboard_api_requests_count_requests_total",
    "ray_dashboard_api_requests_count_requests_created",
    "ray_component_cpu_percentage",
    "ray_component_uss_mb",
]

_EVENT_AGGREGATOR_METRICS = [
    "ray_event_aggregator_agent_events_received_total",
    "ray_event_aggregator_agent_events_buffer_add_failures_total",
    # HTTP publisher metrics
    "ray_event_aggregator_agent_http_events_published_total",
    "ray_event_aggregator_agent_http_events_filtered_total",
    "ray_event_aggregator_agent_http_publish_failures_total",
    "ray_event_aggregator_agent_http_publish_queue_dropped_events_total",
    "ray_event_aggregator_agent_http_publish_consecutive_failures",
    "ray_event_aggregator_agent_http_time_since_last_success_seconds",
    "ray_event_aggregator_agent_http_publish_duration_seconds_bucket",
    "ray_event_aggregator_agent_http_publish_duration_seconds_count",
    "ray_event_aggregator_agent_http_publish_duration_seconds_sum",
    # GCS publisher metrics
    "ray_event_aggregator_agent_gcs_events_published_total",
    "ray_event_aggregator_agent_gcs_publish_failures_total",
    "ray_event_aggregator_agent_gcs_publish_queue_dropped_events_total",
    "ray_event_aggregator_agent_gcs_publish_duration_seconds_bucket",
    "ray_event_aggregator_agent_gcs_publish_duration_seconds_count",
    "ray_event_aggregator_agent_gcs_publish_duration_seconds_sum",
    "ray_event_aggregator_agent_gcs_publish_consecutive_failures",
    "ray_event_aggregator_agent_gcs_time_since_last_success_seconds",
    # Task metadata buffer metrics
    "ray_event_aggregator_agent_task_metadata_buffer_dropped_events_total",
]

_NODE_METRICS = [
    "ray_node_cpu_utilization",
    "ray_node_cpu_count",
    "ray_node_mem_used",
    "ray_node_mem_available",
    "ray_node_mem_total",
    "ray_node_disk_io_read",
    "ray_node_disk_io_write",
    "ray_node_disk_io_read_count",
    "ray_node_disk_io_write_count",
    "ray_node_disk_io_read_speed",
    "ray_node_disk_io_write_speed",
    "ray_node_disk_read_iops",
    "ray_node_disk_write_iops",
    "ray_node_disk_usage",
    "ray_node_disk_free",
    "ray_node_disk_utilization_percentage",
    "ray_node_network_sent",
    "ray_node_network_received",
    "ray_node_network_send_speed",
    "ray_node_network_receive_speed",
]


if sys.platform == "linux" or sys.platform == "linux2":
    _NODE_METRICS.append("ray_node_mem_shared_bytes")


_NODE_COMPONENT_METRICS = [
    "ray_component_cpu_percentage",
    "ray_component_rss_mb",
    "ray_component_uss_mb",
    "ray_component_num_fds",
]

_METRICS.append("ray_health_check_rpc_latency_ms_sum")


@pytest.fixture
def _setup_cluster_for_test(request, ray_start_cluster):
    enable_metrics_collection = request.param
    NUM_NODES = 2
    cluster = ray_start_cluster
    # Add a head node.
    cluster.add_node(
        _system_config={
            "event_stats_print_interval_ms": 500,
            "event_stats": True,
            "enable_metrics_collection": enable_metrics_collection,
            "enable_open_telemetry": os.getenv("RAY_enable_open_telemetry") == "1",
        }
    )
    # Add worker nodes.
    [cluster.add_node() for _ in range(NUM_NODES - 1)]
    cluster.wait_for_nodes()
    ray_context = ray.init(address=cluster.address)

    worker_should_exit = SignalActor.remote()

    extra_tags = {"ray_version": ray.__version__}

    # Generate metrics in the driver.
    counter = Counter("test_driver_counter", description="desc")
    counter.inc(tags=extra_tags)
    gauge = Gauge("test_gauge", description="gauge")
    gauge.set(1, tags=extra_tags)

    # Generate some metrics from actor & tasks.
    @ray.remote
    def f():
        counter = Counter("test_counter", description="desc")
        counter.inc()
        counter = ray.get(ray.put(counter))  # Test serialization.
        counter.inc(tags=extra_tags)
        counter.inc(2, tags=extra_tags)
        ray.get(worker_should_exit.wait.remote())

    # Generate some metrics for the placement group.
    pg = ray.util.placement_group(bundles=[{"CPU": 1}])
    ray.get(pg.ready())
    ray.util.remove_placement_group(pg)

    @ray.remote
    class A:
        async def ping(self):
            histogram = Histogram(
                "test_histogram", description="desc", boundaries=[0.1, 1.6]
            )
            histogram = ray.get(ray.put(histogram))  # Test serialization.
            histogram.observe(1.5, tags=extra_tags)
            histogram.observe(0.0, tags=extra_tags)
            ray.get(worker_should_exit.wait.remote())

    a = A.remote()
    obj_refs = [f.remote(), a.ping.remote()]
    # Infeasible task
    b = f.options(resources={"a": 1})  # noqa

    # Make a request to the dashboard to produce some dashboard metrics
    requests.get(f"http://{ray_context.dashboard_url}/nodes")

    node_info_list = ray.nodes()
    prom_addresses = []
    for node_info in node_info_list:
        metrics_export_port = node_info["MetricsExportPort"]
        addr = node_info["NodeManagerAddress"]
        prom_addresses.append(build_address(addr, metrics_export_port))
    autoscaler_export_addr = build_address(
        cluster.head_node.node_ip_address, AUTOSCALER_METRIC_PORT
    )
    dashboard_export_addr = build_address(
        cluster.head_node.node_ip_address, DASHBOARD_METRIC_PORT
    )
    yield prom_addresses, autoscaler_export_addr, dashboard_export_addr

    ray.get(worker_should_exit.send.remote())
    ray.get(obj_refs)
    ray.shutdown()
    cluster.shutdown()


@pytest.mark.skipif(prometheus_client is None, reason="Prometheus not installed")
@pytest.mark.skipif(
    os.environ.get("RAY_enable_open_telemetry") == "1" and sys.platform == "darwin",
    reason="OpenTelemetry is not working on macOS yet.",
)
@pytest.mark.parametrize("_setup_cluster_for_test", [True], indirect=True)
def test_metrics_export_end_to_end(_setup_cluster_for_test):
    TEST_TIMEOUT_S = 30
    (
        prom_addresses,
        autoscaler_export_addr,
        dashboard_export_addr,
    ) = _setup_cluster_for_test

    def test_cases():
        components_dict, metric_descriptors, metric_samples = fetch_prometheus(
            prom_addresses
        )
        metric_names = metric_descriptors.keys()
        session_name = ray._private.worker.global_worker.node.session_name

        # Raylet should be on every node
        assert all("raylet" in components for components in components_dict.values())

        # GCS server should be on one node
        assert any(
            "gcs_server" in components for components in components_dict.values()
        )

        # Core worker should be on at least on node
        assert any(
            "core_worker" in components for components in components_dict.values()
        )
        # The list of custom or user defined metrics. Open Telemetry backend does not
        # support exporting Counter as Gauge, so we skip some metrics in that case.
        custom_metrics = (
            [
                "test_counter",
                "test_counter_total",
                "test_driver_counter",
                "test_driver_counter_total",
                "test_gauge",
            ]
            if os.environ.get("RAY_enable_open_telemetry") != "1"
            else [
                "test_counter_total",
                "test_driver_counter_total",
                "test_gauge",
            ]
        )

        # Make sure our user defined metrics exist and have the correct types
        for metric_name in custom_metrics:
            metric_name = f"ray_{metric_name}"
            assert metric_name in metric_names
            if metric_name.endswith("_total"):
                assert metric_descriptors[metric_name].type == "counter"
            elif metric_name.endswith("_counter"):
                # Make sure we emit counter as gauge for bug compatibility
                assert metric_descriptors[metric_name].type == "gauge"
            elif metric_name.endswith("_bucket"):
                assert metric_descriptors[metric_name].type == "histogram"
            elif metric_name.endswith("_gauge"):
                assert metric_descriptors[metric_name].type == "gauge"

        # Make sure metrics are recorded.
        for metric in _METRICS:
            assert metric in metric_names, f"metric {metric} not in {metric_names}"

        for sample in metric_samples:
            # All Ray metrics have label "Version" and "SessionName".
            if sample.name in _METRICS or sample.name in _DASHBOARD_METRICS:
                assert sample.labels.get("Version") == ray.__version__, sample
                assert sample.labels["SessionName"] == session_name, sample

        # Make sure the numeric values are correct
        test_counter_sample = [m for m in metric_samples if "test_counter" in m.name][0]
        assert test_counter_sample.value == 4.0

        test_driver_counter_sample = [
            m for m in metric_samples if "test_driver_counter" in m.name
        ][0]
        assert test_driver_counter_sample.value == 1.0

        # Make sure the gRPC stats are not reported from workers. We disabled
        # it there because it has too high cardinality.
        grpc_metrics = [
            "ray_grpc_server_req_process_time_ms_sum",
            "ray_grpc_server_req_process_time_ms_bucket",
            "ray_grpc_server_req_process_time_ms_count",
            "ray_grpc_server_req_new_total",
            "ray_grpc_server_req_handling_total",
            "ray_grpc_server_req_finished_total",
        ]
        for grpc_metric in grpc_metrics:
            grpc_samples = [m for m in metric_samples if grpc_metric in m.name]
            for grpc_sample in grpc_samples:
                assert grpc_sample.labels["Component"] != "core_worker"

        # Autoscaler metrics
        (_, autoscaler_metric_descriptors, autoscaler_samples,) = fetch_prometheus(
            [autoscaler_export_addr]
        )  # noqa
        autoscaler_metric_names = autoscaler_metric_descriptors.keys()
        for metric in _AUTOSCALER_METRICS:
            # Metric name should appear with some suffix (_count, _total,
            # etc...) in the list of all names
            assert any(
                name.startswith(metric) for name in autoscaler_metric_names
            ), f"{metric} not in {autoscaler_metric_names}"
            for sample in autoscaler_samples:
                assert sample.labels["SessionName"] == session_name

        # Dashboard metrics
        _, dashboard_metric_descriptors, _ = fetch_prometheus([dashboard_export_addr])
        dashboard_metric_names = dashboard_metric_descriptors.keys()
        for metric in _DASHBOARD_METRICS:
            # Metric name should appear with some suffix (_count, _total,
            # etc...) in the list of all names
            assert any(
                name.startswith(metric) for name in dashboard_metric_names
            ), f"{metric} not in {dashboard_metric_names}"

    def wrap_test_case_for_retry():
        try:
            test_cases()
            return True
        except AssertionError:
            return False

    try:
        wait_for_condition(
            wrap_test_case_for_retry,
            timeout=TEST_TIMEOUT_S,
            retry_interval_ms=1000,  # Yield resource for other processes
        )
    except RuntimeError:
        print(f"The components are {pformat(fetch_prometheus(prom_addresses))}")
        test_cases()  # Should fail assert


@pytest.mark.skipif(sys.platform == "win32", reason="Not working in Windows.")
@pytest.mark.skipif(prometheus_client is None, reason="Prometheus not installed")
def test_metrics_export_node_metrics(shutdown_only):
    # Verify node metrics are available.
    addr = ray.init()
    dashboard_export_addr = build_address(
        addr["node_ip_address"], DASHBOARD_METRIC_PORT
    )

    def verify_node_metrics():
        avail_metrics = raw_metrics(addr)

        components = set()
        for metric in _NODE_COMPONENT_METRICS:
            samples = avail_metrics[metric]
            for sample in samples:
                components.add(sample.labels["Component"])
        assert components == {"gcs", "raylet", "agent", "ray::IDLE"}

        avail_metrics = set(avail_metrics)

        for node_metric in _NODE_METRICS:
            assert node_metric in avail_metrics
        for node_metric in _NODE_COMPONENT_METRICS:
            assert node_metric in avail_metrics
        return True

    def verify_dashboard_metrics():
        avail_metrics = fetch_prometheus_metrics([dashboard_export_addr])
        # Run list nodes to trigger dashboard API.
        list_nodes()

        # Verify metrics exist.
        for metric in _DASHBOARD_METRICS:
            # Metric name should appear with some suffix (_count, _total,
            # etc...) in the list of all names
            assert len(avail_metrics[metric]) > 0

            samples = avail_metrics[metric]
            for sample in samples:
                assert sample.labels["Component"].startswith("dashboard")

        return True

    wait_for_condition(verify_node_metrics)
    wait_for_condition(verify_dashboard_metrics)


_EVENT_AGGREGATOR_AGENT_TARGET_PORT = find_free_port()
_EVENT_AGGREGATOR_AGENT_TARGET_IP = "127.0.0.1"
_EVENT_AGGREGATOR_AGENT_TARGET_ADDR = (
    f"http://{_EVENT_AGGREGATOR_AGENT_TARGET_IP}:{_EVENT_AGGREGATOR_AGENT_TARGET_PORT}"
)


@pytest.fixture(scope="module")
def httpserver_listen_address():
    return ("127.0.0.1", _EVENT_AGGREGATOR_AGENT_TARGET_PORT)


@pytest.mark.parametrize(
    "ray_start_cluster_head_with_env_vars",
    [
        {
            "env_vars": {
                "RAY_DASHBOARD_AGGREGATOR_AGENT_MAX_EVENT_BUFFER_SIZE": 2,
                "RAY_DASHBOARD_AGGREGATOR_AGENT_EVENTS_EXPORT_ADDR": _EVENT_AGGREGATOR_AGENT_TARGET_ADDR,
                "RAY_DASHBOARD_AGGREGATOR_AGENT_PUBLISH_EVENTS_TO_GCS": "True",
                # Turn off task events generation to avoid the task events from the
                # cluster impacting the test result
                "RAY_task_events_report_interval_ms": 0,
                "RAY_enable_open_telemetry": "true",
            },
        },
    ],
    indirect=True,
)
def test_metrics_export_event_aggregator_agent(
    ray_start_cluster_head_with_env_vars, httpserver
):
    cluster = ray_start_cluster_head_with_env_vars
    stub = get_event_aggregator_grpc_stub(
        cluster.gcs_address, cluster.head_node.node_id
    )
    httpserver.expect_request("/", method="POST").respond_with_data("", status=200)

    metrics_export_port = cluster.head_node.metrics_export_port
    addr = cluster.head_node.node_ip_address
    prom_addresses = [build_address(addr, metrics_export_port)]

    def test_case_stats_exist():
        _, metric_descriptors, _ = fetch_prometheus(prom_addresses)
        metrics_names = metric_descriptors.keys()
        event_aggregator_metrics = [
            "ray_aggregator_agent_events_received_total",
            "ray_aggregator_agent_published_events_total",
            "ray_aggregator_agent_filtered_events_total",
            "ray_aggregator_agent_queue_dropped_events_total",
            "ray_aggregator_agent_consecutive_failures_since_last_success",
            "ray_aggregator_agent_time_since_last_success_seconds",
            "ray_aggregator_agent_publish_latency_seconds_bucket",
            "ray_aggregator_agent_publish_latency_seconds_count",
            "ray_aggregator_agent_publish_latency_seconds_sum",
        ]
        return all(metric in metrics_names for metric in event_aggregator_metrics)

    def test_case_value_correct():
        _, _, metric_samples = fetch_prometheus(prom_addresses)
        expected_metrics_values = {
            "ray_aggregator_agent_events_received_total": 3.0,
        }
        for descriptor, expected_value in expected_metrics_values.items():
            samples = [m for m in metric_samples if m.name == descriptor]
            if not samples:
                return False
            if samples[0].value != expected_value:
                return False
        return True

    def test_case_publisher_specific_metrics_value_correct(
        publisher_name: str, expected_metrics_values: dict
    ):
        _, _, metric_samples = fetch_prometheus(prom_addresses)
        for descriptor, expected_value in expected_metrics_values.items():
            samples = [
                m
                for m in metric_samples
                if m.name == descriptor
                and m.labels[publisher_tag_key] == publisher_name
            ]
            if not samples:
                return False
<<<<<<< HEAD
            if samples[0].value != expected_value:
=======
            if (
                samples[0].value != expected_value
                or samples[0].labels[PUBLISHER_TAG_KEY] != publisher_name
            ):
>>>>>>> 6ef3a44d
                return False
        return True

    now = time.time_ns()
    seconds, nanos = divmod(now, 10**9)
    timestamp = Timestamp(seconds=seconds, nanos=nanos)
    job_id = JobID.from_int(1)
    valid_task_id_bytes = TaskID.for_fake_task(job_id).binary()
    request = AddEventsRequest(
        events_data=RayEventsData(
            events=[
                RayEvent(
                    event_id=b"1",
                    source_type=RayEvent.SourceType.CORE_WORKER,
                    event_type=RayEvent.EventType.TASK_DEFINITION_EVENT,
                    timestamp=timestamp,
                    severity=RayEvent.Severity.INFO,
                    message="hello",
                ),
                RayEvent(
                    event_id=b"2",
                    source_type=RayEvent.SourceType.CORE_WORKER,
                    event_type=RayEvent.EventType.TASK_PROFILE_EVENT,
                    timestamp=timestamp,
                    severity=RayEvent.Severity.INFO,
                    message="hello 2",
                ),
                RayEvent(
                    event_id=b"3",
                    source_type=RayEvent.SourceType.CORE_WORKER,
                    event_type=RayEvent.EventType.TASK_DEFINITION_EVENT,
                    timestamp=timestamp,
                    severity=RayEvent.Severity.INFO,
                    message="hello 3",
                ),
            ],
            task_events_metadata=TaskEventsMetadata(
                dropped_task_attempts=[
                    TaskAttempt(
                        task_id=valid_task_id_bytes,
                        attempt_number=1,
                    ),
                ],
            ),
        )
    )

    stub.AddEvents(request)
    wait_for_condition(lambda: len(httpserver.log) == 1)

    wait_for_condition(test_case_stats_exist, timeout=30, retry_interval_ms=1000)

    wait_for_condition(test_case_value_correct, timeout=30, retry_interval_ms=1000)

    expected_http_publisher_metrics_values = {
        "ray_aggregator_agent_published_events_total": 1.0,
        "ray_aggregator_agent_filtered_events_total": 1.0,
        "ray_aggregator_agent_queue_dropped_events_total": 1.0,
    }
    wait_for_condition(
        lambda: test_case_publisher_specific_metrics_value_correct(
            "http_publisher", expected_http_publisher_metrics_values
        ),
        timeout=30,
        retry_interval_ms=1000,
    )
    print("--------------------------------")
    expected_gcs_publisher_metrics_values = {
        "ray_aggregator_agent_published_events_total": 2.0,
        "ray_aggregator_agent_queue_dropped_events_total": 1.0,
    }
    wait_for_condition(
        lambda: test_case_publisher_specific_metrics_value_correct(
            "gcs_publisher", expected_gcs_publisher_metrics_values
        ),
        timeout=30,
        retry_interval_ms=1000,
    )


def test_operation_stats(monkeypatch, shutdown_only):
    # Test operation stats are available when flag is on.
    operation_metrics = [
        "ray_operation_count_total",
        "ray_operation_run_time_ms_bucket",
        "ray_operation_queue_time_ms_bucket",
        "ray_operation_active_count",
    ]
    addr = ray.init()
    remote_signal = SignalActor.remote()

    @ray.remote
    class Actor:
        def __init__(self, signal):
            self.signal = signal

        def get_worker_id(self):
            return ray.get_runtime_context().get_worker_id()

        def wait(self):
            ray.get(self.signal.wait.remote())

    actor = Actor.remote(remote_signal)
    ray.get(actor.get_worker_id.remote())
    obj_ref = actor.wait.remote()

    ray.get(remote_signal.send.remote())
    ray.get(obj_ref)

    def verify():
        metrics = raw_metrics(addr)

        samples = metrics["ray_operation_active_count"]
        found = False
        for sample in samples:
            if (
                sample.labels["Name"] == "gcs_server_main_io_context"
                and sample.labels["Component"] == "gcs_server"
            ):
                found = True
        if not found:
            return False

        found = False
        for sample in samples:
            if (
                sample.labels["Name"] == "raylet_main_io_context"
                and sample.labels["Component"] == "raylet"
            ):
                found = True
        if not found:
            return False

        metric_names = set(metrics.keys())
        for op_metric in operation_metrics:
            assert op_metric in metric_names
            samples = metrics[op_metric]
            components = set()
            print(components)
            for sample in samples:
                components.add(sample.labels["Component"])
            assert {"raylet", "gcs_server"} == components
        return True

        wait_for_condition(verify, timeout=30)


@pytest.mark.skipif(prometheus_client is None, reason="Prometheus not installed")
@pytest.mark.parametrize("_setup_cluster_for_test", [True], indirect=True)
def test_histogram(_setup_cluster_for_test):
    TEST_TIMEOUT_S = 30
    (
        prom_addresses,
        autoscaler_export_addr,
        dashboard_export_addr,
    ) = _setup_cluster_for_test

    def test_cases():
        components_dict, metric_descriptors, metric_samples = fetch_prometheus(
            prom_addresses
        )
        metric_names = metric_descriptors.keys()
        custom_histogram_metric_name = "ray_test_histogram_bucket"
        assert custom_histogram_metric_name in metric_names
        assert metric_descriptors[custom_histogram_metric_name].type == "histogram"

        test_histogram_samples = [
            m for m in metric_samples if "test_histogram" in m.name
        ]
        buckets = {
            m.labels["le"]: m.value
            for m in test_histogram_samples
            if "_bucket" in m.name
        }
        # In Prometheus data model
        # the histogram is cumulative. So we expect the count to appear in
        # <1.1 and <+Inf buckets.
        assert buckets == {"0.1": 1.0, "1.6": 2.0, "+Inf": 2.0}
        hist_count = [m for m in test_histogram_samples if "_count" in m.name][0].value
        assert hist_count == 2

    def wrap_test_case_for_retry():
        try:
            test_cases()
            return True
        except AssertionError:
            return False

    try:
        wait_for_condition(
            wrap_test_case_for_retry,
            timeout=TEST_TIMEOUT_S,
            retry_interval_ms=1000,  # Yield resource for other processes
        )
    except RuntimeError:
        print(f"The components are {pformat(fetch_prometheus(prom_addresses))}")
        test_cases()  # Should fail assert


@pytest.mark.skipif(sys.platform == "win32", reason="Not working in Windows.")
@pytest.mark.skipif(
    os.environ.get("RAY_enable_open_telemetry") == "1",
    reason="OpenTelemetry backend does not support Counter exported as gauge.",
)
def test_counter_exported_as_gauge(shutdown_only):
    # Test to make sure Counter emits the right Prometheus metrics
    context = ray.init()

    @ray.remote
    class Actor:
        def __init__(self):
            self.counter = Counter("test_counter", description="desc")
            self.counter.inc(2.0)
            self.counter.inc(3.0)

            self.counter_with_total_suffix = Counter(
                "test_counter2_total", description="desc2"
            )
            self.counter_with_total_suffix.inc(1.5)

    _ = Actor.remote()

    def check_metrics():
        metrics_page = "localhost:{}".format(
            context.address_info["metrics_export_port"]
        )
        _, metric_descriptors, metric_samples = fetch_prometheus([metrics_page])
        metric_samples_by_name = defaultdict(list)
        for metric_sample in metric_samples:
            metric_samples_by_name[metric_sample.name].append(metric_sample)

        assert "ray_test_counter" in metric_descriptors
        assert metric_descriptors["ray_test_counter"].type == "gauge"
        assert (
            metric_descriptors["ray_test_counter"].documentation
            == "(DEPRECATED, use ray_test_counter_total metric instead) desc"
        )
        assert metric_samples_by_name["ray_test_counter"][-1].value == 5.0

        assert "ray_test_counter_total" in metric_descriptors
        assert metric_descriptors["ray_test_counter_total"].type == "counter"
        assert metric_descriptors["ray_test_counter_total"].documentation == "desc"
        assert metric_samples_by_name["ray_test_counter_total"][-1].value == 5.0

        assert "ray_test_counter2_total" in metric_descriptors
        assert metric_descriptors["ray_test_counter2_total"].type == "counter"
        assert metric_descriptors["ray_test_counter2_total"].documentation == "desc2"
        assert metric_samples_by_name["ray_test_counter2_total"][-1].value == 1.5

        return True

    wait_for_condition(check_metrics, timeout=60)


@pytest.mark.skipif(sys.platform == "win32", reason="Not working in Windows.")
def test_counter(monkeypatch, shutdown_only):
    # Test to make sure we don't export counter as gauge
    # if RAY_EXPORT_COUNTER_AS_GAUGE is 0
    monkeypatch.setenv("RAY_EXPORT_COUNTER_AS_GAUGE", "0")
    context = ray.init()

    @ray.remote
    class Actor:
        def __init__(self):
            self.counter = Counter("test_counter", description="desc")
            self.counter.inc(2.0)

    _ = Actor.remote()

    def check_metrics():
        metrics_page = "localhost:{}".format(
            context.address_info["metrics_export_port"]
        )
        _, metric_descriptors, _ = fetch_prometheus([metrics_page])

        assert "ray_test_counter" not in metric_descriptors
        assert "ray_test_counter_total" in metric_descriptors

        return True

    wait_for_condition(check_metrics, timeout=60)


@pytest.mark.skipif(sys.platform == "win32", reason="Not working in Windows.")
def test_per_func_name_stats(shutdown_only):
    # Test operation stats are available when flag is on.
    comp_metrics = [
        "ray_component_cpu_percentage",
        "ray_component_rss_mb",
        "ray_component_num_fds",
    ]
    if sys.platform == "linux" or sys.platform == "linux2":
        # Uss only available from Linux
        comp_metrics.append("ray_component_uss_mb")
        comp_metrics.append("ray_component_mem_shared_bytes")
    addr = ray.init(num_cpus=2)

    @ray.remote
    class Actor:
        def __init__(self):
            self.arr = np.random.rand(5 * 1024 * 1024)  # 40 MB
            self.shared_arr = ray.put(np.random.rand(5 * 1024 * 1024))

        def pid(self):
            return os.getpid()

    @ray.remote
    class ActorB:
        def __init__(self):
            self.arr = np.random.rand(5 * 1024 * 1024)  # 40 MB
            self.shared_arr = ray.put(np.random.rand(5 * 1024 * 1024))

    a = Actor.remote()  # noqa
    b = ActorB.remote()

    ray.get(a.__ray_ready__.remote())
    ray.get(b.__ray_ready__.remote())

    # Run a short lived task to make sure there's a ray::IDLE component.
    @ray.remote
    def do_nothing():
        pass

    ray.get(do_nothing.remote())

    def verify_components():
        metrics = raw_metrics(addr)
        metric_names = set(metrics.keys())
        components = set()
        for metric in comp_metrics:
            assert metric in metric_names
            samples = metrics[metric]
            for sample in samples:
                components.add(sample.labels["Component"])
        print(components)
        assert {
            "raylet",
            "agent",
            "ray::Actor",
            "ray::ActorB",
            "ray::IDLE",
        } <= components
        return True

    wait_for_condition(verify_components, timeout=30)

    def verify_mem_usage():
        metrics = raw_metrics(addr)
        for metric in comp_metrics:
            samples = metrics[metric]
            for sample in samples:
                if sample.labels["Component"] == "ray::ActorB":
                    assert sample.value > 0.0
                    print(sample)
                    print(sample.value)
                if sample.labels["Component"] == "ray::Actor":
                    assert sample.value > 0.0
                    print(sample)
                    print(sample.value)
        return True

    wait_for_condition(verify_mem_usage, timeout=30)

    # Verify ActorB is reported as value 0 because it is killed.
    ray.kill(b)
    # Kill Actor by sigkill, which happens upon OOM.
    pid = ray.get(a.pid.remote())
    os.kill(pid, signal.SIGKILL)

    def verify_mem_cleaned():
        metrics = raw_metrics(addr)
        for metric in comp_metrics:
            samples = metrics[metric]
            for sample in samples:
                if sample.labels["Component"] == "ray::ActorB":
                    assert sample.value == 0.0
                if sample.labels["Component"] == "ray::Actor":
                    assert sample.value == 0.0
        return True

    wait_for_condition(verify_mem_cleaned, timeout=30)


def test_prometheus_file_based_service_discovery(ray_start_cluster):
    # Make sure Prometheus service discovery file is correctly written
    # when number of nodes are dynamically changed.
    NUM_NODES = 5
    cluster = ray_start_cluster
    nodes = [cluster.add_node() for _ in range(NUM_NODES)]
    cluster.wait_for_nodes()
    addr = ray.init(address=cluster.address)
    writer = PrometheusServiceDiscoveryWriter(
        addr["gcs_address"],
        "/tmp/ray",
    )

    def get_metrics_export_address_from_node(nodes):
        node_export_addrs = [
            build_address(node.node_ip_address, node.metrics_export_port)
            for node in nodes
        ]
        # monitor should be run on head node for `ray_start_cluster` fixture
        autoscaler_export_addr = build_address(
            cluster.head_node.node_ip_address, AUTOSCALER_METRIC_PORT
        )
        dashboard_export_addr = build_address(
            cluster.head_node.node_ip_address, DASHBOARD_METRIC_PORT
        )
        return node_export_addrs + [autoscaler_export_addr, dashboard_export_addr]

    loaded_json_data = json.loads(writer.get_file_discovery_content())
    assert loaded_json_data == writer.get_latest_service_discovery_content()
    assert set(get_metrics_export_address_from_node(nodes)) == set(
        loaded_json_data[0]["targets"]
    )

    # Let's update nodes.
    for _ in range(3):
        nodes.append(cluster.add_node())

    # Make sure service discovery file content is correctly updated.
    loaded_json_data = json.loads(writer.get_file_discovery_content())
    assert loaded_json_data == writer.get_latest_service_discovery_content()
    assert set(get_metrics_export_address_from_node(nodes)) == set(
        loaded_json_data[0]["targets"]
    )


def test_prome_file_discovery_run_by_dashboard(shutdown_only):
    ray.init(num_cpus=0)
    global_node = ray._private.worker._global_node
    temp_dir = global_node.get_temp_dir_path()

    def is_service_discovery_exist():
        for path in pathlib.Path(temp_dir).iterdir():
            if PROMETHEUS_SERVICE_DISCOVERY_FILE in str(path):
                return True
        return False

    wait_for_condition(is_service_discovery_exist)


@pytest.fixture
def metric_mock():
    mock = MagicMock()
    mock.record.return_value = "haha"
    yield mock


"""
Unit test custom metrics.
"""


def test_basic_custom_metrics(metric_mock):
    # Make sure each of metric works as expected.
    # -- Counter --
    count = Counter("count", tag_keys=("a",))
    with pytest.raises(TypeError):
        count.inc("hi")
    with pytest.raises(ValueError):
        count.inc(0)
    with pytest.raises(ValueError):
        count.inc(-1)
    count._metric = metric_mock
    count.inc(1, {"a": "1"})
    metric_mock.record.assert_called_with(1, tags={"a": "1"})

    # -- Gauge --
    gauge = Gauge("gauge", description="gauge")
    gauge._metric = metric_mock
    gauge.set(4)
    metric_mock.record.assert_called_with(4, tags={})

    # -- Histogram
    histogram = Histogram(
        "hist", description="hist", boundaries=[1.0, 3.0], tag_keys=("a", "b")
    )
    histogram._metric = metric_mock
    tags = {"a": "10", "b": "b"}
    histogram.observe(8, tags=tags)
    metric_mock.record.assert_called_with(8, tags=tags)


def test_custom_metrics_with_extra_tags(metric_mock):
    base_tags = {"a": "1"}
    extra_tags = {"a": "1", "b": "2"}

    # -- Counter --
    count = Counter("count", tag_keys=("a",))
    with pytest.raises(ValueError):
        count.inc(1)

    count._metric = metric_mock

    # Increment with base tags
    count.inc(1, tags=base_tags)
    metric_mock.record.assert_called_with(1, tags=base_tags)
    metric_mock.reset_mock()

    # Increment with extra tags
    count.inc(1, tags=extra_tags)
    metric_mock.record.assert_called_with(1, tags=extra_tags)
    metric_mock.reset_mock()

    # -- Gauge --
    gauge = Gauge("gauge", description="gauge", tag_keys=("a",))
    gauge._metric = metric_mock

    # Record with base tags
    gauge.set(4, tags=base_tags)
    metric_mock.record.assert_called_with(4, tags=base_tags)
    metric_mock.reset_mock()

    # Record with extra tags
    gauge.set(4, tags=extra_tags)
    metric_mock.record.assert_called_with(4, tags=extra_tags)
    metric_mock.reset_mock()

    # -- Histogram
    histogram = Histogram(
        "hist", description="hist", boundaries=[1.0, 3.0], tag_keys=("a",)
    )
    histogram._metric = metric_mock

    # Record with base tags
    histogram.observe(8, tags=base_tags)
    metric_mock.record.assert_called_with(8, tags=base_tags)
    metric_mock.reset_mock()

    # Record with extra tags
    histogram.observe(8, tags=extra_tags)
    metric_mock.record.assert_called_with(8, tags=extra_tags)
    metric_mock.reset_mock()


def test_custom_metrics_info(metric_mock):
    # Make sure .info public method works.
    histogram = Histogram(
        "hist", description="hist", boundaries=[1.0, 2.0], tag_keys=("a", "b")
    )
    assert histogram.info["name"] == "hist"
    assert histogram.info["description"] == "hist"
    assert histogram.info["boundaries"] == [1.0, 2.0]
    assert histogram.info["tag_keys"] == ("a", "b")
    assert histogram.info["default_tags"] == {}
    histogram.set_default_tags({"a": "a"})
    assert histogram.info["default_tags"] == {"a": "a"}


def test_custom_metrics_default_tags(metric_mock):
    histogram = Histogram(
        "hist", description="hist", boundaries=[1.0, 2.0], tag_keys=("a", "b")
    ).set_default_tags({"b": "b"})
    histogram._metric = metric_mock

    # Check specifying non-default tags.
    histogram.observe(10, tags={"a": "a"})
    metric_mock.record.assert_called_with(10, tags={"a": "a", "b": "b"})

    # Check overriding default tags.
    tags = {"a": "10", "b": "c"}
    histogram.observe(8, tags=tags)
    metric_mock.record.assert_called_with(8, tags=tags)


def test_custom_metrics_edge_cases(metric_mock):
    # None or empty boundaries are not allowed.
    with pytest.raises(ValueError):
        Histogram("hist")

    with pytest.raises(ValueError):
        Histogram("hist", boundaries=[])

    # Empty name is not allowed.
    with pytest.raises(ValueError):
        Counter("")

    # The tag keys must be a tuple type.
    with pytest.raises(TypeError):
        Counter("name", tag_keys=("a"))

    with pytest.raises(ValueError):
        Histogram("hist", boundaries=[-1, 1, 2])

    with pytest.raises(ValueError):
        Histogram("hist", boundaries=[0, 1, 2])

    with pytest.raises(ValueError):
        Histogram("hist", boundaries=[-1, -0.5, -0.1])


def test_metrics_override_shouldnt_warn(ray_start_regular, log_pubsub):
    # https://github.com/ray-project/ray/issues/12859

    @ray.remote
    def override():
        a = Counter("num_count", description="")
        b = Counter("num_count", description="")
        a.inc(1)
        b.inc(1)

    ray.get(override.remote())

    # Check the stderr from the worker.
    def matcher(log_batch):
        return any("Attempt to register measure" in line for line in log_batch["lines"])

    match = get_log_batch(log_pubsub, 1, timeout=5, matcher=matcher)
    assert len(match) == 0, match


def test_custom_metrics_validation(shutdown_only):
    ray.init()
    # Missing tag(s) from tag_keys.
    metric = Counter("name", tag_keys=("a", "b"))
    metric.set_default_tags({"a": "1"})

    metric.inc(1.0, {"b": "2"})
    metric.inc(1.0, {"a": "1", "b": "2"})

    with pytest.raises(ValueError):
        metric.inc(1.0)

    with pytest.raises(ValueError):
        metric.inc(1.0, {"a": "2"})

    # tag_keys must be tuple.
    with pytest.raises(TypeError):
        Counter("name", tag_keys="a")
    # tag_keys must be strs.
    with pytest.raises(TypeError):
        Counter("name", tag_keys=(1,))

    metric = Counter("name", tag_keys=("a",))
    # Set default tag that isn't in tag_keys.
    with pytest.raises(ValueError):
        metric.set_default_tags({"a": "1", "c": "2"})
    # Default tag value must be str.
    with pytest.raises(TypeError):
        metric.set_default_tags({"a": 1})
    # Tag value must be str.
    with pytest.raises(TypeError):
        metric.inc(1.0, {"a": 1})


@pytest.mark.parametrize("_setup_cluster_for_test", [False], indirect=True)
def test_metrics_disablement(_setup_cluster_for_test):
    """Make sure the metrics are not exported when it is disabled."""
    prom_addresses, autoscaler_export_addr, _ = _setup_cluster_for_test

    def verify_metrics_not_collected():
        components_dict, metric_descriptors, _ = fetch_prometheus(prom_addresses)
        metric_names = metric_descriptors.keys()
        # Make sure no component is reported.
        for _, comp in components_dict.items():
            if len(comp) > 0:
                print(f"metrics from a component {comp} exists although it should not.")
                return False

        # Make sure metrics are not there.
        for metric in (
            _METRICS
            + _AUTOSCALER_METRICS
            + _DASHBOARD_METRICS
            + _EVENT_AGGREGATOR_METRICS
        ):
            if metric in metric_names:
                print("f{metric} exists although it should not.")
                return False
        return True

    # Make sure metrics are not collected for more than 10 seconds.
    for _ in range(10):
        assert verify_metrics_not_collected()
        import time

        time.sleep(1)


_FAULTY_METRIC_REGEX = re.compile(".*Invalid metric name.*")


def test_invalid_application_metric_names():
    warnings.simplefilter("always")
    with pytest.raises(
        ValueError, match="Empty name is not allowed. Please provide a metric name."
    ):
        Metric("")
    with pytest.warns(UserWarning, match=_FAULTY_METRIC_REGEX):
        Metric("name-cannot-have-dashes")
    with pytest.warns(UserWarning, match=_FAULTY_METRIC_REGEX):
        Metric("1namecannotstartwithnumber")
    with pytest.warns(UserWarning, match=_FAULTY_METRIC_REGEX):
        Metric("name.cannot.have.dots")


def test_invalid_system_metric_names(caplog):
    with pytest.raises(
        ValueError, match="Empty name is not allowed. Please provide a metric name."
    ):
        MetricsAgentGauge("", "", "", [])
    with pytest.raises(ValueError, match=_FAULTY_METRIC_REGEX):
        MetricsAgentGauge("name-cannot-have-dashes", "", "", [])
    with pytest.raises(ValueError, match=_FAULTY_METRIC_REGEX):
        MetricsAgentGauge("1namecannotstartwithnumber", "", "", [])
    with pytest.raises(ValueError, match=_FAULTY_METRIC_REGEX):
        MetricsAgentGauge("name.cannot.have.dots", "", "", [])


if __name__ == "__main__":
    sys.exit(pytest.main(["-sv", __file__]))<|MERGE_RESOLUTION|>--- conflicted
+++ resolved
@@ -40,7 +40,6 @@
     TaskEventsMetadata,
 )
 from ray.dashboard.consts import DASHBOARD_METRIC_PORT
-from ray.dashboard.modules.aggregator.constants import PUBLISHER_TAG_KEY
 from ray.dashboard.modules.aggregator.tests.test_aggregator_agent import (
     get_event_aggregator_grpc_stub,
 )
@@ -563,14 +562,7 @@
             ]
             if not samples:
                 return False
-<<<<<<< HEAD
             if samples[0].value != expected_value:
-=======
-            if (
-                samples[0].value != expected_value
-                or samples[0].labels[PUBLISHER_TAG_KEY] != publisher_name
-            ):
->>>>>>> 6ef3a44d
                 return False
         return True
 
