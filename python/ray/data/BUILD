load("@rules_python//python:defs.bzl", "py_library", "py_test")
load("//bazel:python.bzl", "doctest", "py_test_module_list")

# Export pytest plugin so it can be used in the documentation tests.
exports_files(
    ["tests/doctest_pytest_plugin.py"],
)

# Run automatic tests against docstrings on all source files.
doctest(
    size = "large",
    files = glob(
        ["**/*.py"],
        exclude = glob([
            "examples/**/*",
            "tests/**/*",
        ]),
    ),
    # Installs data-specific fixtures to run between the doctests.
    pytest_plugin_file = "//python/ray/data:tests/doctest_pytest_plugin.py",
    tags = ["team:data"],
)

py_library(
    name = "conftest",
    srcs = ["tests/conftest.py"],
    deps = ["//python/ray/tests:conftest"],
)

py_test_module_list(
    size = "medium",
    files = glob(["tests/block_batching/test_*.py"]),
    tags = [
        "exclusive",
        "team:data",
    ],
    deps = [
        ":conftest",
        "//:ray_lib",
    ],
)

py_test_module_list(
    size = "small",
    files = glob(["tests/preprocessors/test_*.py"]),
    tags = [
        "exclusive",
        "ray_air",
        "team:ml",
    ],
    deps = [
        ":conftest",
        "//:ray_lib",
    ],
)

py_test(
    name = "test_formats",
    size = "medium",
    srcs = ["tests/test_formats.py"],
    data = glob(["tests/image-folder/**/*"]),
    tags = [
        "exclusive",
        "team:data",
    ],
    deps = [
        ":conftest",
        "//:ray_lib",
    ],
)

py_test(
    name = "test_strict_mode",
    size = "small",
    srcs = ["tests/test_strict_mode.py"],
    tags = [
        "exclusive",
        "team:data",
    ],
    deps = [
        ":conftest",
        "//:ray_lib",
    ],
)

py_test(
    name = "test_numpy_support",
    size = "small",
    srcs = ["tests/test_numpy_support.py"],
    tags = [
        "exclusive",
        "team:data",
    ],
    deps = [
        ":conftest",
        "//:ray_lib",
    ],
)

py_test(
    name = "test_sql",
    size = "small",
    srcs = ["tests/test_sql.py"],
    tags = [
        "exclusive",
        "team:data",
    ],
    deps = [
        ":conftest",
        "//:ray_lib",
    ],
)

py_test(
    name = "test_mongo",
    size = "large",
    srcs = ["tests/test_mongo.py"],
    tags = [
        "data_integration",
        "exclusive",
        "team:data",
    ],
    deps = [
        ":conftest",
        "//:ray_lib",
    ],
)

py_test(
    name = "test_bigquery",
    size = "large",
    srcs = ["tests/test_bigquery.py"],
    tags = [
        "data_integration",
        "exclusive",
        "team:data",
    ],
    deps = [
        ":conftest",
        "//:ray_lib",
    ],
)

py_test(
    name = "test_actor_pool_map_operator",
    size = "medium",
    srcs = ["tests/test_actor_pool_map_operator.py"],
    tags = [
        "exclusive",
        "team:data",
    ],
    deps = [
        ":conftest",
        "//:ray_lib",
    ],
)

py_test(
    name = "test_arrow_serialization",
    size = "small",
    srcs = ["tests/test_arrow_serialization.py"],
    tags = [
        "exclusive",
        "team:data",
    ],
    deps = [
        ":conftest",
        "//:ray_lib",
    ],
)

py_test(
    name = "test_arrow_block",
    size = "large",
    srcs = ["tests/test_arrow_block.py"],
    tags = [
        "data_non_parallel",
        "exclusive",
        "team:data",
    ],
    deps = [
        ":conftest",
        "//:ray_lib",
    ],
)

py_test(
    name = "test_arrow_block_scaling",
    size = "large",
    srcs = ["tests/test_arrow_block_scaling.py"],
    tags = [
        "data_non_parallel",
        "exclusive",
        "team:data",
    ],
    deps = [
        ":conftest",
        "//:ray_lib",
    ],
)

py_test(
    name = "test_auto_parallelism",
    size = "medium",
    srcs = ["tests/test_auto_parallelism.py"],
    tags = [
        "exclusive",
        "team:data",
    ],
    deps = [
        ":conftest",
        "//:ray_lib",
    ],
)

py_test(
    name = "test_batcher",
    size = "medium",
    srcs = ["tests/test_batcher.py"],
    tags = [
        "exclusive",
        "team:data",
    ],
    deps = [
        ":conftest",
        "//:ray_lib",
    ],
)

py_test(
    name = "test_block",
    size = "small",
    srcs = ["tests/test_block.py"],
    tags = [
        "exclusive",
        "team:data",
    ],
    deps = [
        ":conftest",
        "//:ray_lib",
    ],
)

py_test(
    name = "test_block_batching",
    size = "medium",
    srcs = ["tests/block_batching/test_block_batching.py"],
    tags = [
        "exclusive",
        "team:data",
    ],
    deps = [
        ":conftest",
        "//:ray_lib",
    ],
)

py_test(
    name = "test_block_sizing",
    size = "medium",
    srcs = ["tests/test_block_sizing.py"],
    tags = [
        "exclusive",
        "team:data",
    ],
    deps = [
        ":conftest",
        "//:ray_lib",
    ],
)

py_test(
    name = "test_context_propagation",
    size = "small",
    srcs = ["tests/test_context_propagation.py"],
    tags = [
        "exclusive",
        "team:data",
    ],
    deps = [
        ":conftest",
        "//:ray_lib",
    ],
)

py_test(
    name = "test_audio",
    size = "small",
    srcs = ["tests/test_audio.py"],
    tags = [
        "exclusive",
        "team:data",
    ],
    deps = [
        ":conftest",
        "//:ray_lib",
    ],
)

py_test(
    name = "test_avro",
    size = "small",
    srcs = ["tests/test_avro.py"],
    tags = [
        "exclusive",
        "team:data",
    ],
    deps = [
        ":conftest",
        "//:ray_lib",
    ],
)

py_test(
    name = "test_agg_e2e",
    size = "enormous",
    srcs = ["tests/test_agg_e2e.py"],
    tags = [
        "exclusive",
        "team:data",
    ],
    deps = [
        ":conftest",
        "//:ray_lib",
    ],
)

py_test(
    name = "test_groupby_e2e",
    size = "enormous",
    srcs = ["tests/test_groupby_e2e.py"],
    tags = [
        "exclusive",
        "team:data",
    ],
    deps = [
        ":conftest",
        "//:ray_lib",
    ],
)

py_test(
    name = "test_random_e2e",
    size = "enormous",
    srcs = ["tests/test_random_e2e.py"],
    tags = [
        "exclusive",
        "team:data",
    ],
    deps = [
        ":conftest",
        "//:ray_lib",
    ],
)

py_test(
    name = "test_repartition_e2e",
    size = "enormous",
    srcs = ["tests/test_repartition_e2e.py"],
    tags = [
        "exclusive",
        "team:data",
    ],
    deps = [
        ":conftest",
        "//:ray_lib",
    ],
)

py_test(
    name = "test_unique_e2e",
    size = "enormous",
    srcs = ["tests/test_unique_e2e.py"],
    tags = [
        "exclusive",
        "team:data",
    ],
    deps = [
        ":conftest",
        "//:ray_lib",
    ],
)

py_test(
    name = "test_join",
    size = "medium",
    srcs = ["tests/test_join.py"],
    tags = [
        "data_non_parallel",
        "exclusive",
        "team:data",
    ],
    deps = [
        ":conftest",
        "//:ray_lib",
    ],
)

py_test(
    name = "test_binary",
    size = "small",
    srcs = ["tests/test_binary.py"],
    tags = [
        "exclusive",
        "team:data",
    ],
    deps = [
        ":conftest",
        "//:ray_lib",
    ],
)

py_test(
    name = "test_consumption",
    size = "large",
    srcs = ["tests/test_consumption.py"],
    tags = [
        "exclusive",
        "team:data",
    ],
    deps = [
        ":conftest",
        "//:ray_lib",
    ],
)

py_test(
    name = "test_csv",
    size = "medium",
    srcs = ["tests/test_csv.py"],
    tags = [
        "exclusive",
        "team:data",
    ],
    deps = [
        ":conftest",
        "//:ray_lib",
    ],
)

py_test(
    name = "test_datasink",
    size = "small",
    srcs = ["tests/test_datasink.py"],
    tags = [
        "exclusive",
        "team:data",
    ],
    deps = [
        ":conftest",
        "//:ray_lib",
    ],
)

py_test(
    name = "test_deduping_schema",
    size = "small",
    srcs = ["tests/test_deduping_schema.py"],
    tags = [
        "exclusive",
        "team:data",
    ],
    deps = [],
)

py_test(
    name = "test_ecosystem",
    size = "small",
    srcs = ["tests/test_ecosystem.py"],
    tags = [
        "exclusive",
        "team:data",
    ],
    deps = [
        ":conftest",
        "//:ray_lib",
    ],
)

py_test(
    name = "test_file_based_datasource",
    size = "small",
    srcs = ["tests/test_file_based_datasource.py"],
    tags = [
        "exclusive",
        "team:data",
    ],
    deps = [
        ":conftest",
        "//:ray_lib",
    ],
)

py_test(
    name = "test_file_datasink",
    size = "small",
    srcs = ["tests/test_file_datasink.py"],
    tags = [
        "exclusive",
        "team:data",
    ],
    deps = [
        ":conftest",
        "//:ray_lib",
    ],
)

py_test(
    name = "test_filename_provider",
    size = "small",
    srcs = ["tests/test_filename_provider.py"],
    tags = [
        "exclusive",
        "team:data",
    ],
    deps = [
        ":conftest",
        "//:ray_lib",
    ],
)

py_test(
    name = "test_hudi",
    size = "medium",
    srcs = ["tests/test_hudi.py"],
    tags = [
        "exclusive",
        "team:data",
    ],
    deps = [
        ":conftest",
        "//:ray_lib",
    ],
)

py_test(
    name = "test_image",
    size = "medium",
    srcs = ["tests/test_image.py"],
    tags = [
        "exclusive",
        "team:data",
    ],
    deps = [
        ":conftest",
        "//:ray_lib",
    ],
)

py_test(
    name = "test_iterator",
    size = "small",
    srcs = ["tests/test_iterator.py"],
    tags = [
        "exclusive",
        "team:data",
    ],
    deps = [
        ":conftest",
        "//:ray_lib",
    ],
)

py_test(
    name = "test_json",
    size = "medium",
    srcs = ["tests/test_json.py"],
    tags = [
        "exclusive",
        "team:data",
    ],
    deps = [
        ":conftest",
        "//:ray_lib",
    ],
)

py_test(
    name = "test_logging_dataset",
    size = "small",
    srcs = ["tests/test_logging_dataset.py"],
    tags = [
        "exclusive",
        "team:data",
    ],
    deps = [
        ":conftest",
        "//:ray_lib",
    ],
)

py_test(
    name = "test_logging",
    size = "small",
    srcs = ["tests/test_logging.py"],
    tags = [
        "exclusive",
        "team:data",
    ],
    deps = [
        ":conftest",
        "//:ray_lib",
    ],
)

py_test(
    name = "test_map",
    size = "large",
    srcs = ["tests/test_map.py"],
    tags = [
        "exclusive",
        "team:data",
    ],
    deps = [
        ":conftest",
        "//:ray_lib",
    ],
)

py_test(
    name = "test_numpy",
    size = "medium",
    srcs = ["tests/test_numpy.py"],
    tags = [
        "exclusive",
        "team:data",
    ],
    deps = [
        ":conftest",
        "//:ray_lib",
    ],
)

py_test(
    name = "test_pandas",
    size = "small",
    srcs = ["tests/test_pandas.py"],
    tags = [
        "exclusive",
        "team:data",
    ],
    deps = [
        ":conftest",
        "//:ray_lib",
    ],
)

py_test(
    name = "test_pandas_block",
    size = "small",
    srcs = ["tests/test_pandas_block.py"],
    tags = [
        "exclusive",
        "team:data",
    ],
    deps = [
        ":conftest",
        "//:ray_lib",
    ],
)

py_test(
    name = "test_parquet",
    size = "medium",
    srcs = ["tests/test_parquet.py"],
    tags = [
        "exclusive",
        "team:data",
    ],
    deps = [
        ":conftest",
        "//:ray_lib",
    ],
)

py_test(
    name = "test_path_util",
    size = "small",
    srcs = ["tests/test_path_util.py"],
    tags = [
        "exclusive",
        "team:data",
    ],
    deps = [
        ":conftest",
        "//:ray_lib",
    ],
)

py_test(
    name = "test_task_pool_map_operator",
    size = "small",
    srcs = ["tests/test_task_pool_map_operator.py"],
    tags = [
        "exclusive",
        "team:data",
    ],
    deps = [
        ":conftest",
        "//:ray_lib",
    ],
)

py_test(
    name = "test_tensor",
    size = "small",
    srcs = ["tests/test_tensor.py"],
    tags = [
        "exclusive",
        "team:data",
    ],
    deps = [
        ":conftest",
        "//:ray_lib",
    ],
)

py_test(
    name = "test_text",
    size = "small",
    srcs = ["tests/test_text.py"],
    tags = [
        "exclusive",
        "team:data",
    ],
    deps = [
        ":conftest",
        "//:ray_lib",
    ],
)

py_test(
    name = "test_tf",
    size = "medium",
    srcs = ["tests/test_tf.py"],
    tags = [
        "exclusive",
        "team:data",
    ],
    deps = [
        ":conftest",
        "//:ray_lib",
    ],
)

py_test(
    name = "test_tfrecords",
    size = "small",
    srcs = ["tests/test_tfrecords.py"],
    tags = [
        "exclusive",
        "team:data",
        "tfxbsl",
    ],
    deps = [
        ":conftest",
        "//:ray_lib",
    ],
)

py_test(
    name = "test_torch",
    size = "small",
    srcs = ["tests/test_torch.py"],
    tags = [
        "exclusive",
        "team:data",
    ],
    deps = [
        ":conftest",
        "//:ray_lib",
    ],
)

py_test(
    name = "test_dynamic_block_split",
    size = "medium",
    srcs = ["tests/test_dynamic_block_split.py"],
    tags = [
        "data_non_parallel",
        "exclusive",
        "team:data",
    ],
    deps = [
        ":conftest",
        "//:ray_lib",
    ],
)

py_test(
    name = "test_splitblocks",
    size = "medium",
    srcs = ["tests/test_splitblocks.py"],
    tags = [
        "exclusive",
        "team:data",
    ],
    deps = [
        ":conftest",
        "//:ray_lib",
    ],
)

py_test(
    name = "test_exceptions",
    size = "small",
    srcs = ["tests/test_exceptions.py"],
    tags = [
        "exclusive",
        "team:data",
    ],
    deps = [
        ":conftest",
        "//:ray_lib",
    ],
)

py_test(
    name = "test_operator_fusion",
    size = "medium",
    srcs = ["tests/test_operator_fusion.py"],
    tags = [
        "exclusive",
        "team:data",
    ],
    deps = [
        ":conftest",
        "//:ray_lib",
    ],
)

py_test(
    name = "test_execution_optimizer",
    size = "medium",
    srcs = ["tests/test_execution_optimizer.py"],
    tags = [
        "exclusive",
        "team:data",
    ],
    deps = [
        ":conftest",
        "//:ray_lib",
    ],
)

py_test(
    name = "test_executor_resource_management",
    size = "small",
    srcs = ["tests/test_executor_resource_management.py"],
    tags = [
        "exclusive",
        "team:data",
    ],
    deps = [
        ":conftest",
        "//:ray_lib",
    ],
)

py_test(
    name = "test_huggingface",
    size = "medium",
    srcs = ["tests/test_huggingface.py"],
    tags = [
        "exclusive",
        "team:data",
    ],
    deps = [
        ":conftest",
        "//:ray_lib",
    ],
)

py_test(
    name = "test_iceberg",
    size = "medium",
    srcs = ["tests/test_iceberg.py"],
    tags = [
        "exclusive",
        "team:data",
    ],
    deps = [
        ":conftest",
        "//:ray_lib",
    ],
)

py_test(
    name = "test_mars",
    size = "medium",
    srcs = ["tests/test_mars.py"],
    tags = [
        "exclusive",
        "team:data",
    ],
    deps = [
        ":conftest",
        "//:ray_lib",
    ],
)

py_test(
    name = "test_metadata_provider",
    size = "small",
    srcs = ["tests/test_metadata_provider.py"],
    tags = [
        "exclusive",
        "team:data",
    ],
    deps = [
        ":conftest",
        "//:ray_lib",
    ],
)

py_test(
    name = "test_object_gc",
    size = "large",
    srcs = ["tests/test_object_gc.py"],
    tags = [
        "exclusive",
        "team:data",
    ],
    deps = [
        ":conftest",
        "//:ray_lib",
    ],
)

py_test(
    name = "test_operators",
    size = "medium",
    srcs = ["tests/test_operators.py"],
    tags = [
        "exclusive",
        "team:data",
    ],
    deps = [
        ":conftest",
        "//:ray_lib",
    ],
)

py_test(
    name = "test_op_runtime_metrics",
    size = "medium",
    srcs = ["tests/test_op_runtime_metrics.py"],
    tags = [
        "exclusive",
        "team:data",
    ],
    deps = [
        ":conftest",
        "//:ray_lib",
    ],
)

py_test(
    name = "test_optimize",
    size = "medium",
    srcs = ["tests/test_optimize.py"],
    tags = [
        "exclusive",
        "team:data",
    ],
    deps = [
        ":conftest",
        "//:ray_lib",
    ],
)

py_test(
    name = "test_partitioning",
    size = "medium",
    srcs = ["tests/test_partitioning.py"],
    tags = [
        "exclusive",
        "team:data",
    ],
    deps = [
        ":conftest",
        "//:ray_lib",
    ],
)

py_test(
    name = "test_progress_bar",
    size = "small",
    srcs = ["tests/test_progress_bar.py"],
    tags = [
        "exclusive",
        "team:data",
    ],
    deps = [
        ":conftest",
        "//:ray_lib",
    ],
)

py_test(
    name = "test_random_access",
    size = "small",
    srcs = ["tests/test_random_access.py"],
    tags = [
        "exclusive",
        "team:data",
    ],
    deps = [
        ":conftest",
        "//:ray_lib",
    ],
)

py_test(
    name = "test_randomize_block_order",
    size = "small",
    srcs = ["tests/test_randomize_block_order.py"],
    tags = [
        "exclusive",
        "team:data",
    ],
    deps = [
        ":conftest",
        "//:ray_lib",
    ],
)

py_test(
    name = "test_raydp",
    size = "medium",
    srcs = ["tests/test_raydp.py"],
    tags = [
        "data_integration",
        "exclusive",
        "team:data",
    ],
    deps = [
        ":conftest",
        "//:ray_lib",
    ],
)

py_test(
    name = "test_ruleset",
    size = "small",
    srcs = ["tests/test_ruleset.py"],
    tags = [
        "exclusive",
        "team:data",
    ],
    deps = [
        ":conftest",
        "//:ray_lib",
    ],
)

py_test(
    name = "test_size_estimation",
    size = "medium",
    srcs = ["tests/test_size_estimation.py"],
    tags = [
        "exclusive",
        "team:data",
    ],
    deps = [
        ":conftest",
        "//:ray_lib",
    ],
)

py_test(
    name = "test_sort",
    size = "enormous",
    srcs = ["tests/test_sort.py"],
    tags = [
        "data_non_parallel",
        "exclusive",
        "team:data",
    ],
    deps = [
        ":conftest",
        "//:ray_lib",
    ],
)

py_test(
    name = "test_split",
    size = "large",
    srcs = ["tests/test_split.py"],
    tags = [
        "exclusive",
        "team:data",
    ],
    deps = [
        ":conftest",
        "//:ray_lib",
    ],
)

py_test(
    name = "test_stats",
    size = "medium",
    srcs = ["tests/test_stats.py"],
    tags = [
        "exclusive",
        "team:data",
    ],
    deps = [
        ":conftest",
        "//:ray_lib",
    ],
)

py_test(
    name = "test_streaming_executor",
    size = "medium",
    srcs = ["tests/test_streaming_executor.py"],
    tags = [
        "exclusive",
        "team:data",
    ],
    deps = [
        ":conftest",
        "//:ray_lib",
    ],
)

py_test(
    name = "test_ref_bundle",
    size = "small",
    srcs = ["tests/test_ref_bundle.py"],
    tags = [
        "exclusive",
        "team:data",
    ],
    deps = [
        ":conftest",
        "//:ray_lib",
    ],
)

py_test(
    name = "test_resource_manager",
    size = "medium",
    srcs = ["tests/test_resource_manager.py"],
    tags = [
        "exclusive",
        "team:data",
    ],
    deps = [
        ":conftest",
        "//:ray_lib",
    ],
)

py_test(
    name = "test_streaming_executor_errored_blocks",
    size = "medium",
    srcs = ["tests/test_streaming_executor_errored_blocks.py"],
    tags = [
        "exclusive",
        "team:data",
    ],
    deps = [
        ":conftest",
        "//:ray_lib",
    ],
)

py_test(
    name = "test_streaming_integration",
    size = "medium",
    srcs = ["tests/test_streaming_integration.py"],
    tags = [
        "exclusive",
        "team:data",
    ],
    deps = [
        ":conftest",
        "//:ray_lib",
    ],
)

py_test(
    name = "test_transform_pyarrow",
    size = "small",
    srcs = ["tests/test_transform_pyarrow.py"],
    tags = [
        "exclusive",
        "team:data",
    ],
    deps = [
        ":conftest",
        "//:ray_lib",
    ],
)

py_test(
    name = "test_util",
    size = "small",
    srcs = ["tests/test_util.py"],
    tags = [
        "exclusive",
        "team:data",
    ],
    deps = [
        ":conftest",
        "//:ray_lib",
    ],
)

py_test(
    name = "test_union",
    size = "small",
    srcs = ["tests/test_union.py"],
    tags = [
        "exclusive",
        "team:data",
    ],
    deps = [
        ":conftest",
        "//:ray_lib",
    ],
)

py_test(
    name = "test_video",
    size = "small",
    srcs = ["tests/test_video.py"],
    tags = [
        "exclusive",
        "team:data",
    ],
    deps = [
        ":conftest",
        "//:ray_lib",
    ],
)

py_test(
    name = "test_webdataset",
    size = "medium",
    srcs = ["tests/test_webdataset.py"],
    tags = [
        "exclusive",
        "team:data",
    ],
    deps = [
        ":conftest",
        "//:ray_lib",
    ],
)

py_test(
    name = "test_zip",
    size = "small",
    srcs = ["tests/test_zip.py"],
    tags = [
        "exclusive",
        "team:data",
    ],
    deps = [
        ":conftest",
        "//:ray_lib",
    ],
)

py_test(
    name = "test_backpressure_policies",
    size = "medium",
    srcs = ["tests/test_backpressure_policies.py"],
    tags = [
        "exclusive",
        "team:data",
    ],
    deps = [
        ":conftest",
        "//:ray_lib",
    ],
)

py_test(
    name = "test_backpressure_e2e",
    size = "large",
    srcs = ["tests/test_backpressure_e2e.py"],
    tags = [
        "exclusive",
        "team:data",
    ],
    deps = [
        ":conftest",
        "//:ray_lib",
    ],
)

py_test(
    name = "test_bundle_queue",
    size = "small",
    srcs = ["tests/test_bundle_queue.py"],
    tags = [
        "exclusive",
        "team:data",
    ],
    deps = [
        ":conftest",
        "//:ray_lib",
    ],
)

py_test(
    name = "test_autoscaler",
    size = "small",
    srcs = ["tests/test_autoscaler.py"],
    tags = [
        "exclusive",
        "team:data",
    ],
    deps = [
        ":conftest",
        "//:ray_lib",
    ],
)

py_test(
    name = "test_clickhouse",
    size = "small",
    srcs = ["tests/test_clickhouse.py"],
    tags = [
        "exclusive",
        "team:data",
    ],
    deps = [
        ":conftest",
        "//:ray_lib",
    ],
)

py_test(
    name = "test_lance",
    size = "small",
    srcs = ["tests/test_lance.py"],
    tags = [
        "exclusive",
        "team:data",
    ],
    deps = [
        ":conftest",
        "//:ray_lib",
    ],
)

py_test(
    name = "test_logical_plan",
    size = "small",
    srcs = ["tests/test_logical_plan.py"],
    tags = [
        "exclusive",
        "team:data",
    ],
    deps = [
        ":conftest",
        "//:ray_lib",
    ],
)

py_test(
    name = "test_delta_sharing",
    size = "small",
    srcs = ["tests/test_delta_sharing.py"],
    tags = [
        "exclusive",
        "team:data",
    ],
    deps = [
        ":conftest",
        "//:ray_lib",
    ],
)

py_test(
    name = "test_context",
    size = "small",
    srcs = ["tests/test_context.py"],
    tags = [
        "exclusive",
        "team:data",
    ],
    deps = [
        ":conftest",
        "//:ray_lib",
    ],
)

py_test(
    name = "test_expression_evaluator",
    size = "small",
    srcs = ["tests/test_expression_evaluator.py"],
    tags = [
        "exclusive",
        "team:data",
    ],
    deps = [
        ":conftest",
        "//:ray_lib",
    ],
)

py_test(
    name = "test_block_boundaries",
    size = "small",
    srcs = ["tests/test_block_boundaries.py"],
    tags = [
        "exclusive",
        "team:data",
    ],
    deps = [
        ":conftest",
        "//:ray_lib",
    ],
)

py_test(
    name = "test_telemetry",
    size = "medium",
    srcs = ["tests/test_telemetry.py"],
    tags = [
        "exclusive",
        "team:data",
    ],
    deps = [
        ":conftest",
        "//:ray_lib",
    ],
)

py_test(
    name = "test_import",
    size = "small",
    srcs = ["tests/test_import.py"],
    tags = [
        "exclusive",
        "team:data",
    ],
    deps = [
        ":conftest",
        "//:ray_lib",
    ],
)

py_test(
    name = "test_daft",
    size = "small",
    srcs = ["tests/test_daft.py"],
    tags = [
        "exclusive",
        "team:data",
    ],
    deps = [
        ":conftest",
        "//:ray_lib",
    ],
)

py_test(
    name = "test_state_export",
    size = "medium",
    srcs = ["tests/test_state_export.py"],
    tags = [
        "exclusive",
        "team:data",
    ],
    deps = [
        ":conftest",
        "//:ray_lib",
    ],
)

py_test(
<<<<<<< HEAD
    name = "test_distinct",
    size = "small",
    srcs = ["tests/test_distinct.py"],
=======
    name = "test_delta",
    size = "small",
    srcs = ["tests/test_delta.py"],
>>>>>>> b796d300
    tags = [
        "exclusive",
        "team:data",
    ],
    deps = [
        ":conftest",
        "//:ray_lib",
    ],
)<|MERGE_RESOLUTION|>--- conflicted
+++ resolved
@@ -1476,15 +1476,23 @@
 )
 
 py_test(
-<<<<<<< HEAD
     name = "test_distinct",
     size = "small",
     srcs = ["tests/test_distinct.py"],
-=======
+    tags = [
+        "exclusive",
+        "team:data",
+    ],
+    deps = [
+        ":conftest",
+        "//:ray_lib",
+    ],
+)
+
+py_test(
     name = "test_delta",
     size = "small",
     srcs = ["tests/test_delta.py"],
->>>>>>> b796d300
     tags = [
         "exclusive",
         "team:data",
