--- conflicted
+++ resolved
@@ -429,7 +429,6 @@
     } == args
 
 
-<<<<<<< HEAD
 # Broadcast Join Tests
 
 
@@ -620,7 +619,8 @@
     for i in range(min(5, len(result_df))):
         assert result_df.loc[i, "left_value"] == result_df.loc[i, "id"] * 2
         assert result_df.loc[i, "right_value"] == result_df.loc[i, "id"] ** 2
-=======
+
+      
 @pytest.mark.parametrize("join_type", ["left_anti", "right_anti"])
 def test_anti_join_no_matches(
     ray_start_regular_shared_2_cpus,
@@ -756,7 +756,6 @@
     joined_pd_sorted = joined_pd.sort_values(by=expected_cols).reset_index(drop=True)
 
     pd.testing.assert_frame_equal(expected_pd_sorted, joined_pd_sorted)
->>>>>>> d6da9e87
 
 
 if __name__ == "__main__":
