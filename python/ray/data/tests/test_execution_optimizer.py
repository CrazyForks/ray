--- conflicted
+++ resolved
@@ -815,12 +815,8 @@
     _check_usage_record(["ReadRange", "Zip"])
 
 
-<<<<<<< HEAD
 @pytest.mark.skip(reason=("bytedance skip"))
-def test_from_dask_e2e(ray_start_regular_shared):
-=======
 def test_from_dask_e2e(ray_start_regular_shared_2_cpus):
->>>>>>> 4919aa49
     import dask.dataframe as dd
 
     df = pd.DataFrame({"one": list(range(100)), "two": list(range(100))})
@@ -838,12 +834,8 @@
     _check_usage_record(["FromPandas"])
 
 
-<<<<<<< HEAD
 @pytest.mark.skip(reason=("bytedance skip"))
-def test_from_modin_e2e(ray_start_regular_shared):
-=======
 def test_from_modin_e2e(ray_start_regular_shared_2_cpus):
->>>>>>> 4919aa49
     import modin.pandas as mopd
 
     df = pd.DataFrame(
@@ -965,12 +957,8 @@
     _check_usage_record(["FromArrow"])
 
 
-<<<<<<< HEAD
 @pytest.mark.skip(reason=("bytedance skip"))
-def test_from_huggingface_e2e(ray_start_regular_shared):
-=======
 def test_from_huggingface_e2e(ray_start_regular_shared_2_cpus):
->>>>>>> 4919aa49
     import datasets
 
     from ray.data.tests.test_huggingface import hfds_assert_equals
@@ -1019,16 +1007,12 @@
     _check_usage_record(["FromArrow"])
 
 
-<<<<<<< HEAD
 @pytest.mark.skip(reason=("bytedance skip"))
-def test_from_tf_e2e(ray_start_regular_shared):
-=======
 @pytest.mark.skipif(
     sys.version_info >= (3, 12),
     reason="Skip due to incompatibility tensorflow with Python 3.12+",
 )
 def test_from_tf_e2e(ray_start_regular_shared_2_cpus):
->>>>>>> 4919aa49
     import tensorflow as tf
     import tensorflow_datasets as tfds
 
