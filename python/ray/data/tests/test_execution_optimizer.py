import itertools
import sys
from typing import List, Optional

import numpy as np
import pandas as pd
import pyarrow as pa
import pytest

import ray
from ray.data._internal.execution.interfaces import ExecutionOptions
from ray.data._internal.execution.operators.base_physical_operator import (
    AllToAllOperator,
)
from ray.data._internal.execution.operators.input_data_buffer import InputDataBuffer
from ray.data._internal.execution.operators.map_operator import MapOperator
from ray.data._internal.execution.operators.map_transformer import (
    BatchMapTransformFn,
    BlockMapTransformFn,
    BlocksToBatchesMapTransformFn,
    BuildOutputBlocksMapTransformFn,
)
from ray.data._internal.execution.operators.task_pool_map_operator import (
    TaskPoolMapOperator,
)
from ray.data._internal.execution.operators.union_operator import UnionOperator
from ray.data._internal.execution.operators.zip_operator import ZipOperator
from ray.data._internal.logical.interfaces import LogicalPlan
from ray.data._internal.logical.operators.all_to_all_operator import (
    Aggregate,
    RandomShuffle,
    Repartition,
    Sort,
)
from ray.data._internal.logical.operators.from_operators import (
    FromArrow,
    FromItems,
    FromNumpy,
    FromPandas,
)
from ray.data._internal.logical.operators.map_operator import (
    Filter,
    FlatMap,
    MapBatches,
    MapRows,
)
from ray.data._internal.logical.operators.n_ary_operator import Union, Zip
from ray.data._internal.logical.operators.write_operator import Write
from ray.data._internal.logical.optimizers import PhysicalOptimizer
from ray.data._internal.logical.util import (
    _op_name_white_list,
    _recorded_operators,
    _recorded_operators_lock,
)
from ray.data._internal.planner.exchange.sort_task_spec import SortKey
from ray.data._internal.planner.planner import Planner
from ray.data._internal.stats import DatasetStats
from ray.data.aggregate import Count
from ray.data.context import DataContext
from ray.data.datasource.parquet_datasink import _ParquetDatasink
from ray.data.tests.conftest import *  # noqa
from ray.data.tests.test_util import get_parquet_read_logical_op
from ray.data.tests.util import column_udf, extract_values, named_values
from ray.tests.conftest import *  # noqa


def _check_usage_record(op_names: List[str], clear_after_check: Optional[bool] = True):
    """Check if operators with given names in `op_names` have been used.
    If `clear_after_check` is True, we clear the list of recorded operators
    (so that subsequent checks do not use existing records of operator usage)."""
    for op_name in op_names:
        assert op_name in _op_name_white_list
        with _recorded_operators_lock:
            assert _recorded_operators.get(op_name, 0) > 0, (
                op_name,
                _recorded_operators,
            )
    if clear_after_check:
        with _recorded_operators_lock:
            _recorded_operators.clear()


def _check_valid_plan_and_result(
    ds,
    expected_plan,
    expected_result,
    expected_physical_plan_ops=None,
):
    assert ds.take_all() == expected_result
    assert str(ds._plan._logical_plan.dag) == expected_plan

    expected_physical_plan_ops = expected_physical_plan_ops or []
    for op in expected_physical_plan_ops:
        assert op in ds.stats(), f"Operator {op} not found: {ds.stats()}"


def test_read_operator(ray_start_regular_shared):
    planner = Planner()
    op = get_parquet_read_logical_op()
    plan = LogicalPlan(op)
    physical_op = planner.plan(plan).dag

    assert op.name == "ReadParquet"
    assert isinstance(physical_op, MapOperator)
    assert len(physical_op.input_dependencies) == 1
    assert isinstance(physical_op.input_dependencies[0], InputDataBuffer)
    assert (
        physical_op.actual_target_max_block_size
        == DataContext.get_current().target_max_block_size
    )


def test_split_blocks_operator(ray_start_regular_shared):
    planner = Planner()
    op = get_parquet_read_logical_op(parallelism=10)
    logical_plan = LogicalPlan(op)
    physical_plan = planner.plan(logical_plan)
    physical_plan = PhysicalOptimizer().optimize(physical_plan)
    physical_op = physical_plan.dag

    assert physical_op.name == "ReadParquet->SplitBlocks(10)"
    assert isinstance(physical_op, MapOperator)
    assert len(physical_op.input_dependencies) == 1
    assert isinstance(physical_op.input_dependencies[0], InputDataBuffer)
    assert (
        physical_op.actual_target_max_block_size
        == DataContext.get_current().target_max_block_size
    )
    assert physical_op._additional_split_factor == 10

    # Test that split blocks prevents fusion.
    op = MapBatches(
        op,
        lambda x: x,
    )
    logical_plan = LogicalPlan(op)
    physical_plan = planner.plan(logical_plan)
    physical_plan = PhysicalOptimizer().optimize(physical_plan)
    physical_op = physical_plan.dag
    assert physical_op.name == "MapBatches(<lambda>)"
    assert len(physical_op.input_dependencies) == 1
    up_physical_op = physical_op.input_dependencies[0]
    assert isinstance(up_physical_op, MapOperator)
    assert up_physical_op.name == "ReadParquet->SplitBlocks(10)"


def test_from_operators(ray_start_regular_shared):
    op_classes = [
        FromArrow,
        FromItems,
        FromNumpy,
        FromPandas,
    ]
    for op_cls in op_classes:
        planner = Planner()
        op = op_cls([], [])
        plan = LogicalPlan(op)
        physical_op = planner.plan(plan).dag

        assert op.name == op_cls.__name__
        assert isinstance(physical_op, InputDataBuffer)
        assert len(physical_op.input_dependencies) == 0


def test_from_items_e2e(ray_start_regular_shared):
    data = ["Hello", "World"]
    ds = ray.data.from_items(data)
    assert ds.take_all() == named_values("item", data), ds

    # Check that metadata fetch is included in stats.
    assert "FromItems" in ds.stats()
    assert ds._plan._logical_plan.dag.name == "FromItems"
    _check_usage_record(["FromItems"])


def test_map_operator_udf_name(ray_start_regular_shared):
    # Test the name of the Map operator with different types of UDF.
    def normal_function(x):
        return x

    lambda_function = lambda x: x  # noqa: E731

    class CallableClass:
        def __call__(self, x):
            return x

    class NormalClass:
        def method(self, x):
            return x

    udf_list = [
        # A nomral function.
        normal_function,
        # A lambda function
        lambda_function,
        # A callable class.
        CallableClass,
        # An instance of a callable class.
        CallableClass(),
        # A normal class method.
        NormalClass().method,
    ]

    expected_names = [
        "normal_function",
        "<lambda>",
        "CallableClass",
        "CallableClass",
        "NormalClass.method",
    ]

    for udf, expected_name in zip(udf_list, expected_names):
        op = MapRows(
            get_parquet_read_logical_op(),
            udf,
        )
        assert op.name == f"Map({expected_name})"


def test_map_batches_operator(ray_start_regular_shared):
    planner = Planner()
    read_op = get_parquet_read_logical_op()
    op = MapBatches(
        read_op,
        lambda x: x,
    )
    plan = LogicalPlan(op)
    physical_op = planner.plan(plan).dag

    assert op.name == "MapBatches(<lambda>)"
    assert isinstance(physical_op, MapOperator)
    assert len(physical_op.input_dependencies) == 1
    assert isinstance(physical_op.input_dependencies[0], MapOperator)


def test_map_batches_e2e(ray_start_regular_shared):
    ds = ray.data.range(5)
    ds = ds.map_batches(column_udf("id", lambda x: x))
    assert extract_values("id", ds.take_all()) == list(range(5)), ds
    _check_usage_record(["ReadRange", "MapBatches"])


def test_map_rows_operator(ray_start_regular_shared):
    planner = Planner()
    read_op = get_parquet_read_logical_op()
    op = MapRows(
        read_op,
        lambda x: x,
    )
    plan = LogicalPlan(op)
    physical_op = planner.plan(plan).dag

    assert op.name == "Map(<lambda>)"
    assert isinstance(physical_op, MapOperator)
    assert len(physical_op.input_dependencies) == 1
    assert isinstance(physical_op.input_dependencies[0], MapOperator)


def test_map_rows_e2e(ray_start_regular_shared):
    ds = ray.data.range(5)
    ds = ds.map(column_udf("id", lambda x: x + 1))
    assert extract_values("id", ds.take_all()) == [1, 2, 3, 4, 5], ds
    _check_usage_record(["ReadRange", "Map"])


def test_filter_operator(ray_start_regular_shared):
    planner = Planner()
    read_op = get_parquet_read_logical_op()
    op = Filter(
        read_op,
        lambda x: x,
    )
    plan = LogicalPlan(op)
    physical_op = planner.plan(plan).dag

    assert op.name == "Filter(<lambda>)"
    assert isinstance(physical_op, MapOperator)
    assert len(physical_op.input_dependencies) == 1
    assert isinstance(physical_op.input_dependencies[0], MapOperator)
    assert (
        physical_op.actual_target_max_block_size
        == DataContext.get_current().target_max_block_size
    )


def test_filter_e2e(ray_start_regular_shared):
    ds = ray.data.range(5)
    ds = ds.filter(fn=lambda x: x["id"] % 2 == 0)
    assert extract_values("id", ds.take_all()) == [0, 2, 4], ds
    _check_usage_record(["ReadRange", "Filter"])


def test_flat_map(ray_start_regular_shared):
    planner = Planner()
    read_op = get_parquet_read_logical_op()
    op = FlatMap(
        read_op,
        lambda x: x,
    )
    plan = LogicalPlan(op)
    physical_op = planner.plan(plan).dag

    assert op.name == "FlatMap(<lambda>)"
    assert isinstance(physical_op, MapOperator)
    assert len(physical_op.input_dependencies) == 1
    assert isinstance(physical_op.input_dependencies[0], MapOperator)
    assert (
        physical_op.actual_target_max_block_size
        == DataContext.get_current().target_max_block_size
    )


def test_flat_map_e2e(ray_start_regular_shared):
    ds = ray.data.range(2)
    ds = ds.flat_map(fn=lambda x: [{"id": x["id"]}, {"id": x["id"]}])
    assert extract_values("id", ds.take_all()) == [0, 0, 1, 1], ds
    _check_usage_record(["ReadRange", "FlatMap"])


def test_column_ops_e2e(ray_start_regular_shared):
    ds = ray.data.range(2)
    ds = ds.add_column(fn=lambda df: df.iloc[:, 0], col="new_col")
    assert ds.take_all() == [{"id": 0, "new_col": 0}, {"id": 1, "new_col": 1}], ds
    _check_usage_record(["ReadRange", "MapBatches"])

    select_ds = ds.select_columns(cols=["new_col"])
    assert select_ds.take_all() == [{"new_col": 0}, {"new_col": 1}]
    _check_usage_record(["ReadRange", "MapBatches"])

    ds = ds.drop_columns(cols=["new_col"])
    assert ds.take_all() == [{"id": 0}, {"id": 1}], ds
    _check_usage_record(["ReadRange", "MapBatches"])


def test_random_sample_e2e(ray_start_regular_shared):
    import math

    def ensure_sample_size_close(dataset, sample_percent=0.5):
        r1 = ds.random_sample(sample_percent)
        assert math.isclose(
            r1.count(), int(ds.count() * sample_percent), rel_tol=2, abs_tol=2
        )

    ds = ray.data.range(10, override_num_blocks=2)
    ensure_sample_size_close(ds)

    ds = ray.data.range(10, override_num_blocks=2)
    ensure_sample_size_close(ds)

    ds = ray.data.range_tensor(5, override_num_blocks=2, shape=(2, 2))
    ensure_sample_size_close(ds)

    _check_usage_record(["ReadRange", "MapBatches"])


def test_random_shuffle_operator(ray_start_regular_shared):
    planner = Planner()
    read_op = get_parquet_read_logical_op()
    op = RandomShuffle(
        read_op,
        seed=0,
    )
    plan = LogicalPlan(op)
    physical_op = planner.plan(plan).dag

    assert op.name == "RandomShuffle"
    assert isinstance(physical_op, AllToAllOperator)
    assert len(physical_op.input_dependencies) == 1
    assert isinstance(physical_op.input_dependencies[0], MapOperator)
    assert (
        physical_op.actual_target_max_block_size
        == DataContext.get_current().target_shuffle_max_block_size
    )


def test_random_shuffle_e2e(ray_start_regular_shared, use_push_based_shuffle):
    ds = ray.data.range(12, override_num_blocks=4)
    r1 = extract_values("id", ds.random_shuffle(seed=0).take_all())
    r2 = extract_values("id", ds.random_shuffle(seed=1024).take_all())
    assert r1 != r2, (r1, r2)
    assert sorted(r1) == [0, 1, 2, 3, 4, 5, 6, 7, 8, 9, 10, 11], r1
    assert sorted(r2) == [0, 1, 2, 3, 4, 5, 6, 7, 8, 9, 10, 11], r2
    _check_usage_record(["ReadRange", "RandomShuffle"])


@pytest.mark.parametrize(
    "shuffle",
    [True, False],
)
def test_repartition_operator(ray_start_regular_shared, shuffle):
    planner = Planner()
    read_op = get_parquet_read_logical_op()
    op = Repartition(read_op, num_outputs=5, shuffle=shuffle)
    plan = LogicalPlan(op)
    physical_op = planner.plan(plan).dag

    assert op.name == "Repartition"
    assert isinstance(physical_op, AllToAllOperator)
    assert len(physical_op.input_dependencies) == 1
    assert isinstance(physical_op.input_dependencies[0], MapOperator)
    if shuffle:
        assert (
            physical_op.actual_target_max_block_size
            == DataContext.get_current().target_shuffle_max_block_size
        )
    else:
        assert (
            physical_op.actual_target_max_block_size
            == DataContext.get_current().target_max_block_size
        )


@pytest.mark.parametrize(
    "shuffle",
    [True, False],
)
def test_repartition_e2e(ray_start_regular_shared, use_push_based_shuffle, shuffle):
    def _check_repartition_usage_and_stats(ds):
        _check_usage_record(["ReadRange", "Repartition"])
        ds_stats: DatasetStats = ds._plan.stats()
        if shuffle:
            assert ds_stats.base_name == "ReadRange->Repartition"
            assert "ReadRange->RepartitionMap" in ds_stats.metadata
        else:
            assert ds_stats.base_name == "Repartition"
            assert "RepartitionSplit" in ds_stats.metadata
        assert "RepartitionReduce" in ds_stats.metadata

    ds = ray.data.range(10000, override_num_blocks=10).repartition(20, shuffle=shuffle)
    assert ds._plan.initial_num_blocks() == 20, ds._plan.initial_num_blocks()
    assert ds.sum() == sum(range(10000))
    assert ds._block_num_rows() == [500] * 20, ds._block_num_rows()
    _check_repartition_usage_and_stats(ds)

    # Test num_output_blocks > num_rows to trigger empty block handling.
    ds = ray.data.range(20, override_num_blocks=10).repartition(40, shuffle=shuffle)
    assert ds._plan.initial_num_blocks() == 40, ds._plan.initial_num_blocks()
    assert ds.sum() == sum(range(20))
    if shuffle:
        assert ds._block_num_rows() == [10] * 2 + [0] * (40 - 2), ds._block_num_rows()
    else:
        assert ds._block_num_rows() == [1] * 20 + [0] * 20, ds._block_num_rows()
    _check_repartition_usage_and_stats(ds)

    # Test case where number of rows does not divide equally into num_output_blocks.
    ds = ray.data.range(22).repartition(4, shuffle=shuffle)
    assert ds._plan.initial_num_blocks() == 4, ds._plan.initial_num_blocks()
    assert ds.sum() == sum(range(22))
    if shuffle:
        assert ds._block_num_rows() == [6, 6, 6, 4], ds._block_num_rows()
    else:
        assert ds._block_num_rows() == [5, 6, 5, 6], ds._block_num_rows()
    _check_repartition_usage_and_stats(ds)

    # Test case where we do not split on repartitioning.
    ds = ray.data.range(10, override_num_blocks=1).repartition(1, shuffle=shuffle)
    assert ds._plan.initial_num_blocks() == 1, ds._plan.initial_num_blocks()
    assert ds.sum() == sum(range(10))
    assert ds._block_num_rows() == [10], ds._block_num_rows()
    _check_repartition_usage_and_stats(ds)


@pytest.mark.parametrize("preserve_order", (True, False))
def test_union_operator(ray_start_regular_shared, preserve_order):
    planner = Planner()
    read_parquet_op1 = get_parquet_read_logical_op()
    read_parquet_op2 = get_parquet_read_logical_op()
    read_parquet_op3 = get_parquet_read_logical_op()
    union_op = Union(
        read_parquet_op1,
        read_parquet_op2,
        read_parquet_op3,
    )
    plan = LogicalPlan(union_op)
    physical_op = planner.plan(plan).dag

    assert union_op.name == "Union"
    assert isinstance(physical_op, UnionOperator)
    assert len(physical_op.input_dependencies) == 3
    for input_op in physical_op.input_dependencies:
        assert isinstance(input_op, MapOperator)

    assert (
        physical_op.actual_target_max_block_size
        == DataContext.get_current().target_max_block_size
    )


@pytest.mark.parametrize("preserve_order", (True, False))
def test_union_e2e(ray_start_regular_shared, preserve_order):
    execution_options = ExecutionOptions(preserve_order=preserve_order)
    ctx = ray.data.DataContext.get_current()
    ctx.execution_options = execution_options

    ds = ray.data.range(20, override_num_blocks=10)

    # Test lazy union.
    ds = ds.union(ds, ds, ds, ds)
    assert ds._plan.initial_num_blocks() == 50
    assert ds.count() == 100
    assert ds.sum() == 950
    _check_usage_record(["ReadRange", "Union"])
    ds_result = [{"id": i} for i in range(20)] * 5
    if preserve_order:
        assert ds.take_all() == ds_result

    ds = ds.union(ds)
    assert ds.count() == 200
    assert ds.sum() == (950 * 2)
    _check_usage_record(["ReadRange", "Union"])
    if preserve_order:
        assert ds.take_all() == ds_result * 2

    # Test materialized union.
    ds2 = ray.data.from_items([{"id": i} for i in range(1, 5 + 1)])
    assert ds2.count() == 5
    assert ds2.sum() == 15
    _check_usage_record(["FromItems"])

    ds2 = ds2.union(ds2)
    assert ds2.count() == 10
    assert ds2.sum() == 30
    _check_usage_record(["FromItems", "Union"])
    ds2_result = ([{"id": i} for i in range(1, 5 + 1)]) * 2
    if preserve_order:
        assert ds2.take_all() == ds2_result

    ds2 = ds2.union(ds)
    assert ds2.count() == 210
    assert ds2.sum() == (950 * 2 + 30)
    _check_usage_record(["FromItems", "Union"])
    if preserve_order:
        assert ds2.take_all() == (ds2_result + ds_result * 2)


def test_read_map_batches_operator_fusion(ray_start_regular_shared):
    # Test that Read is fused with MapBatches.
    planner = Planner()
    read_op = get_parquet_read_logical_op(parallelism=1)
    op = MapBatches(
        read_op,
        lambda x: x,
    )
    logical_plan = LogicalPlan(op)
    physical_plan = planner.plan(logical_plan)
    physical_plan = PhysicalOptimizer().optimize(physical_plan)
    physical_op = physical_plan.dag

    assert op.name == "MapBatches(<lambda>)"
    assert physical_op.name == "ReadParquet->MapBatches(<lambda>)"
    assert isinstance(physical_op, MapOperator)
    assert len(physical_op.input_dependencies) == 1
    input = physical_op.input_dependencies[0]
    assert isinstance(input, InputDataBuffer)
    assert physical_op in input.output_dependencies, input.output_dependencies
    assert (
        physical_op.actual_target_max_block_size
        == DataContext.get_current().target_max_block_size
    )


def test_read_map_chain_operator_fusion(ray_start_regular_shared):
    # Test that a chain of different map operators are fused.
    planner = Planner()
    read_op = get_parquet_read_logical_op(parallelism=1)
    op = MapRows(read_op, lambda x: x)
    op = MapBatches(op, lambda x: x)
    op = FlatMap(op, lambda x: x)
    op = Filter(op, lambda x: x)
    logical_plan = LogicalPlan(op)
    physical_plan = planner.plan(logical_plan)
    physical_plan = PhysicalOptimizer().optimize(physical_plan)
    physical_op = physical_plan.dag

    assert op.name == "Filter(<lambda>)"
    assert (
        physical_op.name == "ReadParquet->Map(<lambda>)->MapBatches(<lambda>)"
        "->FlatMap(<lambda>)->Filter(<lambda>)"
    )
    assert isinstance(physical_op, MapOperator)
    assert len(physical_op.input_dependencies) == 1
    assert isinstance(physical_op.input_dependencies[0], InputDataBuffer)
    assert (
        physical_op.actual_target_max_block_size
        == DataContext.get_current().target_max_block_size
    )


def test_read_map_batches_operator_fusion_compatible_remote_args(
    ray_start_regular_shared,
):
    # Test that map operators are stilled fused when remote args are compatible.
    compatiple_remote_args_pairs = [
        # Empty remote args are compatible.
        ({}, {}),
        # Test `num_cpus` and `num_gpus`.
        ({"num_cpus": 2}, {"num_cpus": 2}),
        ({"num_gpus": 2}, {"num_gpus": 2}),
        # `num_cpus` defaults to 1, `num_gpus` defaults to 0.
        # The following 2 should be compatible.
        ({"num_cpus": 1}, {}),
        ({}, {"num_gpus": 0}),
        # Test specifying custom resources.
        ({"resources": {"custom": 1}}, {"resources": {"custom": 1}}),
        ({"resources": {"custom": 0}}, {"resources": {}}),
        # If the downstream op doesn't have `scheduling_strategy`, it will
        # inherit from the upstream op.
        ({"scheduling_strategy": "SPREAD"}, {}),
    ]
    for up_remote_args, down_remote_args in compatiple_remote_args_pairs:
        planner = Planner()
        read_op = get_parquet_read_logical_op(
            ray_remote_args={"resources": {"non-existent": 1}},
            parallelism=1,
        )
        op = MapBatches(read_op, lambda x: x, ray_remote_args=up_remote_args)
        op = MapBatches(op, lambda x: x, ray_remote_args=down_remote_args)
        logical_plan = LogicalPlan(op)
        physical_plan = planner.plan(logical_plan)
        physical_plan = PhysicalOptimizer().optimize(physical_plan)
        physical_op = physical_plan.dag

        assert op.name == "MapBatches(<lambda>)", (up_remote_args, down_remote_args)
        assert physical_op.name == "MapBatches(<lambda>)->MapBatches(<lambda>)", (
            up_remote_args,
            down_remote_args,
        )
        assert isinstance(physical_op, MapOperator), (up_remote_args, down_remote_args)
        assert len(physical_op.input_dependencies) == 1, (
            up_remote_args,
            down_remote_args,
        )
        assert physical_op.input_dependencies[0].name == "ReadParquet", (
            up_remote_args,
            down_remote_args,
        )


def test_read_map_batches_operator_fusion_incompatible_remote_args(
    ray_start_regular_shared,
):
    # Test that map operators won't get fused if the remote args are incompatible.
    incompatiple_remote_args_pairs = [
        # Use different resources.
        ({"num_cpus": 2}, {"num_gpus": 2}),
        # Same resource, but different values.
        ({"num_cpus": 3}, {"num_cpus": 2}),
        # Incompatible custom resources.
        ({"resources": {"custom": 2}}, {"resources": {"custom": 1}}),
        ({"resources": {"custom1": 1}}, {"resources": {"custom2": 1}}),
        # Different scheduling strategies.
        ({"scheduling_strategy": "SPREAD"}, {"scheduing_strategy": "PACK"}),
    ]
    for up_remote_args, down_remote_args in incompatiple_remote_args_pairs:
        planner = Planner()
        read_op = get_parquet_read_logical_op(
            ray_remote_args={"resources": {"non-existent": 1}}
        )
        op = MapBatches(read_op, lambda x: x, ray_remote_args=up_remote_args)
        op = MapBatches(op, lambda x: x, ray_remote_args=down_remote_args)
        logical_plan = LogicalPlan(op)
        physical_plan = planner.plan(logical_plan)
        physical_plan = PhysicalOptimizer().optimize(physical_plan)
        physical_op = physical_plan.dag

        assert op.name == "MapBatches(<lambda>)", (up_remote_args, down_remote_args)
        assert physical_op.name == "MapBatches(<lambda>)", (
            up_remote_args,
            down_remote_args,
        )
        assert isinstance(physical_op, MapOperator), (up_remote_args, down_remote_args)
        assert len(physical_op.input_dependencies) == 1, (
            up_remote_args,
            down_remote_args,
        )
        assert physical_op.input_dependencies[0].name == "MapBatches(<lambda>)", (
            up_remote_args,
            down_remote_args,
        )


def test_read_map_batches_operator_fusion_compute_tasks_to_actors(
    ray_start_regular_shared,
):
    # Test that a task-based map operator is fused into an actor-based map operator when
    # the former comes before the latter.
    planner = Planner()
    read_op = get_parquet_read_logical_op(parallelism=1)
    op = MapBatches(read_op, lambda x: x)
    op = MapBatches(op, lambda x: x, compute=ray.data.ActorPoolStrategy())
    logical_plan = LogicalPlan(op)
    physical_plan = planner.plan(logical_plan)
    physical_plan = PhysicalOptimizer().optimize(physical_plan)
    physical_op = physical_plan.dag

    assert op.name == "MapBatches(<lambda>)"
    assert physical_op.name == "ReadParquet->MapBatches(<lambda>)->MapBatches(<lambda>)"
    assert isinstance(physical_op, MapOperator)
    assert len(physical_op.input_dependencies) == 1
    assert isinstance(physical_op.input_dependencies[0], InputDataBuffer)


def test_read_map_batches_operator_fusion_compute_read_to_actors(
    ray_start_regular_shared,
):
    # Test that reads fuse into an actor-based map operator.
    planner = Planner()
    read_op = get_parquet_read_logical_op(parallelism=1)
    op = MapBatches(read_op, lambda x: x, compute=ray.data.ActorPoolStrategy())
    logical_plan = LogicalPlan(op)
    physical_plan = planner.plan(logical_plan)
    physical_plan = PhysicalOptimizer().optimize(physical_plan)
    physical_op = physical_plan.dag

    assert op.name == "MapBatches(<lambda>)"
    assert physical_op.name == "ReadParquet->MapBatches(<lambda>)"
    assert isinstance(physical_op, MapOperator)
    assert len(physical_op.input_dependencies) == 1
    assert isinstance(physical_op.input_dependencies[0], InputDataBuffer)


def test_read_map_batches_operator_fusion_incompatible_compute(
    ray_start_regular_shared,
):
    # Test that map operators are not fused when compute strategies are incompatible.
    planner = Planner()
    read_op = get_parquet_read_logical_op(parallelism=1)
    op = MapBatches(read_op, lambda x: x, compute=ray.data.ActorPoolStrategy())
    op = MapBatches(op, lambda x: x)
    logical_plan = LogicalPlan(op)
    physical_plan = planner.plan(logical_plan)
    physical_plan = PhysicalOptimizer().optimize(physical_plan)
    physical_op = physical_plan.dag

    assert op.name == "MapBatches(<lambda>)"
    assert physical_op.name == "MapBatches(<lambda>)"
    assert isinstance(physical_op, MapOperator)
    assert len(physical_op.input_dependencies) == 1
    upstream_physical_op = physical_op.input_dependencies[0]
    assert isinstance(upstream_physical_op, MapOperator)
    # Reads should fuse into actor compute.
    assert upstream_physical_op.name == "ReadParquet->MapBatches(<lambda>)"


def test_read_map_batches_operator_fusion_min_rows_per_bundled_input(
    ray_start_regular_shared,
):
    # Test that fusion of map operators merges their block sizes in the expected way
    # (taking the max).
    planner = Planner()
    read_op = get_parquet_read_logical_op(parallelism=1)
    op = MapBatches(read_op, lambda x: x, min_rows_per_bundled_input=2)
    op = MapBatches(op, lambda x: x, min_rows_per_bundled_input=5)
    op = MapBatches(op, lambda x: x, min_rows_per_bundled_input=3)
    logical_plan = LogicalPlan(op)
    physical_plan = planner.plan(logical_plan)
    physical_plan = PhysicalOptimizer().optimize(physical_plan)
    physical_op = physical_plan.dag

    assert op.name == "MapBatches(<lambda>)"
    # Ops are still fused.
    assert (
        physical_op.name == "ReadParquet->MapBatches(<lambda>)->"
        "MapBatches(<lambda>)->MapBatches(<lambda>)"
    )
    assert isinstance(physical_op, MapOperator)
    # Target block size is set to max.
    assert physical_op._block_ref_bundler._min_rows_per_bundle == 5
    assert len(physical_op.input_dependencies) == 1
    assert isinstance(physical_op.input_dependencies[0], InputDataBuffer)

    assert (
        physical_op.actual_target_max_block_size
        == DataContext.get_current().target_max_block_size
    )


def test_read_map_batches_operator_fusion_with_randomize_blocks_operator(
    ray_start_regular_shared,
):
    # Note: We currently do not fuse MapBatches->RandomizeBlocks.
    # This test is to ensure that we don't accidentally fuse them.
    # There is also an additional optimization rule, under ReorderRandomizeBlocksRule,
    # which collapses RandomizeBlocks operators, so we should not be fusing them
    # to begin with.
    def fn(batch):
        return {"id": [x + 1 for x in batch["id"]]}

    n = 10
    ds = ray.data.range(n)
    ds = ds.randomize_block_order()
    ds = ds.map_batches(fn, batch_size=None)
    assert set(extract_values("id", ds.take_all())) == set(range(1, n + 1))
    assert "ReadRange->MapBatches(fn)->RandomizeBlockOrder" not in ds.stats()
    assert "ReadRange->MapBatches(fn)" in ds.stats()
    _check_usage_record(["ReadRange", "MapBatches", "RandomizeBlockOrder"])


def test_read_map_batches_operator_fusion_with_random_shuffle_operator(
    ray_start_regular_shared, use_push_based_shuffle
):
    # Note: we currently only support fusing MapOperator->AllToAllOperator.
    def fn(batch):
        return {"id": [x + 1 for x in batch["id"]]}

    n = 10
    ds = ray.data.range(n)
    ds = ds.map_batches(fn, batch_size=None)
    ds = ds.random_shuffle()
    assert set(extract_values("id", ds.take_all())) == set(range(1, n + 1))
    assert "ReadRange->MapBatches(fn)->RandomShuffle" in ds.stats()
    _check_usage_record(["ReadRange", "MapBatches", "RandomShuffle"])

    ds = ray.data.range(n)
    ds = ds.random_shuffle()
    ds = ds.map_batches(fn, batch_size=None)
    assert set(extract_values("id", ds.take_all())) == set(range(1, n + 1))
    # TODO(Scott): Update below assertion after supporting fusion in
    # the other direction (AllToAllOperator->MapOperator)
    assert "ReadRange->RandomShuffle->MapBatches(fn)" not in ds.stats()
    assert all(op in ds.stats() for op in ("ReadRange", "RandomShuffle", "MapBatches"))
    _check_usage_record(["ReadRange", "RandomShuffle", "MapBatches"])

    # Test fusing multiple `map_batches` with multiple `random_shuffle` operations.
    ds = ray.data.range(n)
    for _ in range(5):
        ds = ds.map_batches(fn, batch_size=None)
    ds = ds.random_shuffle()
    assert set(extract_values("id", ds.take_all())) == set(range(5, n + 5))
    assert f"ReadRange->{'MapBatches(fn)->' * 5}RandomShuffle" in ds.stats()

    # For interweaved map_batches and random_shuffle operations, we expect to fuse the
    # two pairs of MapBatches->RandomShuffle, but not the resulting
    # RandomShuffle operators.
    ds = ray.data.range(n)
    ds = ds.map_batches(fn, batch_size=None)
    ds = ds.random_shuffle()
    ds = ds.map_batches(fn, batch_size=None)
    ds = ds.random_shuffle()
    assert set(extract_values("id", ds.take_all())) == set(range(2, n + 2))
    assert "Operator 1 ReadRange->MapBatches(fn)->RandomShuffle" in ds.stats()
    assert "Operator 2 MapBatches(fn)->RandomShuffle" in ds.stats()
    _check_usage_record(["ReadRange", "RandomShuffle", "MapBatches"])

    # Check the case where the upstream map function returns multiple blocks.
    ctx = ray.data.DataContext.get_current()
    old_target_max_block_size = ctx.target_max_block_size
    ctx.target_max_block_size = 100

    def fn(_):
        return {"data": np.zeros((100, 100))}

    ds = ray.data.range(10)
    ds = ds.repartition(2).map(fn).random_shuffle().materialize()
    assert "Operator 1 ReadRange" in ds.stats()
    assert "Operator 2 Repartition" in ds.stats()
    assert "Operator 3 Map(fn)->RandomShuffle" in ds.stats()
    _check_usage_record(["ReadRange", "RandomShuffle", "Map"])

    ctx.target_max_block_size = old_target_max_block_size


@pytest.mark.parametrize("shuffle", (True, False))
def test_read_map_batches_operator_fusion_with_repartition_operator(
    ray_start_regular_shared, shuffle, use_push_based_shuffle
):
    def fn(batch):
        return {"id": [x + 1 for x in batch["id"]]}

    n = 10
    ds = ray.data.range(n)
    ds = ds.map_batches(fn, batch_size=None)
    ds = ds.repartition(2, shuffle=shuffle)
    assert set(extract_values("id", ds.take_all())) == set(range(1, n + 1))

    # Operator fusion is only supported for shuffle repartition.
    if shuffle:
        assert "ReadRange->MapBatches(fn)->Repartition" in ds.stats()
    else:
        assert "ReadRange->MapBatches(fn)->Repartition" not in ds.stats()
        assert "ReadRange->MapBatches(fn)" in ds.stats()
        assert "Repartition" in ds.stats()
    _check_usage_record(["ReadRange", "MapBatches", "Repartition"])


def test_read_map_batches_operator_fusion_with_sort_operator(ray_start_regular_shared):
    # Note: We currently do not fuse MapBatches->Sort.
    # This test is to ensure that we don't accidentally fuse them, until
    # we implement it later.
    def fn(batch):
        return {"id": [x + 1 for x in batch["id"]]}

    n = 10
    ds = ray.data.range(n)
    ds = ds.map_batches(fn, batch_size=None)
    ds = ds.sort("id")
    assert extract_values("id", ds.take_all()) == list(range(1, n + 1))
    # TODO(Scott): update the below assertions after we support fusion.
    assert "ReadRange->MapBatches->Sort" not in ds.stats()
    assert "ReadRange->MapBatches" in ds.stats()
    assert "Sort" in ds.stats()
    _check_usage_record(["ReadRange", "MapBatches", "Sort"])


def test_read_map_batches_operator_fusion_with_aggregate_operator(
    ray_start_regular_shared,
):
    from ray.data.aggregate import AggregateFn

    # Note: We currently do not fuse MapBatches->Aggregate.
    # This test is to ensure that we don't accidentally fuse them, until
    # we implement it later.
    def fn(batch):
        return {"id": [x % 2 for x in batch["id"]]}

    n = 100
    grouped_ds = ray.data.range(n).map_batches(fn, batch_size=None).groupby("id")
    agg_ds = grouped_ds.aggregate(
        AggregateFn(
            init=lambda k: [0, 0],
            accumulate_row=lambda a, r: [a[0] + r["id"], a[1] + 1],
            merge=lambda a1, a2: [a1[0] + a2[0], a1[1] + a2[1]],
            finalize=lambda a: a[0] / a[1],
            name="foo",
        ),
    )
    agg_ds.take_all() == [{"id": 0, "foo": 0.0}, {"id": 1, "foo": 1.0}]
    # TODO(Scott): update the below assertions after we support fusion.
    assert "ReadRange->MapBatches->Aggregate" not in agg_ds.stats()
    assert "ReadRange->MapBatches" in agg_ds.stats()
    assert "Aggregate" in agg_ds.stats()
    _check_usage_record(["ReadRange", "MapBatches", "Aggregate"])


def test_read_map_chain_operator_fusion_e2e(
    ray_start_regular_shared,
):
    ds = ray.data.range(10, override_num_blocks=2)
    ds = ds.filter(lambda x: x["id"] % 2 == 0)
    ds = ds.map(column_udf("id", lambda x: x + 1))
    ds = ds.map_batches(
        lambda batch: {"id": [2 * x for x in batch["id"]]}, batch_size=None
    )
    ds = ds.flat_map(lambda x: [{"id": -x["id"]}, {"id": x["id"]}])
    assert extract_values("id", ds.take_all()) == [
        -2,
        2,
        -6,
        6,
        -10,
        10,
        -14,
        14,
        -18,
        18,
    ]
    name = (
        "ReadRange->Filter(<lambda>)->Map(<lambda>)"
        "->MapBatches(<lambda>)->FlatMap(<lambda>):"
    )
    assert name in ds.stats()
    _check_usage_record(["ReadRange", "Filter", "Map", "MapBatches", "FlatMap"])


def test_write_fusion(ray_start_regular_shared, tmp_path):
    ds = ray.data.range(10, override_num_blocks=2)
    ds.write_csv(tmp_path)
    assert "ReadRange->Write" in ds._write_ds.stats()
    _check_usage_record(["ReadRange", "WriteCSV"])


def test_write_operator(ray_start_regular_shared, tmp_path):
    concurrency = 2
    planner = Planner()
    datasink = _ParquetDatasink(tmp_path)
    read_op = get_parquet_read_logical_op()
    op = Write(
        read_op,
        datasink,
        concurrency=concurrency,
    )
    plan = LogicalPlan(op)
    physical_op = planner.plan(plan).dag

    assert op.name == "Write"
    assert isinstance(physical_op, TaskPoolMapOperator)
    assert physical_op._concurrency == concurrency
    assert len(physical_op.input_dependencies) == 1
    assert isinstance(physical_op.input_dependencies[0], MapOperator)


def test_sort_operator(
    ray_start_regular_shared,
):
    planner = Planner()
    read_op = get_parquet_read_logical_op()
    op = Sort(
        read_op,
        sort_key=SortKey("col1"),
    )
    plan = LogicalPlan(op)
    physical_op = planner.plan(plan).dag

    assert op.name == "Sort"
    assert isinstance(physical_op, AllToAllOperator)
    assert len(physical_op.input_dependencies) == 1
    assert isinstance(physical_op.input_dependencies[0], MapOperator)
    assert (
        physical_op.actual_target_max_block_size
        == DataContext.get_current().target_shuffle_max_block_size
    )


def test_sort_e2e(ray_start_regular_shared, use_push_based_shuffle, tmp_path):
    ds = ray.data.range(100, override_num_blocks=4)
    ds = ds.random_shuffle()
    ds = ds.sort("id")
    assert extract_values("id", ds.take_all()) == list(range(100))
    _check_usage_record(["ReadRange", "RandomShuffle", "Sort"])

    df = pd.DataFrame({"one": list(range(100)), "two": ["a"] * 100})
    ds = ray.data.from_pandas([df])
    ds.write_parquet(tmp_path)

    ds = ray.data.read_parquet(tmp_path)
    ds = ds.random_shuffle()
    ds1 = ds.sort("one")
    ds2 = ds.sort("one", descending=True)
    r1 = ds1.select_columns(["one"]).take_all()
    r2 = ds2.select_columns(["one"]).take_all()
    assert [d["one"] for d in r1] == list(range(100))
    assert [d["one"] for d in r2] == list(reversed(range(100)))


def test_sort_validate_keys(ray_start_regular_shared):
    ds = ray.data.range(10)
    assert extract_values("id", ds.sort("id").take_all()) == list(range(10))

    invalid_col_name = "invalid_column"
    with pytest.raises(
        ValueError, match=f"The column '{invalid_col_name}' does not exist"
    ):
        ds.sort(invalid_col_name).take_all()

    ds_named = ray.data.from_items(
        [
            {"col1": 1, "col2": 2},
            {"col1": 3, "col2": 4},
            {"col1": 5, "col2": 6},
            {"col1": 7, "col2": 8},
        ]
    )

    ds_sorted_col1 = ds_named.sort("col1", descending=True)
    r1 = ds_sorted_col1.select_columns(["col1"]).take_all()
    r2 = ds_sorted_col1.select_columns(["col2"]).take_all()
    assert [d["col1"] for d in r1] == [7, 5, 3, 1]
    assert [d["col2"] for d in r2] == [8, 6, 4, 2]

    with pytest.raises(
        ValueError,
        match=f"The column '{invalid_col_name}' does not exist in the schema",
    ):
        ds_named.sort(invalid_col_name).take_all()


def test_aggregate_operator(ray_start_regular_shared):
    planner = Planner()
    read_op = get_parquet_read_logical_op()
    op = Aggregate(
        read_op,
        key="col1",
        aggs=[Count()],
    )
    plan = LogicalPlan(op)
    physical_op = planner.plan(plan).dag

    assert op.name == "Aggregate"
    assert isinstance(physical_op, AllToAllOperator)
    assert len(physical_op.input_dependencies) == 1
    assert isinstance(physical_op.input_dependencies[0], MapOperator)
    assert (
        physical_op.actual_target_max_block_size
        == DataContext.get_current().target_shuffle_max_block_size
    )


def test_aggregate_e2e(ray_start_regular_shared, use_push_based_shuffle):
    ds = ray.data.range(100, override_num_blocks=4)
    ds = ds.groupby("id").count()
    assert ds.count() == 100
    for idx, row in enumerate(ds.sort("id").iter_rows()):
        assert row == {"id": idx, "count()": 1}
    _check_usage_record(["ReadRange", "Aggregate"])


def test_aggregate_validate_keys(ray_start_regular_shared):
    ds = ray.data.range(10)
    invalid_col_name = "invalid_column"
    with pytest.raises(
        ValueError, match=f"The column '{invalid_col_name}' does not exist"
    ):
        ds.groupby(invalid_col_name).count()

    ds_named = ray.data.from_items(
        [
            {"col1": 1, "col2": "a"},
            {"col1": 1, "col2": "b"},
            {"col1": 2, "col2": "c"},
            {"col1": 3, "col2": "c"},
        ]
    )

    ds_groupby_col1 = ds_named.groupby("col1").count()
    assert ds_groupby_col1.take_all() == [
        {"col1": 1, "count()": 2},
        {"col1": 2, "count()": 1},
        {"col1": 3, "count()": 1},
    ]
    ds_groupby_col2 = ds_named.groupby("col2").count()
    assert ds_groupby_col2.take_all() == [
        {"col2": "a", "count()": 1},
        {"col2": "b", "count()": 1},
        {"col2": "c", "count()": 2},
    ]

    with pytest.raises(
        ValueError,
        match=f"The column '{invalid_col_name}' does not exist in the schema",
    ):
        ds_named.groupby(invalid_col_name).count()


def test_zip_operator(ray_start_regular_shared):
    planner = Planner()
    read_op1 = get_parquet_read_logical_op()
    read_op2 = get_parquet_read_logical_op()
    op = Zip(read_op1, read_op2)
    plan = LogicalPlan(op)
    physical_op = planner.plan(plan).dag

    assert op.name == "Zip"
    assert isinstance(physical_op, ZipOperator)
    assert len(physical_op.input_dependencies) == 2
    assert isinstance(physical_op.input_dependencies[0], MapOperator)
    assert isinstance(physical_op.input_dependencies[1], MapOperator)

    assert (
        physical_op.actual_target_max_block_size
        == DataContext.get_current().target_max_block_size
    )


@pytest.mark.parametrize(
    "num_blocks1,num_blocks2",
    list(itertools.combinations_with_replacement(range(1, 12), 2)),
)
def test_zip_e2e(ray_start_regular_shared, num_blocks1, num_blocks2):
    n = 12
    ds1 = ray.data.range(n, override_num_blocks=num_blocks1)
    ds2 = ray.data.range(n, override_num_blocks=num_blocks2).map(
        column_udf("id", lambda x: x + 1)
    )
    ds = ds1.zip(ds2)
    assert ds.take() == named_values(["id", "id_1"], zip(range(n), range(1, n + 1)))
    _check_usage_record(["ReadRange", "Zip"])


<<<<<<< HEAD
@pytest.mark.skip(reason=("bytedance skip"))
def test_from_dask_e2e(ray_start_regular_shared, enable_optimizer):
=======
def test_from_dask_e2e(ray_start_regular_shared):
>>>>>>> ae44d0d6
    import dask.dataframe as dd

    df = pd.DataFrame({"one": list(range(100)), "two": list(range(100))})
    ddf = dd.from_pandas(df, npartitions=10)
    ds = ray.data.from_dask(ddf)
    # `ds.take_all()` triggers execution with new backend, which is
    # needed for checking operator usage below.
    assert len(ds.take_all()) == len(df)
    dfds = ds.to_pandas()
    assert df.equals(dfds)

    # Underlying implementation uses `FromPandas` operator
    assert "FromPandas" in ds.stats()
    assert ds._plan._logical_plan.dag.name == "FromPandas"
    _check_usage_record(["FromPandas"])


<<<<<<< HEAD
@pytest.mark.skip(reason=("bytedance skip"))
@pytest.mark.skipif(sys.version_info < (3, 8), reason="requires python3.8 or higher")
def test_from_modin_e2e(ray_start_regular_shared, enable_optimizer):
=======
def test_from_modin_e2e(ray_start_regular_shared):
>>>>>>> ae44d0d6
    import modin.pandas as mopd

    df = pd.DataFrame(
        {"one": list(range(100)), "two": list(range(100))},
    )
    modf = mopd.DataFrame(df)
    ds = ray.data.from_modin(modf)
    # `ds.take_all()` triggers execution with new backend, which is
    # needed for checking operator usage below.
    assert len(ds.take_all()) == len(df)
    # `ds.to_pandas()` does not use the new backend.
    dfds = ds.to_pandas()

    assert df.equals(dfds)
    # Check that metadata fetch is included in stats. This is `FromPandas`
    # instead of `FromModin` because `from_modin` reduces to `from_pandas_refs`.
    assert "FromPandas" in ds.stats()
    assert ds._plan._logical_plan.dag.name == "FromPandas"
    _check_usage_record(["FromPandas"])


@pytest.mark.parametrize("enable_pandas_block", [False, True])
def test_from_pandas_refs_e2e(ray_start_regular_shared, enable_pandas_block):
    ctx = ray.data.context.DataContext.get_current()
    old_enable_pandas_block = ctx.enable_pandas_block
    ctx.enable_pandas_block = enable_pandas_block

    try:
        df1 = pd.DataFrame({"one": [1, 2, 3], "two": ["a", "b", "c"]})
        df2 = pd.DataFrame({"one": [4, 5, 6], "two": ["e", "f", "g"]})

        ds = ray.data.from_pandas_refs([ray.put(df1), ray.put(df2)])
        values = [(r["one"], r["two"]) for r in ds.take(6)]
        rows = [(r.one, r.two) for _, r in pd.concat([df1, df2]).iterrows()]
        assert values == rows
        # Check that metadata fetch is included in stats.
        assert "FromPandas" in ds.stats()
        assert ds._plan._logical_plan.dag.name == "FromPandas"

        # Test chaining multiple operations
        ds2 = ds.map_batches(lambda x: x)
        values = [(r["one"], r["two"]) for r in ds2.take(6)]
        assert values == rows
        assert "MapBatches" in ds2.stats()
        assert "FromPandas" in ds2.stats()
        assert ds2._plan._logical_plan.dag.name == "MapBatches(<lambda>)"

        # test from single pandas dataframe
        ds = ray.data.from_pandas_refs(ray.put(df1))
        values = [(r["one"], r["two"]) for r in ds.take(3)]
        rows = [(r.one, r.two) for _, r in df1.iterrows()]
        assert values == rows
        # Check that metadata fetch is included in stats.
        assert "FromPandas" in ds.stats()
        assert ds._plan._logical_plan.dag.name == "FromPandas"
        _check_usage_record(["FromPandas"])
    finally:
        ctx.enable_pandas_block = old_enable_pandas_block


def test_from_numpy_refs_e2e(ray_start_regular_shared):
    import numpy as np

    arr1 = np.expand_dims(np.arange(0, 4), axis=1)
    arr2 = np.expand_dims(np.arange(4, 8), axis=1)

    ds = ray.data.from_numpy_refs([ray.put(arr1), ray.put(arr2)])
    values = np.stack(extract_values("data", ds.take(8)))
    np.testing.assert_array_equal(values, np.concatenate((arr1, arr2)))
    # Check that conversion task is included in stats.
    assert "FromNumpy" in ds.stats()
    assert ds._plan._logical_plan.dag.name == "FromNumpy"
    _check_usage_record(["FromNumpy"])

    # Test chaining multiple operations
    ds2 = ds.map_batches(lambda x: x)
    values = np.stack(extract_values("data", ds2.take(8)))
    np.testing.assert_array_equal(values, np.concatenate((arr1, arr2)))
    assert "MapBatches" in ds2.stats()
    assert "FromNumpy" in ds2.stats()
    assert ds2._plan._logical_plan.dag.name == "MapBatches(<lambda>)"
    _check_usage_record(["FromNumpy", "MapBatches"])

    # Test from single NumPy ndarray.
    ds = ray.data.from_numpy_refs(ray.put(arr1))
    values = np.stack(extract_values("data", ds.take(4)))
    np.testing.assert_array_equal(values, arr1)
    # Check that conversion task is included in stats.
    assert "FromNumpy" in ds.stats()
    assert ds._plan._logical_plan.dag.name == "FromNumpy"
    _check_usage_record(["FromNumpy"])


def test_from_arrow_refs_e2e(ray_start_regular_shared):
    import pyarrow as pa

    df1 = pd.DataFrame({"one": [1, 2, 3], "two": ["a", "b", "c"]})
    df2 = pd.DataFrame({"one": [4, 5, 6], "two": ["e", "f", "g"]})
    ds = ray.data.from_arrow_refs(
        [ray.put(pa.Table.from_pandas(df1)), ray.put(pa.Table.from_pandas(df2))]
    )

    values = [(r["one"], r["two"]) for r in ds.take(6)]
    rows = [(r.one, r.two) for _, r in pd.concat([df1, df2]).iterrows()]
    assert values == rows
    # Check that metadata fetch is included in stats.
    assert "FromArrow" in ds.stats()
    assert ds._plan._logical_plan.dag.name == "FromArrow"
    _check_usage_record(["FromArrow"])

    # test from single pyarrow table ref
    ds = ray.data.from_arrow_refs(ray.put(pa.Table.from_pandas(df1)))
    values = [(r["one"], r["two"]) for r in ds.take(3)]
    rows = [(r.one, r.two) for _, r in df1.iterrows()]
    assert values == rows
    # Check that conversion task is included in stats.
    assert "FromArrow" in ds.stats()
    assert ds._plan._logical_plan.dag.name == "FromArrow"
    _check_usage_record(["FromArrow"])


<<<<<<< HEAD
@pytest.mark.skip(reason=("bytedance skip"))
def test_from_huggingface_e2e(ray_start_regular_shared, enable_optimizer):
=======
def test_from_huggingface_e2e(ray_start_regular_shared):
>>>>>>> ae44d0d6
    import datasets

    from ray.data.tests.test_huggingface import hfds_assert_equals

    data = datasets.load_dataset("tweet_eval", "emotion")
    assert isinstance(data, datasets.DatasetDict)
    ray_datasets = {
        "train": ray.data.from_huggingface(data["train"]),
        "validation": ray.data.from_huggingface(data["validation"]),
        "test": ray.data.from_huggingface(data["test"]),
    }

    for ds_key, ds in ray_datasets.items():
        assert isinstance(ds, ray.data.Dataset)
        # `ds.take_all()` triggers execution with new backend, which is
        # needed for checking operator usage below.
        assert len(ds.take_all()) > 0
        # Check that metadata fetch is included in stats;
        # the underlying implementation uses the `ReadParquet` operator
        # as this is an un-transformed public dataset.
        assert "ReadParquet" in ds.stats()
        assert ds._plan._logical_plan.dag.name == "ReadParquet"
        # use sort by 'text' to match order of rows
        hfds_assert_equals(data[ds_key], ds)
        _check_usage_record(["ReadParquet"])

    # test transformed public dataset for fallback behavior
    base_hf_dataset = data["train"]
    hf_dataset_split = base_hf_dataset.train_test_split(test_size=0.2)
    ray_dataset_split_train = ray.data.from_huggingface(hf_dataset_split["train"])
    assert isinstance(ray_dataset_split_train, ray.data.Dataset)
    # `ds.take_all()` triggers execution with new backend, which is
    # needed for checking operator usage below.
    assert len(ray_dataset_split_train.take_all()) > 0
    # Check that metadata fetch is included in stats;
    # the underlying implementation uses the `FromArrow` operator.
    assert "FromArrow" in ray_dataset_split_train.stats()
    assert ray_dataset_split_train._plan._logical_plan.dag.name == "FromArrow"
    assert ray_dataset_split_train.count() == hf_dataset_split["train"].num_rows
    _check_usage_record(["FromArrow"])


<<<<<<< HEAD
@pytest.mark.skip(reason=("bytedance skip"))
def test_from_tf_e2e(ray_start_regular_shared, enable_optimizer):
=======
def test_from_tf_e2e(ray_start_regular_shared):
>>>>>>> ae44d0d6
    import tensorflow as tf
    import tensorflow_datasets as tfds

    tf_dataset = tfds.load("mnist", split=["train"], as_supervised=True)[0]
    tf_dataset = tf_dataset.take(8)  # Use subset to make test run faster.

    ray_dataset = ray.data.from_tf(tf_dataset)

    actual_data = extract_values("item", ray_dataset.take_all())
    expected_data = list(tf_dataset)
    assert len(actual_data) == len(expected_data)
    for (expected_features, expected_label), (actual_features, actual_label) in zip(
        expected_data, actual_data
    ):
        tf.debugging.assert_equal(expected_features, actual_features)
        tf.debugging.assert_equal(expected_label, actual_label)

    # Check that metadata fetch is included in stats.
    assert "FromItems" in ray_dataset.stats()
    # Underlying implementation uses `FromItems` operator
    assert ray_dataset._plan._logical_plan.dag.name == "FromItems"
    _check_usage_record(["FromItems"])


def test_from_torch_e2e(ray_start_regular_shared, tmp_path):
    import torchvision

    torch_dataset = torchvision.datasets.MNIST(tmp_path, download=True)

    ray_dataset = ray.data.from_torch(torch_dataset)

    expected_data = list(torch_dataset)
    actual_data = list(ray_dataset.take_all())
    assert extract_values("item", actual_data) == expected_data

    # Check that metadata fetch is included in stats.
    assert "ReadTorch" in ray_dataset.stats()

    # Underlying implementation uses `FromItems` operator
    assert ray_dataset._plan._logical_plan.dag.name == "ReadTorch"
    _check_usage_record(["ReadTorch"])


@pytest.mark.skip(
    reason="Limit pushdown currently disabled, see "
    "https://github.com/ray-project/ray/issues/36295"
)
def test_limit_pushdown(ray_start_regular_shared):
    def f1(x):
        return x

    def f2(x):
        return x

    # Test basic limit pushdown past Map.
    ds = ray.data.range(100, override_num_blocks=100).map(f1).limit(1)
    _check_valid_plan_and_result(
        ds, "Read[ReadRange] -> Limit[limit=1] -> MapRows[Map(f1)]", [{"id": 0}]
    )

    # Test basic Limit -> Limit fusion.
    ds2 = ray.data.range(100).limit(5).limit(100)
    _check_valid_plan_and_result(
        ds2, "Read[ReadRange] -> Limit[limit=5]", [{"id": i} for i in range(5)]
    )

    ds2 = ray.data.range(100).limit(100).limit(5)
    _check_valid_plan_and_result(
        ds2, "Read[ReadRange] -> Limit[limit=5]", [{"id": i} for i in range(5)]
    )

    ds2 = ray.data.range(100).limit(50).limit(80).limit(5).limit(20)
    _check_valid_plan_and_result(
        ds2, "Read[ReadRange] -> Limit[limit=5]", [{"id": i} for i in range(5)]
    )

    # Test limit pushdown and Limit -> Limit fusion together.
    ds3 = ray.data.range(100).limit(5).map(f1).limit(100)
    _check_valid_plan_and_result(
        ds3,
        "Read[ReadRange] -> Limit[limit=5] -> MapRows[Map(f1)]",
        [{"id": i} for i in range(5)],
    )

    ds3 = ray.data.range(100).limit(100).map(f1).limit(5)
    _check_valid_plan_and_result(
        ds3,
        "Read[ReadRange] -> Limit[limit=5] -> MapRows[Map(f1)]",
        [{"id": i} for i in range(5)],
    )

    # Test basic limit pushdown up to Sort.
    ds4 = ray.data.range(100).sort("id").limit(5)
    _check_valid_plan_and_result(
        ds4,
        "Read[ReadRange] -> Sort[Sort] -> Limit[limit=5]",
        [{"id": i} for i in range(5)],
    )

    ds4 = ray.data.range(100).sort("id").map(f1).limit(5)
    _check_valid_plan_and_result(
        ds4,
        "Read[ReadRange] -> Sort[Sort] -> Limit[limit=5] -> MapRows[Map(f1)]",
        [{"id": i} for i in range(5)],
    )
    # Test limit pushdown between two Map operators.
    ds5 = ray.data.range(100, override_num_blocks=100).map(f1).limit(1).map(f2)
    # Limit operators get pushed down in the logical plan optimization,
    # then fused together.
    _check_valid_plan_and_result(
        ds5,
        "Read[ReadRange] -> Limit[limit=1] -> MapRows[Map(f1)] -> MapRows[Map(f2)]",
        [{"id": 0}],
    )
    # Map operators only get fused in the optimized physical plan, not the logical plan.
    assert "Map(f1)->Map(f2)" in ds5.stats()

    # More complex interweaved case.
    ds6 = ray.data.range(100).sort("id").map(f1).limit(20).sort("id").map(f2).limit(5)
    _check_valid_plan_and_result(
        ds6,
        "Read[ReadRange] -> Sort[Sort] -> Limit[limit=20] -> MapRows[Map(f1)] -> "
        "Sort[Sort] -> Limit[limit=5] -> MapRows[Map(f2)]",
        [{"id": i} for i in range(5)],
    )


def test_execute_to_legacy_block_list(
    ray_start_regular_shared,
):
    ds = ray.data.range(10)
    # Stats not initialized until `ds.iter_rows()` is called
    assert ds._plan._snapshot_stats is None

    for i, row in enumerate(ds.iter_rows()):
        assert row["id"] == i

    assert ds._plan._snapshot_stats is not None
    assert "ReadRange" in ds._plan._snapshot_stats.metadata
    assert ds._plan._snapshot_stats.time_total_s > 0


def test_execute_to_legacy_block_iterator(
    ray_start_regular_shared,
):
    ds = ray.data.range(10)
    assert ds._plan._snapshot_stats is None
    for batch in ds.iter_batches():
        assert batch is not None

    assert ds._plan._snapshot_stats is not None
    assert "ReadRange" in ds._plan._snapshot_stats.metadata
    assert ds._plan._snapshot_stats.time_total_s > 0


def test_streaming_executor(
    ray_start_regular_shared,
):
    ds = ray.data.range(100, override_num_blocks=4)
    ds = ds.map_batches(lambda x: x)
    ds = ds.filter(lambda x: x["id"] > 0)
    ds = ds.random_shuffle()
    ds = ds.map_batches(lambda x: x)

    result = []
    for batch in ds.iter_batches(batch_size=3):
        batch = batch["id"]
        assert len(batch) == 3, batch
        result.extend(batch)
    assert sorted(result) == list(range(1, 100)), result
    _check_usage_record(["ReadRange", "MapBatches", "Filter", "RandomShuffle"])


def test_schema_partial_execution(
    ray_start_regular_shared,
):
    fields = [
        ("sepal.length", pa.float64()),
        ("sepal.width", pa.float64()),
        ("petal.length", pa.float64()),
        ("petal.width", pa.float64()),
        ("variety", pa.string()),
    ]
    ds = ray.data.read_parquet(
        "example://iris.parquet",
        schema=pa.schema(fields),
        override_num_blocks=2,
    ).map_batches(lambda x: x)

    iris_schema = ds.schema()
    assert iris_schema == ray.data.dataset.Schema(pa.schema(fields))
    # Verify that ds.schema() executes only the first block, and not the
    # entire Dataset.
    assert ds._plan._in_blocks._num_blocks == 1
    assert str(ds._plan._logical_plan.dag) == (
        "Read[ReadParquet] -> MapBatches[MapBatches(<lambda>)]"
    )


def check_transform_fns(op, expected_types):
    assert isinstance(op, MapOperator)
    transform_fns = op.get_map_transformer().get_transform_fns()
    assert len(transform_fns) == len(expected_types), transform_fns
    for i, transform_fn in enumerate(transform_fns):
        assert isinstance(transform_fn, expected_types[i]), transform_fn


@pytest.mark.skip("Needs zero-copy optimization for read->map_batches.")
def test_zero_copy_fusion_eliminate_build_output_blocks(ray_start_regular_shared):
    # Test the EliminateBuildOutputBlocks optimization rule.
    planner = Planner()
    read_op = get_parquet_read_logical_op()
    op = MapBatches(read_op, lambda x: x)
    logical_plan = LogicalPlan(op)
    physical_plan = planner.plan(logical_plan)

    # Before optimization, there should be a map op and and read op.
    # And they should have the following transform_fns.
    map_op = physical_plan.dag
    check_transform_fns(
        map_op,
        [
            BlocksToBatchesMapTransformFn,
            BatchMapTransformFn,
            BuildOutputBlocksMapTransformFn,
        ],
    )
    read_op = map_op.input_dependencies[0]
    check_transform_fns(
        read_op,
        [
            BlockMapTransformFn,
            BuildOutputBlocksMapTransformFn,
        ],
    )

    physical_plan = PhysicalOptimizer().optimize(physical_plan)
    fused_op = physical_plan.dag

    # After optimization, read and map ops should be fused as one op.
    # And the BuidlOutputBlocksMapTransformFn in the middle should be dropped.
    check_transform_fns(
        fused_op,
        [
            BlockMapTransformFn,
            BlocksToBatchesMapTransformFn,
            BatchMapTransformFn,
            BuildOutputBlocksMapTransformFn,
        ],
    )


if __name__ == "__main__":
    sys.exit(pytest.main(["-v", __file__]))<|MERGE_RESOLUTION|>--- conflicted
+++ resolved
@@ -1166,12 +1166,8 @@
     _check_usage_record(["ReadRange", "Zip"])
 
 
-<<<<<<< HEAD
 @pytest.mark.skip(reason=("bytedance skip"))
-def test_from_dask_e2e(ray_start_regular_shared, enable_optimizer):
-=======
 def test_from_dask_e2e(ray_start_regular_shared):
->>>>>>> ae44d0d6
     import dask.dataframe as dd
 
     df = pd.DataFrame({"one": list(range(100)), "two": list(range(100))})
@@ -1189,13 +1185,8 @@
     _check_usage_record(["FromPandas"])
 
 
-<<<<<<< HEAD
 @pytest.mark.skip(reason=("bytedance skip"))
-@pytest.mark.skipif(sys.version_info < (3, 8), reason="requires python3.8 or higher")
-def test_from_modin_e2e(ray_start_regular_shared, enable_optimizer):
-=======
 def test_from_modin_e2e(ray_start_regular_shared):
->>>>>>> ae44d0d6
     import modin.pandas as mopd
 
     df = pd.DataFrame(
@@ -1317,12 +1308,8 @@
     _check_usage_record(["FromArrow"])
 
 
-<<<<<<< HEAD
 @pytest.mark.skip(reason=("bytedance skip"))
-def test_from_huggingface_e2e(ray_start_regular_shared, enable_optimizer):
-=======
 def test_from_huggingface_e2e(ray_start_regular_shared):
->>>>>>> ae44d0d6
     import datasets
 
     from ray.data.tests.test_huggingface import hfds_assert_equals
@@ -1365,12 +1352,8 @@
     _check_usage_record(["FromArrow"])
 
 
-<<<<<<< HEAD
 @pytest.mark.skip(reason=("bytedance skip"))
-def test_from_tf_e2e(ray_start_regular_shared, enable_optimizer):
-=======
 def test_from_tf_e2e(ray_start_regular_shared):
->>>>>>> ae44d0d6
     import tensorflow as tf
     import tensorflow_datasets as tfds
 
