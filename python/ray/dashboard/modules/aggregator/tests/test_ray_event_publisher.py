import uuid
import pytest
import sys
import asyncio
from unittest.mock import Mock, AsyncMock
from concurrent.futures import ThreadPoolExecutor

from ray._common.test_utils import async_wait_for_condition
from ray.dashboard.modules.aggregator.publisher.ray_event_publisher import (
    RayEventPublisher,
    NoopPublisher,
)
from ray.dashboard.modules.aggregator.publisher.async_publisher_client import (
<<<<<<< HEAD
    AsyncHttpPublisherClient,
    AsyncGCSPublisherClient,
=======
>>>>>>> 9b9d593d
    PublishStats,
    PublisherClientInterface,
)
from ray.dashboard.modules.aggregator.multi_consumer_event_buffer import (
    MultiConsumerEventBuffer,
)
from ray.core.generated import (
    events_base_event_pb2,
)
from typing import Optional
from google.protobuf.timestamp_pb2 import Timestamp


class MockPublisherClient(PublisherClientInterface):
    """Test implementation of PublisherClientInterface."""

    def __init__(
        self,
        publish_result: Optional[PublishStats] = None,
        batch_size: int = 1,
        side_effect=None,
    ):
        self.publish_result = publish_result or PublishStats(True, 1, 0)
        self.batch_size = batch_size
        self.publish_calls = []
        self._side_effect = side_effect

    async def publish(self, batch) -> PublishStats:
        self.publish_calls.append(batch)
        if self._side_effect is not None:
            if asyncio.iscoroutinefunction(self._side_effect):
                return await self._side_effect(batch)
            return self._side_effect(batch)
        return self.publish_result

    def count_num_events_in_batch(self, batch) -> int:
        return self.batch_size

    async def close(self) -> None:
        pass


@pytest.fixture
def base_kwargs():
    """Common kwargs for publisher initialization."""
    return {
        "name": "test",
        "max_retries": 2,
        "initial_backoff": 0,
        "max_backoff": 0,
        "jitter_ratio": 0,
        "enable_publisher_stats": True,
    }


class TestRayEventPublisher:
    """Test the main RayEventsPublisher functionality."""

    @pytest.mark.asyncio
    async def test_publish_with_retries_failure_then_success(self, base_kwargs):
        """Test publish that fails then succeeds."""
        call_count = {"count": 0}

        # fail the first publish call but succeed on retry
        def side_effect(batch):
            call_count["count"] += 1
            if call_count["count"] == 1:
                return PublishStats(False, 0, 0)
            return PublishStats(True, 1, 0)

        client = MockPublisherClient(side_effect=side_effect)
        event_buffer = MultiConsumerEventBuffer(max_size=10, max_batch_size=10)
        publisher = RayEventPublisher(
            name=base_kwargs["name"] + str(uuid.uuid4()),
            publish_client=client,
            event_buffer=event_buffer,
            max_retries=base_kwargs["max_retries"],
            initial_backoff=base_kwargs["initial_backoff"],
            max_backoff=base_kwargs["max_backoff"],
            jitter_ratio=base_kwargs["jitter_ratio"],
        )

        task = asyncio.create_task(publisher.run_forever())
        try:
            # ensure consumer is registered
            await publisher.wait_until_running(2.0)
            # Enqueue one event into buffer
            e = events_base_event_pb2.RayEvent(
                event_id=b"1",
                source_type=events_base_event_pb2.RayEvent.SourceType.CORE_WORKER,
                event_type=events_base_event_pb2.RayEvent.EventType.TASK_DEFINITION_EVENT,
                timestamp=Timestamp(seconds=123, nanos=0),
                severity=events_base_event_pb2.RayEvent.Severity.INFO,
                message="hello",
            )
            await event_buffer.add_event(e)

            # wait for two publish attempts (failure then success)
            await async_wait_for_condition(lambda: len(client.publish_calls) == 2)
        finally:
            task.cancel()
            with pytest.raises(asyncio.CancelledError):
                await task

    @pytest.mark.asyncio
    async def test_publish_with_retries_max_retries_exceeded(self, base_kwargs):
        """Test publish that fails all retries and records failed events."""
        client = MockPublisherClient(publish_result=PublishStats(False, 0, 0))
        event_buffer = MultiConsumerEventBuffer(max_size=10, max_batch_size=10)
        publisher = RayEventPublisher(
            name=base_kwargs["name"] + str(uuid.uuid4()),
            publish_client=client,
            event_buffer=event_buffer,
            max_retries=2,  # override to finite retries
            initial_backoff=0,
            max_backoff=0,
            jitter_ratio=0,
        )

        task = asyncio.create_task(publisher.run_forever())
        try:
            # ensure consumer is registered
            await publisher.wait_until_running(2.0)
            e = events_base_event_pb2.RayEvent(
                event_id=b"1",
                source_type=events_base_event_pb2.RayEvent.SourceType.CORE_WORKER,
                event_type=events_base_event_pb2.RayEvent.EventType.TASK_DEFINITION_EVENT,
                timestamp=Timestamp(seconds=123, nanos=0),
                severity=events_base_event_pb2.RayEvent.Severity.INFO,
                message="hello",
            )
            await event_buffer.add_event(e)

            # wait for publish attempts (initial + 2 retries)
            await async_wait_for_condition(lambda: len(client.publish_calls) == 3)
            assert len(client.publish_calls) == 3
        finally:
            task.cancel()
            with pytest.raises(asyncio.CancelledError):
                await task


<<<<<<< HEAD
class TestAsyncHttpPublisherClient:
    """Test HTTP publisher client implementation."""

    @pytest.fixture
    def client_kwargs(self):
        """HTTP client specific kwargs."""
        return {
            "endpoint": "http://example.com/events",
            "events_filter_fn": lambda x: True,  # Allow all events
            "timeout": 5.0,
        }

    @pytest.fixture
    def http_client(self, client_kwargs):
        """Create HTTP client for testing."""
        return AsyncHttpPublisherClient(
            endpoint=client_kwargs["endpoint"],
            executor=ThreadPoolExecutor(max_workers=1),
            events_filter_fn=client_kwargs["events_filter_fn"],
            timeout=client_kwargs["timeout"],
        )

    class _FakeResponse:
        def __init__(self, raise_exc: Optional[Exception] = None):
            self._raise_exc = raise_exc

        async def __aenter__(self):
            return self

        async def __aexit__(self, exc_type, exc, tb):
            return False

        def raise_for_status(self):
            if self._raise_exc:
                raise self._raise_exc

    class _FakeSession:
        def __init__(self, response: "TestAsyncHttpPublisherClient._FakeResponse"):
            self._response = response
            self.post_calls = []

        def post(self, url, json):
            self.post_calls.append((url, json))
            return self._response

        async def close(self):
            return

    @pytest.mark.asyncio
    async def test_publish_empty_batch(self, http_client):
        """Test publishing empty batch."""
        result = await http_client.publish([])
        assert result.is_publish_successful is True
        assert result.num_events_published == 0
        assert result.num_events_filtered_out == 0

    @pytest.mark.asyncio
    async def test_publish_all_filtered_out(self):
        """When all events are filtered, should succeed with filtered count set to num events and no HTTP call."""
        client = AsyncHttpPublisherClient(
            endpoint="http://example.com/events",
            executor=ThreadPoolExecutor(max_workers=1),
            events_filter_fn=lambda x: False,  # Filter out all events
            timeout=5.0,
        )

        events = [Mock(spec=events_base_event_pb2.RayEvent) for _ in range(2)]
        result = await client.publish(events)

        assert result.is_publish_successful is True
        assert result.num_events_published == 0
        assert result.num_events_filtered_out == 2

    @pytest.mark.asyncio
    async def test_publish_success(self, client_kwargs):
        """Test successful HTTP publish."""
        fake_resp = self._FakeResponse()
        events = [
            events_base_event_pb2.RayEvent(
                event_id=b"1",
                source_type=events_base_event_pb2.RayEvent.SourceType.CORE_WORKER,
                event_type=events_base_event_pb2.RayEvent.EventType.TASK_DEFINITION_EVENT,
                timestamp=Timestamp(seconds=123, nanos=0),
                severity=events_base_event_pb2.RayEvent.Severity.INFO,
                message="hello",
            ),
            events_base_event_pb2.RayEvent(
                event_id=b"2",
                source_type=events_base_event_pb2.RayEvent.SourceType.CORE_WORKER,
                event_type=events_base_event_pb2.RayEvent.EventType.TASK_DEFINITION_EVENT,
                timestamp=Timestamp(seconds=124, nanos=0),
                severity=events_base_event_pb2.RayEvent.Severity.INFO,
                message="world",
            ),
        ]

        client = AsyncHttpPublisherClient(
            endpoint=client_kwargs["endpoint"],
            executor=ThreadPoolExecutor(max_workers=1),
            events_filter_fn=client_kwargs["events_filter_fn"],
            timeout=client_kwargs["timeout"],
        )
        client.set_session(self._FakeSession(fake_resp))

        result = await client.publish(events)

        assert result.is_publish_successful is True
        assert result.num_events_published == 2
        assert result.num_events_filtered_out == 0

    @pytest.mark.asyncio
    async def test_publish_http_error(self, client_kwargs):
        """Test HTTP error handling."""
        fake_resp = self._FakeResponse(raise_exc=Exception("HTTP error"))
        events = [
            events_base_event_pb2.RayEvent(
                event_id=b"1",
                source_type=events_base_event_pb2.RayEvent.SourceType.CORE_WORKER,
                event_type=events_base_event_pb2.RayEvent.EventType.TASK_DEFINITION_EVENT,
                timestamp=Timestamp(seconds=123, nanos=0),
                severity=events_base_event_pb2.RayEvent.Severity.INFO,
                message="hello",
            )
        ]

        client = AsyncHttpPublisherClient(
            endpoint=client_kwargs["endpoint"],
            executor=ThreadPoolExecutor(max_workers=1),
            events_filter_fn=client_kwargs["events_filter_fn"],
            timeout=client_kwargs["timeout"],
        )
        client.set_session(self._FakeSession(fake_resp))

        result = await client.publish(events)

        assert result.is_publish_successful is False
        assert result.num_events_published == 0

    @pytest.mark.asyncio
    async def test_count_events_in_batch(self, http_client):
        """Test counting events in batch."""
        events = [Mock(spec=events_base_event_pb2.RayEvent) for _ in range(3)]
        count = http_client.count_num_events_in_batch(events)
        assert count == 3


class TestGCSPublisherClient:
    """Test GCS publisher client implementation."""

    @pytest.fixture
    def gcs_stub(self):
        stub = Mock()
        stub.AddEvents = AsyncMock()
        return stub

    @pytest.mark.asyncio
    async def test_publish_empty_batch(self, gcs_stub):
        client = AsyncGCSPublisherClient(gcs_stub=gcs_stub, timeout=5.0)
        result = await client.publish(([], None))
        assert result.is_publish_successful is True
        assert result.num_events_published == 0
        assert result.num_events_filtered_out == 0
        gcs_stub.AddEvents.assert_not_called()

    @pytest.mark.asyncio
    async def test_publish_success(self, gcs_stub):
        mock_response = Mock()
        mock_response.status.code = 0
        gcs_stub.AddEvents.return_value = mock_response

        client = AsyncGCSPublisherClient(gcs_stub=gcs_stub, timeout=5.0)
        events = [
            events_base_event_pb2.RayEvent(
                event_id=b"1",
                source_type=events_base_event_pb2.RayEvent.SourceType.CORE_WORKER,
                event_type=events_base_event_pb2.RayEvent.EventType.TASK_DEFINITION_EVENT,
                timestamp=Timestamp(seconds=123, nanos=0),
                severity=events_base_event_pb2.RayEvent.Severity.INFO,
                message="hello",
            ),
            events_base_event_pb2.RayEvent(
                event_id=b"2",
                source_type=events_base_event_pb2.RayEvent.SourceType.CORE_WORKER,
                event_type=events_base_event_pb2.RayEvent.EventType.TASK_DEFINITION_EVENT,
                timestamp=Timestamp(seconds=124, nanos=0),
                severity=events_base_event_pb2.RayEvent.Severity.INFO,
                message="world",
            ),
        ]

        result = await client.publish((events, None))
        gcs_stub.AddEvents.assert_called_once()
        assert result.is_publish_successful is True
        assert result.num_events_published == 2

    @pytest.mark.asyncio
    async def test_publish_gcs_error(self, gcs_stub):
        mock_response = Mock()
        mock_response.status.code = 1
        mock_response.status.message = "Error"
        gcs_stub.AddEvents.return_value = mock_response

        client = AsyncGCSPublisherClient(gcs_stub=gcs_stub, timeout=5.0)
        events = [events_base_event_pb2.RayEvent()]
        result = await client.publish((events, None))
        assert result.is_publish_successful is False
        assert result.num_events_published == 0

    @pytest.mark.asyncio
    async def test_publish_exception(self, gcs_stub):
        gcs_stub.AddEvents.side_effect = Exception("Network error")

        client = AsyncGCSPublisherClient(gcs_stub=gcs_stub, timeout=5.0)
        events = [events_base_event_pb2.RayEvent()]
        result = await client.publish((events, None))
        assert result.is_publish_successful is False
        assert result.num_events_published == 0


=======
>>>>>>> 9b9d593d
class TestNoopPublisher:
    """Test no-op publisher implementation."""

    @pytest.mark.asyncio
    async def test_all_methods_noop(self):
        """Test that run_forever can be cancelled and metrics return expected values."""
        publisher = NoopPublisher()

        # Start and cancel run_forever
        task = asyncio.create_task(publisher.run_forever())
        task.cancel()
        with pytest.raises(asyncio.CancelledError):
            await task


if __name__ == "__main__":
    sys.exit(pytest.main(["-v", __file__]))<|MERGE_RESOLUTION|>--- conflicted
+++ resolved
@@ -11,11 +11,6 @@
     NoopPublisher,
 )
 from ray.dashboard.modules.aggregator.publisher.async_publisher_client import (
-<<<<<<< HEAD
-    AsyncHttpPublisherClient,
-    AsyncGCSPublisherClient,
-=======
->>>>>>> 9b9d593d
     PublishStats,
     PublisherClientInterface,
 )
@@ -157,229 +152,6 @@
             with pytest.raises(asyncio.CancelledError):
                 await task
 
-
-<<<<<<< HEAD
-class TestAsyncHttpPublisherClient:
-    """Test HTTP publisher client implementation."""
-
-    @pytest.fixture
-    def client_kwargs(self):
-        """HTTP client specific kwargs."""
-        return {
-            "endpoint": "http://example.com/events",
-            "events_filter_fn": lambda x: True,  # Allow all events
-            "timeout": 5.0,
-        }
-
-    @pytest.fixture
-    def http_client(self, client_kwargs):
-        """Create HTTP client for testing."""
-        return AsyncHttpPublisherClient(
-            endpoint=client_kwargs["endpoint"],
-            executor=ThreadPoolExecutor(max_workers=1),
-            events_filter_fn=client_kwargs["events_filter_fn"],
-            timeout=client_kwargs["timeout"],
-        )
-
-    class _FakeResponse:
-        def __init__(self, raise_exc: Optional[Exception] = None):
-            self._raise_exc = raise_exc
-
-        async def __aenter__(self):
-            return self
-
-        async def __aexit__(self, exc_type, exc, tb):
-            return False
-
-        def raise_for_status(self):
-            if self._raise_exc:
-                raise self._raise_exc
-
-    class _FakeSession:
-        def __init__(self, response: "TestAsyncHttpPublisherClient._FakeResponse"):
-            self._response = response
-            self.post_calls = []
-
-        def post(self, url, json):
-            self.post_calls.append((url, json))
-            return self._response
-
-        async def close(self):
-            return
-
-    @pytest.mark.asyncio
-    async def test_publish_empty_batch(self, http_client):
-        """Test publishing empty batch."""
-        result = await http_client.publish([])
-        assert result.is_publish_successful is True
-        assert result.num_events_published == 0
-        assert result.num_events_filtered_out == 0
-
-    @pytest.mark.asyncio
-    async def test_publish_all_filtered_out(self):
-        """When all events are filtered, should succeed with filtered count set to num events and no HTTP call."""
-        client = AsyncHttpPublisherClient(
-            endpoint="http://example.com/events",
-            executor=ThreadPoolExecutor(max_workers=1),
-            events_filter_fn=lambda x: False,  # Filter out all events
-            timeout=5.0,
-        )
-
-        events = [Mock(spec=events_base_event_pb2.RayEvent) for _ in range(2)]
-        result = await client.publish(events)
-
-        assert result.is_publish_successful is True
-        assert result.num_events_published == 0
-        assert result.num_events_filtered_out == 2
-
-    @pytest.mark.asyncio
-    async def test_publish_success(self, client_kwargs):
-        """Test successful HTTP publish."""
-        fake_resp = self._FakeResponse()
-        events = [
-            events_base_event_pb2.RayEvent(
-                event_id=b"1",
-                source_type=events_base_event_pb2.RayEvent.SourceType.CORE_WORKER,
-                event_type=events_base_event_pb2.RayEvent.EventType.TASK_DEFINITION_EVENT,
-                timestamp=Timestamp(seconds=123, nanos=0),
-                severity=events_base_event_pb2.RayEvent.Severity.INFO,
-                message="hello",
-            ),
-            events_base_event_pb2.RayEvent(
-                event_id=b"2",
-                source_type=events_base_event_pb2.RayEvent.SourceType.CORE_WORKER,
-                event_type=events_base_event_pb2.RayEvent.EventType.TASK_DEFINITION_EVENT,
-                timestamp=Timestamp(seconds=124, nanos=0),
-                severity=events_base_event_pb2.RayEvent.Severity.INFO,
-                message="world",
-            ),
-        ]
-
-        client = AsyncHttpPublisherClient(
-            endpoint=client_kwargs["endpoint"],
-            executor=ThreadPoolExecutor(max_workers=1),
-            events_filter_fn=client_kwargs["events_filter_fn"],
-            timeout=client_kwargs["timeout"],
-        )
-        client.set_session(self._FakeSession(fake_resp))
-
-        result = await client.publish(events)
-
-        assert result.is_publish_successful is True
-        assert result.num_events_published == 2
-        assert result.num_events_filtered_out == 0
-
-    @pytest.mark.asyncio
-    async def test_publish_http_error(self, client_kwargs):
-        """Test HTTP error handling."""
-        fake_resp = self._FakeResponse(raise_exc=Exception("HTTP error"))
-        events = [
-            events_base_event_pb2.RayEvent(
-                event_id=b"1",
-                source_type=events_base_event_pb2.RayEvent.SourceType.CORE_WORKER,
-                event_type=events_base_event_pb2.RayEvent.EventType.TASK_DEFINITION_EVENT,
-                timestamp=Timestamp(seconds=123, nanos=0),
-                severity=events_base_event_pb2.RayEvent.Severity.INFO,
-                message="hello",
-            )
-        ]
-
-        client = AsyncHttpPublisherClient(
-            endpoint=client_kwargs["endpoint"],
-            executor=ThreadPoolExecutor(max_workers=1),
-            events_filter_fn=client_kwargs["events_filter_fn"],
-            timeout=client_kwargs["timeout"],
-        )
-        client.set_session(self._FakeSession(fake_resp))
-
-        result = await client.publish(events)
-
-        assert result.is_publish_successful is False
-        assert result.num_events_published == 0
-
-    @pytest.mark.asyncio
-    async def test_count_events_in_batch(self, http_client):
-        """Test counting events in batch."""
-        events = [Mock(spec=events_base_event_pb2.RayEvent) for _ in range(3)]
-        count = http_client.count_num_events_in_batch(events)
-        assert count == 3
-
-
-class TestGCSPublisherClient:
-    """Test GCS publisher client implementation."""
-
-    @pytest.fixture
-    def gcs_stub(self):
-        stub = Mock()
-        stub.AddEvents = AsyncMock()
-        return stub
-
-    @pytest.mark.asyncio
-    async def test_publish_empty_batch(self, gcs_stub):
-        client = AsyncGCSPublisherClient(gcs_stub=gcs_stub, timeout=5.0)
-        result = await client.publish(([], None))
-        assert result.is_publish_successful is True
-        assert result.num_events_published == 0
-        assert result.num_events_filtered_out == 0
-        gcs_stub.AddEvents.assert_not_called()
-
-    @pytest.mark.asyncio
-    async def test_publish_success(self, gcs_stub):
-        mock_response = Mock()
-        mock_response.status.code = 0
-        gcs_stub.AddEvents.return_value = mock_response
-
-        client = AsyncGCSPublisherClient(gcs_stub=gcs_stub, timeout=5.0)
-        events = [
-            events_base_event_pb2.RayEvent(
-                event_id=b"1",
-                source_type=events_base_event_pb2.RayEvent.SourceType.CORE_WORKER,
-                event_type=events_base_event_pb2.RayEvent.EventType.TASK_DEFINITION_EVENT,
-                timestamp=Timestamp(seconds=123, nanos=0),
-                severity=events_base_event_pb2.RayEvent.Severity.INFO,
-                message="hello",
-            ),
-            events_base_event_pb2.RayEvent(
-                event_id=b"2",
-                source_type=events_base_event_pb2.RayEvent.SourceType.CORE_WORKER,
-                event_type=events_base_event_pb2.RayEvent.EventType.TASK_DEFINITION_EVENT,
-                timestamp=Timestamp(seconds=124, nanos=0),
-                severity=events_base_event_pb2.RayEvent.Severity.INFO,
-                message="world",
-            ),
-        ]
-
-        result = await client.publish((events, None))
-        gcs_stub.AddEvents.assert_called_once()
-        assert result.is_publish_successful is True
-        assert result.num_events_published == 2
-
-    @pytest.mark.asyncio
-    async def test_publish_gcs_error(self, gcs_stub):
-        mock_response = Mock()
-        mock_response.status.code = 1
-        mock_response.status.message = "Error"
-        gcs_stub.AddEvents.return_value = mock_response
-
-        client = AsyncGCSPublisherClient(gcs_stub=gcs_stub, timeout=5.0)
-        events = [events_base_event_pb2.RayEvent()]
-        result = await client.publish((events, None))
-        assert result.is_publish_successful is False
-        assert result.num_events_published == 0
-
-    @pytest.mark.asyncio
-    async def test_publish_exception(self, gcs_stub):
-        gcs_stub.AddEvents.side_effect = Exception("Network error")
-
-        client = AsyncGCSPublisherClient(gcs_stub=gcs_stub, timeout=5.0)
-        events = [events_base_event_pb2.RayEvent()]
-        result = await client.publish((events, None))
-        assert result.is_publish_successful is False
-        assert result.num_events_published == 0
-
-
-=======
->>>>>>> 9b9d593d
 class TestNoopPublisher:
     """Test no-op publisher implementation."""
 
