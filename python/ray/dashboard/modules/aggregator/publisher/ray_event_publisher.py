import asyncio
import logging
import random
from abc import ABC, abstractmethod
from typing import Dict, Optional

from ray.dashboard.modules.aggregator.constants import (
    publisher_tag_key,
)
from ray.dashboard.modules.aggregator.multi_consumer_event_buffer import (
    MultiConsumerEventBuffer,
)
from ray.dashboard.modules.aggregator.publisher.async_publisher_client import (
    PublisherClientInterface,
)
from ray.dashboard.modules.aggregator.publisher.configs import (
    PUBLISHER_INITIAL_BACKOFF_SECONDS,
    PUBLISHER_JITTER_RATIO,
    PUBLISHER_MAX_BACKOFF_SECONDS,
    PUBLISHER_MAX_BUFFER_SEND_INTERVAL_SECONDS,
    PUBLISHER_MAX_RETRIES,
)
<<<<<<< HEAD
from ray.dashboard.modules.aggregator.task_metadata_buffer import TaskMetadataBuffer
=======
from ray.dashboard.modules.aggregator.publisher.metrics import (
    consecutive_failures_gauge_name,
    failed_counter_name,
    filtered_counter_name,
    metric_recorder,
    publish_latency_hist_name,
    published_counter_name,
    time_since_last_success_gauge_name,
)
>>>>>>> b960b3bb

logger = logging.getLogger(__name__)


class RayEventPublisherInterface(ABC):
    """Abstract interface for publishing Ray event batches to external destinations."""

    @abstractmethod
    async def run_forever(self) -> None:
        """Run the publisher forever until cancellation or process death."""
        pass

    @abstractmethod
    async def wait_until_running(self, timeout: Optional[float] = None) -> bool:
        """Wait until the publisher has started."""
        pass


class RayEventPublisher(RayEventPublisherInterface):
    """RayEvents publisher that publishes batches of events to a destination by running a worker loop.

    The worker loop continuously pulls batches from the event buffer and publishes them to the destination.
    """

    def __init__(
        self,
        name: str,
        publish_client: PublisherClientInterface,
        event_buffer: MultiConsumerEventBuffer,
        common_metric_tags: Optional[Dict[str, str]] = None,
        task_metadata_buffer: Optional[TaskMetadataBuffer] = None,
        max_retries: int = PUBLISHER_MAX_RETRIES,
        initial_backoff: float = PUBLISHER_INITIAL_BACKOFF_SECONDS,
        max_backoff: float = PUBLISHER_MAX_BACKOFF_SECONDS,
        jitter_ratio: float = PUBLISHER_JITTER_RATIO,
    ) -> None:
        """Initialize a RayEventsPublisher.

        Args:
            name: Name identifier for this publisher instance
            publish_client: Client for publishing events to the destination
            event_buffer: Buffer for reading batches of events
            common_metric_tags: Common labels for all prometheus metrics
            task_metadata_buffer: Buffer for reading a batch of droppedtask metadata
            max_retries: Maximum number of retries for failed publishes
            initial_backoff: Initial backoff time between retries in seconds
            max_backoff: Maximum backoff time between retries in seconds
            jitter_ratio: Random jitter ratio to add to backoff times
        """
        self._name = name
        self._common_metric_tags = dict(common_metric_tags or {})
        self._common_metric_tags[publisher_tag_key] = name
        self._max_retries = int(max_retries)
        self._initial_backoff = float(initial_backoff)
        self._max_backoff = float(max_backoff)
        self._jitter_ratio = float(jitter_ratio)
        self._publish_client = publish_client
        self._event_buffer = event_buffer
        self._task_metadata_buffer = task_metadata_buffer
        self._event_buffer_consumer_id = None

        # Event set once the publisher has registered as a consumer and is ready to publish events
        self._started_event: asyncio.Event = asyncio.Event()

    async def run_forever(self) -> None:
        """Run the publisher forever until cancellation or process death.

        Registers as a consumer, starts the worker loop, and handles cleanup on cancellation.
        """
        self._event_buffer_consumer_id = await self._event_buffer.register_consumer(
            self._name
        )

        # Signal that the publisher is ready to publish events
        self._started_event.set()

        try:
            logger.info(f"Starting publisher {self._name}")
            while True:
                events_batch = await self._event_buffer.wait_for_batch(
                    self._event_buffer_consumer_id,
                    PUBLISHER_MAX_BUFFER_SEND_INTERVAL_SECONDS,
                )
                if self._task_metadata_buffer is not None:
                    task_metadata_batch = await self._task_metadata_buffer.get()
                    events_batch = (events_batch, task_metadata_batch)
                await self._async_publish_with_retries(events_batch)
        except asyncio.CancelledError:
            logger.info(f"Publisher {self._name} cancelled, shutting down gracefully")
            self._started_event.clear()
            await self._publish_client.close()
            raise
        except Exception as e:
            logger.error(f"Publisher {self._name} encountered error: {e}")
            self._started_event.clear()
            await self._publish_client.close()
            raise

    async def wait_until_running(self, timeout: Optional[float] = None) -> bool:
        """Wait until the publisher has started.

        Args:
            timeout: Maximum time to wait in seconds. If None, waits indefinitely.

        Returns:
            True if the publisher started before the timeout, False otherwise.
            If timeout is None, waits indefinitely.
        """
        if timeout is None:
            await self._started_event.wait()
            return True
        try:
            await asyncio.wait_for(self._started_event.wait(), timeout)
            return True
        except asyncio.TimeoutError:
            return False

    async def _async_publish_with_retries(self, batch) -> None:
        """Attempts to publish a batch with retries.

        Will retry failed publishes up to max_retries times with increasing delays.
        """
        num_events_in_batch = self._publish_client.count_num_events_in_batch(batch)
        failed_attempts_since_last_success = 0
        while True:
            start = asyncio.get_running_loop().time()
            result = await self._publish_client.publish(batch)
            duration = asyncio.get_running_loop().time() - start

            if result.is_publish_successful:
                await self._record_success(
                    num_published=int(result.num_events_published),
                    num_filtered=int(result.num_events_filtered_out),
                    duration=float(duration),
                )
                failed_attempts_since_last_success = 0
                return

            # Failed attempt
            # case 1: if max retries are exhausted mark as failed and break out, retry indefinitely if max_retries is less than 0
            if (
                self._max_retries >= 0
                and failed_attempts_since_last_success >= self._max_retries
            ):
                await self._record_final_failure(
                    num_failed_events=int(num_events_in_batch),
                    duration=float(duration),
                )
                return

            # case 2: max retries not exhausted, increment failed attempts counter and add latency to failure list, retry publishing batch with backoff
            failed_attempts_since_last_success += 1
            await self._record_retry_failure(
                duration=float(duration),
                failed_attempts=int(failed_attempts_since_last_success),
            )

            await self._async_sleep_with_backoff(failed_attempts_since_last_success)

    async def _async_sleep_with_backoff(self, attempt: int) -> None:
        """Sleep with exponential backoff and optional jitter.

        Args:
            attempt: The current attempt number (0-based)
        """
        delay = min(
            self._max_backoff,
            self._initial_backoff * (2**attempt),
        )
        if self._jitter_ratio > 0:
            jitter = delay * self._jitter_ratio
            delay = max(0.0, random.uniform(delay - jitter, delay + jitter))
        await asyncio.sleep(delay)

    async def _record_success(
        self, num_published: int, num_filtered: int, duration: float
    ) -> None:
        """Update in-memory stats and Prometheus metrics for a successful publish."""
        if num_published > 0:
            metric_recorder.set_metric_value(
                published_counter_name,
                self._common_metric_tags,
                int(num_published),
            )
        if num_filtered > 0:
            metric_recorder.set_metric_value(
                filtered_counter_name, self._common_metric_tags, int(num_filtered)
            )
        metric_recorder.set_metric_value(
            consecutive_failures_gauge_name, self._common_metric_tags, 0
        )
        metric_recorder.set_metric_value(
            time_since_last_success_gauge_name, self._common_metric_tags, 0
        )
        metric_recorder.set_metric_value(
            publish_latency_hist_name,
            {**self._common_metric_tags, "Outcome": "success"},
            float(duration),
        )

    async def _record_retry_failure(
        self, duration: float, failed_attempts: int
    ) -> None:
        """Update Prometheus metrics for a retryable failure attempt."""
        metric_recorder.set_metric_value(
            consecutive_failures_gauge_name,
            self._common_metric_tags,
            int(failed_attempts),
        )
        metric_recorder.set_metric_value(
            publish_latency_hist_name,
            {**self._common_metric_tags, "Outcome": "failure"},
            float(duration),
        )

    async def _record_final_failure(
        self, num_failed_events: int, duration: float
    ) -> None:
        """Update in-memory stats and Prometheus metrics for a final (non-retryable) failure."""
        if num_failed_events > 0:
            metric_recorder.set_metric_value(
                failed_counter_name,
                self._common_metric_tags,
                int(num_failed_events),
            )
        metric_recorder.set_metric_value(
            consecutive_failures_gauge_name, self._common_metric_tags, 0
        )
        metric_recorder.set_metric_value(
            publish_latency_hist_name,
            {**self._common_metric_tags, "Outcome": "failure"},
            float(duration),
        )


class NoopPublisher(RayEventPublisherInterface):
    """A no-op publisher that adheres to the minimal interface used by AggregatorAgent.

    Used when a destination is disabled. It runs forever but does nothing.
    """

    async def run_forever(self) -> None:
        """Run forever doing nothing until cancellation."""
        try:
            await asyncio.Event().wait()
        except asyncio.CancelledError:
            logger.info("NoopPublisher cancelled")
            raise

    async def wait_until_running(self, timeout: Optional[float] = None) -> bool:
        return True<|MERGE_RESOLUTION|>--- conflicted
+++ resolved
@@ -20,9 +20,6 @@
     PUBLISHER_MAX_BUFFER_SEND_INTERVAL_SECONDS,
     PUBLISHER_MAX_RETRIES,
 )
-<<<<<<< HEAD
-from ray.dashboard.modules.aggregator.task_metadata_buffer import TaskMetadataBuffer
-=======
 from ray.dashboard.modules.aggregator.publisher.metrics import (
     consecutive_failures_gauge_name,
     failed_counter_name,
@@ -32,7 +29,7 @@
     published_counter_name,
     time_since_last_success_gauge_name,
 )
->>>>>>> b960b3bb
+from ray.dashboard.modules.aggregator.task_metadata_buffer import TaskMetadataBuffer
 
 logger = logging.getLogger(__name__)
 
