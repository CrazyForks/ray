import asyncio
import os
from concurrent.futures import ThreadPoolExecutor
import logging
from ray._private.gcs_utils import create_gcs_channel
from ray.dashboard.modules.aggregator.multi_consumer_event_buffer import (
    MultiConsumerEventBuffer,
)
from ray.dashboard.modules.aggregator.publisher.async_publisher_client import (
    AsyncHttpPublisherClient,
    AsyncGCSPublisherClient,
)
from ray.dashboard.modules.aggregator.publisher.ray_event_publisher import (
    NoopPublisher,
    RayEventsPublisher,
)
from ray.dashboard.modules.aggregator.task_metadata_buffer import TaskMetadataBuffer

try:
    import prometheus_client
    from prometheus_client import Counter, Gauge, Histogram
except ImportError:
    prometheus_client = None

import ray
from ray._private import ray_constants
import ray.dashboard.utils as dashboard_utils
import ray.dashboard.consts as dashboard_consts
from ray.core.generated import (
    events_event_aggregator_service_pb2,
    events_event_aggregator_service_pb2_grpc,
    events_base_event_pb2,
    gcs_service_pb2_grpc,
)

logger = logging.getLogger(__name__)

# Environment variables for the aggregator agent
env_var_prefix = "RAY_DASHBOARD_AGGREGATOR_AGENT"
# Max number of threads for the thread pool executor handling CPU intensive tasks
THREAD_POOL_EXECUTOR_MAX_WORKERS = ray_constants.env_integer(
    f"{env_var_prefix}_THREAD_POOL_EXECUTOR_MAX_WORKERS", 1
)
# Interval to check the main thread liveness
CHECK_MAIN_THREAD_LIVENESS_INTERVAL_SECONDS = ray_constants.env_float(
    f"{env_var_prefix}_CHECK_MAIN_THREAD_LIVENESS_INTERVAL_SECONDS", 0.1
)
# Maximum size of the event buffer in the aggregator agent
MAX_EVENT_BUFFER_SIZE = ray_constants.env_integer(
    f"{env_var_prefix}_MAX_EVENT_BUFFER_SIZE", 1000000
)
# Maximum number of events to send in a single batch to the destination
MAX_EVENT_SEND_BATCH_SIZE = ray_constants.env_integer(
    f"{env_var_prefix}_MAX_EVENT_SEND_BATCH_SIZE", 10000
)
# Address of the external service to send events with format of "http://<ip>:<port>"
EVENTS_EXPORT_ADDR = os.environ.get(f"{env_var_prefix}_EVENTS_EXPORT_ADDR", "")
# Interval to update metrics
METRICS_UPDATE_INTERVAL_SECONDS = ray_constants.env_float(
    f"{env_var_prefix}_METRICS_UPDATE_INTERVAL_SECONDS", 0.1
)
# Event filtering configurations
# Comma-separated list of event types that are allowed to be exposed to external services
# Valid values: TASK_DEFINITION_EVENT, TASK_EXECUTION_EVENT, ACTOR_TASK_DEFINITION_EVENT, ACTOR_TASK_EXECUTION_EVENT
# The list of all supported event types can be found in src/ray/protobuf/events_base_event.proto (EventType enum)
# By default TASK_PROFILE_EVENT is not exposed to external services
DEFAULT_EXPOSABLE_EVENT_TYPES = (
    "TASK_DEFINITION_EVENT,TASK_EXECUTION_EVENT,"
    "ACTOR_TASK_DEFINITION_EVENT,ACTOR_TASK_EXECUTION_EVENT,"
    "DRIVER_JOB_DEFINITION_EVENT,DRIVER_JOB_EXECUTION_EVENT"
)
EXPOSABLE_EVENT_TYPES = os.environ.get(
    f"{env_var_prefix}_EXPOSABLE_EVENT_TYPES", DEFAULT_EXPOSABLE_EVENT_TYPES
)
# flag to enable publishing events to the external HTTP service
PUBLISH_EVENTS_TO_EXTERNAL_HTTP_SVC = ray_constants.env_bool(
    f"{env_var_prefix}_PUBLISH_EVENTS_TO_EXTERNAL_HTTP_SVC", True
)
# flag to enable publishing events to GCS
PUBLISH_EVENTS_TO_GCS = ray_constants.env_bool(
    f"{env_var_prefix}_PUBLISH_EVENTS_TO_GCS", False
)

# Metrics
if prometheus_client:
    metrics_prefix = "event_aggregator_agent"
    events_received = Counter(
        f"{metrics_prefix}_events_received_total",
        "Total number of events received via AddEvents gRPC.",
        tuple(dashboard_consts.COMPONENT_METRICS_TAG_KEYS),
        namespace="ray",
    )
    events_failed_to_add_to_aggregator = Counter(
        f"{metrics_prefix}_events_buffer_add_failures_total",
        "Total number of events that failed to be added to the event buffer.",
        tuple(dashboard_consts.COMPONENT_METRICS_TAG_KEYS),
        namespace="ray",
    )
    # External HTTP service publisher metrics
    events_published_to_http_svc = Counter(
        f"{metrics_prefix}_http_publisher_published_events_total",
        "Total number of events successfully published to the HTTP service.",
        tuple(dashboard_consts.COMPONENT_METRICS_TAG_KEYS),
        namespace="ray",
    )
    events_filtered_out_before_http_svc_publish = Counter(
        f"{metrics_prefix}_http_publisher_filtered_events_total",
        "Total number of events filtered out before publishing to the HTTP service.",
        tuple(dashboard_consts.COMPONENT_METRICS_TAG_KEYS),
        namespace="ray",
    )
    events_failed_to_publish_to_http_svc = Counter(
        f"{metrics_prefix}_http_publisher_failures_total",
        "Total number of events that failed to publish to the HTTP service after retries.",
        tuple(dashboard_consts.COMPONENT_METRICS_TAG_KEYS),
        namespace="ray",
    )
    events_dropped_in_http_svc_publish_queue = Counter(
        f"{metrics_prefix}_http_publisher_queue_dropped_events_total",
        "Total number of events dropped because the HTTP publish queue was full.",
        tuple(dashboard_consts.COMPONENT_METRICS_TAG_KEYS) + ("event_type",),
        namespace="ray",
    )
    http_publish_latency_seconds = Histogram(
        f"{metrics_prefix}_http_publisher_publish_duration_seconds",
        "Duration of HTTP publish calls in seconds.",
        tuple(dashboard_consts.COMPONENT_METRICS_TAG_KEYS) + ("Outcome",),
        namespace="ray",
    )
    http_failed_attempts_since_last_success = Gauge(
        f"{metrics_prefix}_http_publisher_consecutive_failures_since_last_success",
        "Number of consecutive failed publish attempts since the last success.",
        tuple(dashboard_consts.COMPONENT_METRICS_TAG_KEYS),
        namespace="ray",
    )
    http_time_since_last_success_seconds = Gauge(
        f"{metrics_prefix}_http_publisher_time_since_last_success_seconds",
        "Seconds since the last successful publish to the HTTP service.",
        tuple(dashboard_consts.COMPONENT_METRICS_TAG_KEYS),
        namespace="ray",
    )
    # GCS publisher metrics
    events_published_to_gcs = Counter(
        f"{metrics_prefix}_gcs_events_published_total",
        "Total number of events successfully published to GCS.",
        tuple(dashboard_consts.COMPONENT_METRICS_TAG_KEYS),
        namespace="ray",
    )
    events_failed_to_publish_to_gcs = Counter(
        f"{metrics_prefix}_gcs_publish_failures_total",
        "Total number of events failed to publish to GCS after retries.",
        tuple(dashboard_consts.COMPONENT_METRICS_TAG_KEYS),
        namespace="ray",
    )
    events_dropped_in_gcs_publish_queue = Counter(
        f"{metrics_prefix}_gcs_publish_queue_dropped_events_total",
        "Total number of events dropped due to the GCS publish queue being full.",
        tuple(dashboard_consts.COMPONENT_METRICS_TAG_KEYS) + ("event_type",),
        namespace="ray",
    )
    gcs_publish_latency_seconds = Histogram(
        f"{metrics_prefix}_gcs_publish_duration_seconds",
        "Duration of GCS publish calls in seconds.",
        tuple(dashboard_consts.COMPONENT_METRICS_TAG_KEYS) + ("Outcome",),
        namespace="ray",
    )
    gcs_failed_attempts_since_last_success = Gauge(
        f"{metrics_prefix}_gcs_publish_consecutive_failures",
        "Number of consecutive failed publish attempts since the last success.",
        tuple(dashboard_consts.COMPONENT_METRICS_TAG_KEYS),
        namespace="ray",
    )
    gcs_time_since_last_success_seconds = Gauge(
        f"{metrics_prefix}_gcs_time_since_last_success_seconds",
        "Seconds since the last successful publish to GCS.",
        tuple(dashboard_consts.COMPONENT_METRICS_TAG_KEYS),
        namespace="ray",
    )
    # Task metadata buffer metrics
    events_dropped_in_task_metadata_buffer = Counter(
        f"{metrics_prefix}_task_metadata_buffer_dropped_events_total",
        "Total number of events dropped due to the task metadata buffer being full.",
        tuple(dashboard_consts.COMPONENT_METRICS_TAG_KEYS),
        namespace="ray",
    )


class AggregatorAgent(
    dashboard_utils.DashboardAgentModule,
    events_event_aggregator_service_pb2_grpc.EventAggregatorServiceServicer,
):
    """
    AggregatorAgent is a dashboard agent module that collects events sent with
    gRPC from other components, buffers them, and periodically sends them to GCS and
    an external service with HTTP POST requests for further processing or storage
    """

    def __init__(self, dashboard_agent) -> None:
        super().__init__(dashboard_agent)
        self._ip = dashboard_agent.ip
        self._pid = os.getpid()
        self._event_buffer = MultiConsumerEventBuffer(
            max_size=MAX_EVENT_BUFFER_SIZE, max_batch_size=MAX_EVENT_SEND_BATCH_SIZE
        )
        self._executor = ThreadPoolExecutor(
            max_workers=THREAD_POOL_EXECUTOR_MAX_WORKERS,
            thread_name_prefix="event_aggregator_agent_executor",
        )

        # Task metadata buffer accumulates dropped task attempts for GCS publishing
        self._task_metadata_buffer = TaskMetadataBuffer()

        self._lock = asyncio.Lock()
        self._events_received_since_last_metrics_update = 0
        self._events_failed_to_add_to_aggregator_since_last_metrics_update = 0
        self._events_dropped_at_event_aggregator_since_last_metrics_update = 0
        self._events_export_addr = (
            dashboard_agent.events_export_addr or EVENTS_EXPORT_ADDR
        )

        self._exposable_event_types = {
            event_type.strip()
            for event_type in EXPOSABLE_EVENT_TYPES.split(",")
            if event_type.strip()
        }

        self._event_processing_enabled = False
        if PUBLISH_EVENTS_TO_EXTERNAL_HTTP_SVC and self._events_export_addr:
            logger.info(
                f"Publishing events to external HTTP service is enabled. events_export_addr: {self._events_export_addr}"
            )
            self._event_processing_enabled = True
            self._http_endpoint_publisher = RayEventsPublisher(
                name="http-endpoint-publisher",
                publish_client=AsyncHttpPublisherClient(
                    endpoint=self._events_export_addr,
                    executor=self._executor,
                    events_filter_fn=self._can_expose_event,
                ),
                event_buffer=self._event_buffer,
            )
        else:
            logger.info(
                f"Event HTTP target is not enabled or publishing events to external HTTP service is disabled. Skipping sending events to external HTTP service. events_export_addr: {self._events_export_addr}"
            )
            self._http_endpoint_publisher = NoopPublisher()

        if PUBLISH_EVENTS_TO_GCS:
            logger.info("Publishing events to GCS is enabled")
            self._event_processing_enabled = True
            self._async_gcs_channel = create_gcs_channel(self.gcs_address, aio=True)
            self._async_gcs_event_stub = (
                gcs_service_pb2_grpc.RayEventExportGcsServiceStub(
                    self._async_gcs_channel
                )
            )
            self._gcs_publisher = RayEventsPublisher(
                name="gcs-publisher",
                publish_client=AsyncGCSPublisherClient(
                    gcs_stub=self._async_gcs_event_stub
                ),
                event_buffer=self._event_buffer,
                task_metadata_buffer=self._task_metadata_buffer,
            )
        else:
            logger.info(f"Publishing events to GCS is disabled")
            self._gcs_publisher = NoopPublisher()

    async def AddEvents(self, request, context) -> None:
        """
        gRPC handler for adding events to the event aggregator. Receives events from the
        request and adds them to the event buffer.
        """
        if not self._event_processing_enabled:
            return events_event_aggregator_service_pb2.AddEventsReply()

        events_data = request.events_data
        await self._task_metadata_buffer.merge(events_data.task_events_metadata)
        for event in events_data.events:
            async with self._lock:
                self._events_received_since_last_metrics_update += 1
            try:
                await self._event_buffer.add_event(event)
            except Exception as e:
                logger.error(
                    f"Failed to add event with id={event.event_id.decode()} to buffer. "
                    "Error: %s",
                    e,
                )
                async with self._lock:
                    self._events_failed_to_add_to_aggregator_since_last_metrics_update += (
                        1
                    )

        return events_event_aggregator_service_pb2.AddEventsReply()

    def _can_expose_event(self, event) -> bool:
        """
        Check if an event should be allowed to be sent to external services.
        """
        return (
            events_base_event_pb2.RayEvent.EventType.Name(event.event_type)
            in self._exposable_event_types
        )

    @dashboard_utils.async_loop_forever(METRICS_UPDATE_INTERVAL_SECONDS)
    async def _update_metrics(self) -> None:
        """
        Updates the Prometheus metrics
        """
        if not prometheus_client:
            return

        common_labels = {
            "ip": self._ip,
            "pid": self._pid,
            "Version": ray.__version__,
            "Component": "event_aggregator_agent",
            "SessionName": self.session_name,
        }

        http_endpoint_publisher_metrics = await (
            self._http_endpoint_publisher.get_and_reset_metrics()
        )
        gcs_publisher_metrics = await self._gcs_publisher.get_and_reset_metrics()
        task_metadata_buffer_metrics = (
            await self._task_metadata_buffer.get_and_reset_metrics()
        )

        # Aggregator agent metrics
        async with self._lock:
            _events_received = self._events_received_since_last_metrics_update
            _events_failed_to_add_to_aggregator = (
                self._events_failed_to_add_to_aggregator_since_last_metrics_update
            )

            self._events_received_since_last_metrics_update = 0
            self._events_failed_to_add_to_aggregator_since_last_metrics_update = 0

        # HTTP service publisher metrics
        _events_published_to_http_svc = http_endpoint_publisher_metrics.get(
            "published", 0
        )
        _events_filtered_out_before_http_svc_publish = (
            http_endpoint_publisher_metrics.get("filtered_out", 0)
        )
        _events_failed_to_publish_to_http_svc = http_endpoint_publisher_metrics.get(
            "failed", 0
        )
        _events_dropped_in_http_publish_queue_by_type = (
            http_endpoint_publisher_metrics.get("dropped_events", {})
        )
        _http_publish_latency_success_samples = http_endpoint_publisher_metrics.get(
            "success_latency_seconds", []
        )
        _http_publish_latency_failure_samples = http_endpoint_publisher_metrics.get(
            "failure_latency_seconds", []
        )
        _failed_attempts_since_last_success = http_endpoint_publisher_metrics.get(
            "failed_attempts_since_last_success", 0
        )
        _time_since_last_success_seconds = http_endpoint_publisher_metrics.get(
            "time_since_last_success_seconds", None
        )

        # Task metadata buffer metrics
        _task_metadata_buffer_dropped_metadata_count = task_metadata_buffer_metrics.get(
            "dropped_metadata_count", 0
        )

        # GCS publisher metrics
        _events_published_to_gcs = gcs_publisher_metrics.get("published", 0)
        _events_failed_to_publish_to_gcs = gcs_publisher_metrics.get("failed", 0)
        _events_dropped_in_gcs_publish_queue_by_type = gcs_publisher_metrics.get(
            "dropped_events", {}
        )
        _gcs_publish_latency_success_samples = gcs_publisher_metrics.get(
            "success_latency_seconds", []
        )
        _gcs_publish_latency_failure_samples = gcs_publisher_metrics.get(
            "failure_latency_seconds", []
        )
        _gcs_failed_attempts_since_last_success = gcs_publisher_metrics.get(
            "failed_attempts_since_last_success", 0
        )
        _gcs_time_since_last_success_seconds = gcs_publisher_metrics.get(
            "time_since_last_success_seconds", None
        )

        # Emit metrics to Prometheus
        events_received.labels(**common_labels).inc(_events_received)
        events_failed_to_add_to_aggregator.labels(**common_labels).inc(
            _events_failed_to_add_to_aggregator
        )
        events_published_to_http_svc.labels(**common_labels).inc(
            _events_published_to_http_svc
        )
        events_filtered_out_before_http_svc_publish.labels(**common_labels).inc(
            _events_filtered_out_before_http_svc_publish
        )
        events_failed_to_publish_to_http_svc.labels(**common_labels).inc(
            _events_failed_to_publish_to_http_svc
        )
        for (
            _event_type,
            _dropped_count,
        ) in _events_dropped_in_http_publish_queue_by_type.items():
            events_dropped_in_http_svc_publish_queue.labels(
                **common_labels, event_type=str(_event_type)
            ).inc(_dropped_count)

        for _sample in _http_publish_latency_success_samples:
            http_publish_latency_seconds.labels(
                **common_labels, Outcome="success"
            ).observe(float(_sample))
        for _sample in _http_publish_latency_failure_samples:
            http_publish_latency_seconds.labels(
                **common_labels, Outcome="failure"
            ).observe(float(_sample))
        http_failed_attempts_since_last_success.labels(**common_labels).set(
            int(_failed_attempts_since_last_success)
        )
        if _time_since_last_success_seconds is not None:
            http_time_since_last_success_seconds.labels(**common_labels).set(
                float(_time_since_last_success_seconds)
            )

        events_published_to_gcs.labels(**common_labels).inc(_events_published_to_gcs)
        events_failed_to_publish_to_gcs.labels(**common_labels).inc(
            _events_failed_to_publish_to_gcs
        )

        for (
            _event_type,
            _dropped_count,
        ) in _events_dropped_in_gcs_publish_queue_by_type.items():
            events_dropped_in_gcs_publish_queue.labels(
                **common_labels, event_type=str(_event_type)
            ).inc(_dropped_count)

        for _sample in _gcs_publish_latency_success_samples:
            gcs_publish_latency_seconds.labels(
                **common_labels, Outcome="success"
            ).observe(float(_sample))
        for _sample in _gcs_publish_latency_failure_samples:
            gcs_publish_latency_seconds.labels(
                **common_labels, Outcome="failure"
            ).observe(float(_sample))
        gcs_failed_attempts_since_last_success.labels(**common_labels).set(
            int(_gcs_failed_attempts_since_last_success)
        )
        if _gcs_time_since_last_success_seconds is not None:
            gcs_time_since_last_success_seconds.labels(**common_labels).set(
                float(_gcs_time_since_last_success_seconds)
            )

        # Task metadata buffer metrics
        events_dropped_in_task_metadata_buffer.labels(**common_labels).inc(
            _task_metadata_buffer_dropped_metadata_count
        )

    async def run(self, server) -> None:
        if server:
            events_event_aggregator_service_pb2_grpc.add_EventAggregatorServiceServicer_to_server(
                self, server
            )

        await asyncio.gather(
<<<<<<< HEAD
            self._HttpEndpointPublisher.run_forever(),
            self._gcs_publisher.run_forever(),
=======
            self._http_endpoint_publisher.run_forever(),
>>>>>>> 515d530c
            self._update_metrics(),
        )

    @staticmethod
    def is_minimal_module() -> bool:
        return False<|MERGE_RESOLUTION|>--- conflicted
+++ resolved
@@ -466,12 +466,8 @@
             )
 
         await asyncio.gather(
-<<<<<<< HEAD
-            self._HttpEndpointPublisher.run_forever(),
+            self._http_endpoint_publisher.run_forever(),
             self._gcs_publisher.run_forever(),
-=======
-            self._http_endpoint_publisher.run_forever(),
->>>>>>> 515d530c
             self._update_metrics(),
         )
 
