import asyncio
import os
from concurrent.futures import ThreadPoolExecutor
import logging
from ray._private.gcs_utils import create_gcs_channel
from ray.dashboard.modules.aggregator.multi_consumer_event_buffer import (
    MultiConsumerEventBuffer,
)
from ray.dashboard.modules.aggregator.publisher.async_publisher_client import (
    AsyncHttpPublisherClient,
    AsyncGCSPublisherClient,
)
from ray.dashboard.modules.aggregator.publisher.ray_event_publisher import (
    NoopPublisher,
    RayEventPublisher,
)
from ray.dashboard.modules.aggregator.task_metadata_buffer import TaskMetadataBuffer

from ray.util.metrics import Counter

import ray
from ray._private import ray_constants
import ray.dashboard.utils as dashboard_utils
import ray.dashboard.consts as dashboard_consts
from ray.core.generated import (
    events_event_aggregator_service_pb2,
    events_event_aggregator_service_pb2_grpc,
    events_base_event_pb2,
    gcs_service_pb2_grpc,
)

logger = logging.getLogger(__name__)

# Environment variables for the aggregator agent
env_var_prefix = "RAY_DASHBOARD_AGGREGATOR_AGENT"
# Max number of threads for the thread pool executor handling CPU intensive tasks
THREAD_POOL_EXECUTOR_MAX_WORKERS = ray_constants.env_integer(
    f"{env_var_prefix}_THREAD_POOL_EXECUTOR_MAX_WORKERS", 1
)
# Interval to check the main thread liveness
CHECK_MAIN_THREAD_LIVENESS_INTERVAL_SECONDS = ray_constants.env_float(
    f"{env_var_prefix}_CHECK_MAIN_THREAD_LIVENESS_INTERVAL_SECONDS", 0.1
)
# Maximum size of the event buffer in the aggregator agent
MAX_EVENT_BUFFER_SIZE = ray_constants.env_integer(
    f"{env_var_prefix}_MAX_EVENT_BUFFER_SIZE", 1000000
)
# Maximum number of events to send in a single batch to the destination
MAX_EVENT_SEND_BATCH_SIZE = ray_constants.env_integer(
    f"{env_var_prefix}_MAX_EVENT_SEND_BATCH_SIZE", 10000
)
# Address of the external service to send events with format of "http://<ip>:<port>"
EVENTS_EXPORT_ADDR = os.environ.get(f"{env_var_prefix}_EVENTS_EXPORT_ADDR", "")
# Event filtering configurations
# Comma-separated list of event types that are allowed to be exposed to external services
# Valid values: TASK_DEFINITION_EVENT, TASK_EXECUTION_EVENT, ACTOR_TASK_DEFINITION_EVENT, ACTOR_TASK_EXECUTION_EVENT
# The list of all supported event types can be found in src/ray/protobuf/events_base_event.proto (EventType enum)
# By default TASK_PROFILE_EVENT is not exposed to external services
DEFAULT_EXPOSABLE_EVENT_TYPES = (
    "TASK_DEFINITION_EVENT,TASK_EXECUTION_EVENT,"
    "ACTOR_TASK_DEFINITION_EVENT,ACTOR_TASK_EXECUTION_EVENT,"
    "DRIVER_JOB_DEFINITION_EVENT,DRIVER_JOB_EXECUTION_EVENT"
)
EXPOSABLE_EVENT_TYPES = os.environ.get(
    f"{env_var_prefix}_EXPOSABLE_EVENT_TYPES", DEFAULT_EXPOSABLE_EVENT_TYPES
)
# flag to enable publishing events to the external HTTP service
PUBLISH_EVENTS_TO_EXTERNAL_HTTP_SVC = ray_constants.env_bool(
    f"{env_var_prefix}_PUBLISH_EVENTS_TO_EXTERNAL_HTTP_SVC", True
)
# flag to enable publishing events to GCS
PUBLISH_EVENTS_TO_GCS = ray_constants.env_bool(
    f"{env_var_prefix}_PUBLISH_EVENTS_TO_GCS", False
)

<<<<<<< HEAD
# Metrics
if prometheus_client:
    metrics_prefix = "event_aggregator_agent"
    events_received = Counter(
        f"{metrics_prefix}_events_received_total",
        "Total number of events received via AddEvents gRPC.",
        tuple(dashboard_consts.COMPONENT_METRICS_TAG_KEYS),
        namespace="ray",
    )
    events_failed_to_add_to_aggregator = Counter(
        f"{metrics_prefix}_events_buffer_add_failures_total",
        "Total number of events that failed to be added to the event buffer.",
        tuple(dashboard_consts.COMPONENT_METRICS_TAG_KEYS),
        namespace="ray",
    )
    # External HTTP service publisher metrics
    events_published_to_http_svc = Counter(
        f"{metrics_prefix}_http_publisher_published_events_total",
        "Total number of events successfully published to the HTTP service.",
        tuple(dashboard_consts.COMPONENT_METRICS_TAG_KEYS),
        namespace="ray",
    )
    events_filtered_out_before_http_svc_publish = Counter(
        f"{metrics_prefix}_http_publisher_filtered_events_total",
        "Total number of events filtered out before publishing to the HTTP service.",
        tuple(dashboard_consts.COMPONENT_METRICS_TAG_KEYS),
        namespace="ray",
    )
    events_failed_to_publish_to_http_svc = Counter(
        f"{metrics_prefix}_http_publisher_failures_total",
        "Total number of events that failed to publish to the HTTP service after retries.",
        tuple(dashboard_consts.COMPONENT_METRICS_TAG_KEYS),
        namespace="ray",
    )
    events_dropped_in_http_svc_publish_queue = Counter(
        f"{metrics_prefix}_http_publisher_queue_dropped_events_total",
        "Total number of events dropped because the HTTP publish queue was full.",
        tuple(dashboard_consts.COMPONENT_METRICS_TAG_KEYS) + ("event_type",),
        namespace="ray",
    )
    http_publish_latency_seconds = Histogram(
        f"{metrics_prefix}_http_publisher_publish_duration_seconds",
        "Duration of HTTP publish calls in seconds.",
        tuple(dashboard_consts.COMPONENT_METRICS_TAG_KEYS) + ("Outcome",),
        namespace="ray",
    )
    http_failed_attempts_since_last_success = Gauge(
        f"{metrics_prefix}_http_publisher_consecutive_failures_since_last_success",
        "Number of consecutive failed publish attempts since the last success.",
        tuple(dashboard_consts.COMPONENT_METRICS_TAG_KEYS),
        namespace="ray",
    )
    http_time_since_last_success_seconds = Gauge(
        f"{metrics_prefix}_http_publisher_time_since_last_success_seconds",
        "Seconds since the last successful publish to the HTTP service.",
        tuple(dashboard_consts.COMPONENT_METRICS_TAG_KEYS),
        namespace="ray",
    )
    # GCS publisher metrics
    events_published_to_gcs = Counter(
        f"{metrics_prefix}_gcs_publisher_events_published_total",
        "Total number of events successfully published to GCS.",
        tuple(dashboard_consts.COMPONENT_METRICS_TAG_KEYS),
        namespace="ray",
    )
    events_failed_to_publish_to_gcs = Counter(
        f"{metrics_prefix}_gcs_publisher_publish_failures_total",
        "Total number of events failed to publish to GCS after retries.",
        tuple(dashboard_consts.COMPONENT_METRICS_TAG_KEYS),
        namespace="ray",
    )
    events_dropped_in_gcs_publish_queue = Counter(
        f"{metrics_prefix}_gcs_publisher_queue_dropped_events_total",
        "Total number of events dropped due to the GCS publish queue being full.",
        tuple(dashboard_consts.COMPONENT_METRICS_TAG_KEYS) + ("event_type",),
        namespace="ray",
    )
    gcs_publish_latency_seconds = Histogram(
        f"{metrics_prefix}_gcs_publisher_publish_duration_seconds",
        "Duration of GCS publish calls in seconds.",
        tuple(dashboard_consts.COMPONENT_METRICS_TAG_KEYS) + ("Outcome",),
        namespace="ray",
    )
    gcs_failed_attempts_since_last_success = Gauge(
        f"{metrics_prefix}_gcs_publisher_consecutive_failures_since_last_success",
        "Number of consecutive failed publish attempts since the last success.",
        tuple(dashboard_consts.COMPONENT_METRICS_TAG_KEYS),
        namespace="ray",
    )
    gcs_time_since_last_success_seconds = Gauge(
        f"{metrics_prefix}_gcs_publisher_time_since_last_success_seconds",
        "Seconds since the last successful publish to GCS.",
        tuple(dashboard_consts.COMPONENT_METRICS_TAG_KEYS),
        namespace="ray",
    )
    # Task metadata buffer metrics
    events_dropped_in_task_metadata_buffer = Counter(
        f"{metrics_prefix}_task_metadata_buffer_dropped_events_total",
        "Total number of events dropped due to the task metadata buffer being full.",
        tuple(dashboard_consts.COMPONENT_METRICS_TAG_KEYS),
        namespace="ray",
    )

=======
>>>>>>> 9b9d593d

class AggregatorAgent(
    dashboard_utils.DashboardAgentModule,
    events_event_aggregator_service_pb2_grpc.EventAggregatorServiceServicer,
):
    """
    AggregatorAgent is a dashboard agent module that collects events sent with
    gRPC from other components, buffers them, and periodically sends them to GCS and
    an external service with HTTP POST requests for further processing or storage
    """

    def __init__(self, dashboard_agent) -> None:
        super().__init__(dashboard_agent)
        self._ip = dashboard_agent.ip
        self._pid = os.getpid()

        # common prometheus labels for aggregator-owned metrics
        self._common_tags = {
            "ip": self._ip,
            "pid": str(self._pid),
            "Version": ray.__version__,
            "Component": "event_aggregator_agent",
            "SessionName": self.session_name,
        }

        self._event_buffer = MultiConsumerEventBuffer(
            max_size=MAX_EVENT_BUFFER_SIZE,
            max_batch_size=MAX_EVENT_SEND_BATCH_SIZE,
            common_metric_tags=self._common_tags,
        )
        self._executor = ThreadPoolExecutor(
            max_workers=THREAD_POOL_EXECUTOR_MAX_WORKERS,
            thread_name_prefix="event_aggregator_agent_executor",
        )

        # Task metadata buffer accumulates dropped task attempts for GCS publishing
        self._task_metadata_buffer = TaskMetadataBuffer()

        self._lock = asyncio.Lock()
        self._events_export_addr = (
            dashboard_agent.events_export_addr or EVENTS_EXPORT_ADDR
        )

        self._exposable_event_types = {
            event_type.strip()
            for event_type in EXPOSABLE_EVENT_TYPES.split(",")
            if event_type.strip()
        }

        self._event_processing_enabled = False
        if PUBLISH_EVENTS_TO_EXTERNAL_HTTP_SVC and self._events_export_addr:
            logger.info(
                f"Publishing events to external HTTP service is enabled. events_export_addr: {self._events_export_addr}"
            )
            self._event_processing_enabled = True
            self._http_endpoint_publisher = RayEventPublisher(
                name="http_publisher",
                publish_client=AsyncHttpPublisherClient(
                    endpoint=self._events_export_addr,
                    executor=self._executor,
                    events_filter_fn=self._can_expose_event,
                ),
                event_buffer=self._event_buffer,
                common_metric_tags=self._common_tags,
            )
        else:
            logger.info(
                f"Event HTTP target is not enabled or publishing events to external HTTP service is disabled. Skipping sending events to external HTTP service. events_export_addr: {self._events_export_addr}"
            )
            self._http_endpoint_publisher = NoopPublisher()

<<<<<<< HEAD
        if PUBLISH_EVENTS_TO_GCS:
            logger.info("Publishing events to GCS is enabled")
            self._event_processing_enabled = True
            self._async_gcs_channel = create_gcs_channel(self.gcs_address, aio=True)
            self._async_gcs_event_stub = (
                gcs_service_pb2_grpc.RayEventExportGcsServiceStub(
                    self._async_gcs_channel
                )
            )
            self._gcs_publisher = RayEventsPublisher(
                name="gcs-publisher",
                publish_client=AsyncGCSPublisherClient(
                    gcs_stub=self._async_gcs_event_stub
                ),
                event_buffer=self._event_buffer,
                task_metadata_buffer=self._task_metadata_buffer,
            )
        else:
            logger.info("Publishing events to GCS is disabled")
            self._gcs_publisher = NoopPublisher()
=======
        # Metrics
        _metrics_prefix = "event_aggregator_agent"
        self._events_received = Counter(
            f"{_metrics_prefix}_events_received_total",
            "Total number of events received via AddEvents gRPC.",
            tag_keys=tuple(dashboard_consts.COMPONENT_METRICS_TAG_KEYS),
        )
        self._events_received.set_default_tags(self._common_tags)
        self._events_failed_to_add_to_aggregator = Counter(
            f"{_metrics_prefix}_events_buffer_add_failures_total",
            "Total number of events that failed to be added to the event buffer.",
            tag_keys=tuple(dashboard_consts.COMPONENT_METRICS_TAG_KEYS),
        )
        self._events_failed_to_add_to_aggregator.set_default_tags(self._common_tags)
>>>>>>> 9b9d593d

    async def AddEvents(self, request, context) -> None:
        """
        gRPC handler for adding events to the event aggregator. Receives events from the
        request and adds them to the event buffer.
        """
        if not self._event_processing_enabled:
            return events_event_aggregator_service_pb2.AddEventsReply()

        events_data = request.events_data
        await self._task_metadata_buffer.merge(events_data.task_events_metadata)
        for event in events_data.events:
            self._events_received.inc(value=1)
            try:
                await self._event_buffer.add_event(event)
            except Exception as e:
                logger.error(
                    f"Failed to add event with id={event.event_id.decode()} to buffer. "
                    "Error: %s",
                    e,
                )
                self._events_failed_to_add_to_aggregator.inc(value=1)

        return events_event_aggregator_service_pb2.AddEventsReply()

    def _can_expose_event(self, event) -> bool:
        """
        Check if an event should be allowed to be sent to external services.
        """
        return (
            events_base_event_pb2.RayEvent.EventType.Name(event.event_type)
            in self._exposable_event_types
        )

<<<<<<< HEAD
    @dashboard_utils.async_loop_forever(METRICS_UPDATE_INTERVAL_SECONDS)
    async def _update_metrics(self) -> None:
        """
        Updates the Prometheus metrics
        """
        if not prometheus_client:
            return

        common_labels = {
            "ip": self._ip,
            "pid": self._pid,
            "Version": ray.__version__,
            "Component": "event_aggregator_agent",
            "SessionName": self.session_name,
        }

        http_endpoint_publisher_metrics = await (
            self._http_endpoint_publisher.get_and_reset_metrics()
        )
        gcs_publisher_metrics = await self._gcs_publisher.get_and_reset_metrics()
        task_metadata_buffer_metrics = (
            await self._task_metadata_buffer.get_and_reset_metrics()
        )

        # Aggregator agent metrics
        async with self._lock:
            _events_received = self._events_received_since_last_metrics_update
            _events_failed_to_add_to_aggregator = (
                self._events_failed_to_add_to_aggregator_since_last_metrics_update
            )

            self._events_received_since_last_metrics_update = 0
            self._events_failed_to_add_to_aggregator_since_last_metrics_update = 0

        # HTTP service publisher metrics
        _events_published_to_http_svc = http_endpoint_publisher_metrics.get(
            "published", 0
        )
        _events_filtered_out_before_http_svc_publish = (
            http_endpoint_publisher_metrics.get("filtered_out", 0)
        )
        _events_failed_to_publish_to_http_svc = http_endpoint_publisher_metrics.get(
            "failed", 0
        )
        _events_dropped_in_http_publish_queue_by_type = (
            http_endpoint_publisher_metrics.get("dropped_events", {})
        )
        _http_publish_latency_success_samples = http_endpoint_publisher_metrics.get(
            "success_latency_seconds", []
        )
        _http_publish_latency_failure_samples = http_endpoint_publisher_metrics.get(
            "failure_latency_seconds", []
        )
        _failed_attempts_since_last_success = http_endpoint_publisher_metrics.get(
            "failed_attempts_since_last_success", 0
        )
        _time_since_last_success_seconds = http_endpoint_publisher_metrics.get(
            "time_since_last_success_seconds", None
        )

        # Task metadata buffer metrics
        _task_metadata_buffer_dropped_metadata_count = task_metadata_buffer_metrics.get(
            "dropped_metadata_count", 0
        )

        # GCS publisher metrics
        _events_published_to_gcs = gcs_publisher_metrics.get("published", 0)
        _events_failed_to_publish_to_gcs = gcs_publisher_metrics.get("failed", 0)
        _events_dropped_in_gcs_publish_queue_by_type = gcs_publisher_metrics.get(
            "dropped_events", {}
        )
        _gcs_publish_latency_success_samples = gcs_publisher_metrics.get(
            "success_latency_seconds", []
        )
        _gcs_publish_latency_failure_samples = gcs_publisher_metrics.get(
            "failure_latency_seconds", []
        )
        _gcs_failed_attempts_since_last_success = gcs_publisher_metrics.get(
            "failed_attempts_since_last_success", 0
        )
        _gcs_time_since_last_success_seconds = gcs_publisher_metrics.get(
            "time_since_last_success_seconds", None
        )

        # Emit metrics to Prometheus
        events_received.labels(**common_labels).inc(_events_received)
        events_failed_to_add_to_aggregator.labels(**common_labels).inc(
            _events_failed_to_add_to_aggregator
        )
        events_published_to_http_svc.labels(**common_labels).inc(
            _events_published_to_http_svc
        )
        events_filtered_out_before_http_svc_publish.labels(**common_labels).inc(
            _events_filtered_out_before_http_svc_publish
        )
        events_failed_to_publish_to_http_svc.labels(**common_labels).inc(
            _events_failed_to_publish_to_http_svc
        )
        for (
            _event_type,
            _dropped_count,
        ) in _events_dropped_in_http_publish_queue_by_type.items():
            events_dropped_in_http_svc_publish_queue.labels(
                **common_labels, event_type=str(_event_type)
            ).inc(_dropped_count)

        for _sample in _http_publish_latency_success_samples:
            http_publish_latency_seconds.labels(
                **common_labels, Outcome="success"
            ).observe(float(_sample))
        for _sample in _http_publish_latency_failure_samples:
            http_publish_latency_seconds.labels(
                **common_labels, Outcome="failure"
            ).observe(float(_sample))
        http_failed_attempts_since_last_success.labels(**common_labels).set(
            int(_failed_attempts_since_last_success)
        )
        if _time_since_last_success_seconds is not None:
            http_time_since_last_success_seconds.labels(**common_labels).set(
                float(_time_since_last_success_seconds)
            )

        events_published_to_gcs.labels(**common_labels).inc(_events_published_to_gcs)
        events_failed_to_publish_to_gcs.labels(**common_labels).inc(
            _events_failed_to_publish_to_gcs
        )

        for (
            _event_type,
            _dropped_count,
        ) in _events_dropped_in_gcs_publish_queue_by_type.items():
            events_dropped_in_gcs_publish_queue.labels(
                **common_labels, event_type=str(_event_type)
            ).inc(_dropped_count)

        for _sample in _gcs_publish_latency_success_samples:
            gcs_publish_latency_seconds.labels(
                **common_labels, Outcome="success"
            ).observe(float(_sample))
        for _sample in _gcs_publish_latency_failure_samples:
            gcs_publish_latency_seconds.labels(
                **common_labels, Outcome="failure"
            ).observe(float(_sample))
        gcs_failed_attempts_since_last_success.labels(**common_labels).set(
            int(_gcs_failed_attempts_since_last_success)
        )
        if _gcs_time_since_last_success_seconds is not None:
            gcs_time_since_last_success_seconds.labels(**common_labels).set(
                float(_gcs_time_since_last_success_seconds)
            )

        # Task metadata buffer metrics
        events_dropped_in_task_metadata_buffer.labels(**common_labels).inc(
            _task_metadata_buffer_dropped_metadata_count
        )

=======
>>>>>>> 9b9d593d
    async def run(self, server) -> None:
        if server:
            events_event_aggregator_service_pb2_grpc.add_EventAggregatorServiceServicer_to_server(
                self, server
            )

        await asyncio.gather(
            self._http_endpoint_publisher.run_forever(),
<<<<<<< HEAD
            self._gcs_publisher.run_forever(),
            self._update_metrics(),
=======
>>>>>>> 9b9d593d
        )

        self._executor.shutdown()
        self._async_gcs_channel.close()

    @staticmethod
    def is_minimal_module() -> bool:
        return False<|MERGE_RESOLUTION|>--- conflicted
+++ resolved
@@ -73,113 +73,6 @@
     f"{env_var_prefix}_PUBLISH_EVENTS_TO_GCS", False
 )
 
-<<<<<<< HEAD
-# Metrics
-if prometheus_client:
-    metrics_prefix = "event_aggregator_agent"
-    events_received = Counter(
-        f"{metrics_prefix}_events_received_total",
-        "Total number of events received via AddEvents gRPC.",
-        tuple(dashboard_consts.COMPONENT_METRICS_TAG_KEYS),
-        namespace="ray",
-    )
-    events_failed_to_add_to_aggregator = Counter(
-        f"{metrics_prefix}_events_buffer_add_failures_total",
-        "Total number of events that failed to be added to the event buffer.",
-        tuple(dashboard_consts.COMPONENT_METRICS_TAG_KEYS),
-        namespace="ray",
-    )
-    # External HTTP service publisher metrics
-    events_published_to_http_svc = Counter(
-        f"{metrics_prefix}_http_publisher_published_events_total",
-        "Total number of events successfully published to the HTTP service.",
-        tuple(dashboard_consts.COMPONENT_METRICS_TAG_KEYS),
-        namespace="ray",
-    )
-    events_filtered_out_before_http_svc_publish = Counter(
-        f"{metrics_prefix}_http_publisher_filtered_events_total",
-        "Total number of events filtered out before publishing to the HTTP service.",
-        tuple(dashboard_consts.COMPONENT_METRICS_TAG_KEYS),
-        namespace="ray",
-    )
-    events_failed_to_publish_to_http_svc = Counter(
-        f"{metrics_prefix}_http_publisher_failures_total",
-        "Total number of events that failed to publish to the HTTP service after retries.",
-        tuple(dashboard_consts.COMPONENT_METRICS_TAG_KEYS),
-        namespace="ray",
-    )
-    events_dropped_in_http_svc_publish_queue = Counter(
-        f"{metrics_prefix}_http_publisher_queue_dropped_events_total",
-        "Total number of events dropped because the HTTP publish queue was full.",
-        tuple(dashboard_consts.COMPONENT_METRICS_TAG_KEYS) + ("event_type",),
-        namespace="ray",
-    )
-    http_publish_latency_seconds = Histogram(
-        f"{metrics_prefix}_http_publisher_publish_duration_seconds",
-        "Duration of HTTP publish calls in seconds.",
-        tuple(dashboard_consts.COMPONENT_METRICS_TAG_KEYS) + ("Outcome",),
-        namespace="ray",
-    )
-    http_failed_attempts_since_last_success = Gauge(
-        f"{metrics_prefix}_http_publisher_consecutive_failures_since_last_success",
-        "Number of consecutive failed publish attempts since the last success.",
-        tuple(dashboard_consts.COMPONENT_METRICS_TAG_KEYS),
-        namespace="ray",
-    )
-    http_time_since_last_success_seconds = Gauge(
-        f"{metrics_prefix}_http_publisher_time_since_last_success_seconds",
-        "Seconds since the last successful publish to the HTTP service.",
-        tuple(dashboard_consts.COMPONENT_METRICS_TAG_KEYS),
-        namespace="ray",
-    )
-    # GCS publisher metrics
-    events_published_to_gcs = Counter(
-        f"{metrics_prefix}_gcs_publisher_events_published_total",
-        "Total number of events successfully published to GCS.",
-        tuple(dashboard_consts.COMPONENT_METRICS_TAG_KEYS),
-        namespace="ray",
-    )
-    events_failed_to_publish_to_gcs = Counter(
-        f"{metrics_prefix}_gcs_publisher_publish_failures_total",
-        "Total number of events failed to publish to GCS after retries.",
-        tuple(dashboard_consts.COMPONENT_METRICS_TAG_KEYS),
-        namespace="ray",
-    )
-    events_dropped_in_gcs_publish_queue = Counter(
-        f"{metrics_prefix}_gcs_publisher_queue_dropped_events_total",
-        "Total number of events dropped due to the GCS publish queue being full.",
-        tuple(dashboard_consts.COMPONENT_METRICS_TAG_KEYS) + ("event_type",),
-        namespace="ray",
-    )
-    gcs_publish_latency_seconds = Histogram(
-        f"{metrics_prefix}_gcs_publisher_publish_duration_seconds",
-        "Duration of GCS publish calls in seconds.",
-        tuple(dashboard_consts.COMPONENT_METRICS_TAG_KEYS) + ("Outcome",),
-        namespace="ray",
-    )
-    gcs_failed_attempts_since_last_success = Gauge(
-        f"{metrics_prefix}_gcs_publisher_consecutive_failures_since_last_success",
-        "Number of consecutive failed publish attempts since the last success.",
-        tuple(dashboard_consts.COMPONENT_METRICS_TAG_KEYS),
-        namespace="ray",
-    )
-    gcs_time_since_last_success_seconds = Gauge(
-        f"{metrics_prefix}_gcs_publisher_time_since_last_success_seconds",
-        "Seconds since the last successful publish to GCS.",
-        tuple(dashboard_consts.COMPONENT_METRICS_TAG_KEYS),
-        namespace="ray",
-    )
-    # Task metadata buffer metrics
-    events_dropped_in_task_metadata_buffer = Counter(
-        f"{metrics_prefix}_task_metadata_buffer_dropped_events_total",
-        "Total number of events dropped due to the task metadata buffer being full.",
-        tuple(dashboard_consts.COMPONENT_METRICS_TAG_KEYS),
-        namespace="ray",
-    )
-
-=======
->>>>>>> 9b9d593d
-
 class AggregatorAgent(
     dashboard_utils.DashboardAgentModule,
     events_event_aggregator_service_pb2_grpc.EventAggregatorServiceServicer,
@@ -250,7 +143,6 @@
             )
             self._http_endpoint_publisher = NoopPublisher()
 
-<<<<<<< HEAD
         if PUBLISH_EVENTS_TO_GCS:
             logger.info("Publishing events to GCS is enabled")
             self._event_processing_enabled = True
@@ -261,7 +153,7 @@
                 )
             )
             self._gcs_publisher = RayEventsPublisher(
-                name="gcs-publisher",
+                name="gcs_publisher",
                 publish_client=AsyncGCSPublisherClient(
                     gcs_stub=self._async_gcs_event_stub
                 ),
@@ -271,7 +163,7 @@
         else:
             logger.info("Publishing events to GCS is disabled")
             self._gcs_publisher = NoopPublisher()
-=======
+ 
         # Metrics
         _metrics_prefix = "event_aggregator_agent"
         self._events_received = Counter(
@@ -286,7 +178,6 @@
             tag_keys=tuple(dashboard_consts.COMPONENT_METRICS_TAG_KEYS),
         )
         self._events_failed_to_add_to_aggregator.set_default_tags(self._common_tags)
->>>>>>> 9b9d593d
 
     async def AddEvents(self, request, context) -> None:
         """
@@ -321,165 +212,6 @@
             in self._exposable_event_types
         )
 
-<<<<<<< HEAD
-    @dashboard_utils.async_loop_forever(METRICS_UPDATE_INTERVAL_SECONDS)
-    async def _update_metrics(self) -> None:
-        """
-        Updates the Prometheus metrics
-        """
-        if not prometheus_client:
-            return
-
-        common_labels = {
-            "ip": self._ip,
-            "pid": self._pid,
-            "Version": ray.__version__,
-            "Component": "event_aggregator_agent",
-            "SessionName": self.session_name,
-        }
-
-        http_endpoint_publisher_metrics = await (
-            self._http_endpoint_publisher.get_and_reset_metrics()
-        )
-        gcs_publisher_metrics = await self._gcs_publisher.get_and_reset_metrics()
-        task_metadata_buffer_metrics = (
-            await self._task_metadata_buffer.get_and_reset_metrics()
-        )
-
-        # Aggregator agent metrics
-        async with self._lock:
-            _events_received = self._events_received_since_last_metrics_update
-            _events_failed_to_add_to_aggregator = (
-                self._events_failed_to_add_to_aggregator_since_last_metrics_update
-            )
-
-            self._events_received_since_last_metrics_update = 0
-            self._events_failed_to_add_to_aggregator_since_last_metrics_update = 0
-
-        # HTTP service publisher metrics
-        _events_published_to_http_svc = http_endpoint_publisher_metrics.get(
-            "published", 0
-        )
-        _events_filtered_out_before_http_svc_publish = (
-            http_endpoint_publisher_metrics.get("filtered_out", 0)
-        )
-        _events_failed_to_publish_to_http_svc = http_endpoint_publisher_metrics.get(
-            "failed", 0
-        )
-        _events_dropped_in_http_publish_queue_by_type = (
-            http_endpoint_publisher_metrics.get("dropped_events", {})
-        )
-        _http_publish_latency_success_samples = http_endpoint_publisher_metrics.get(
-            "success_latency_seconds", []
-        )
-        _http_publish_latency_failure_samples = http_endpoint_publisher_metrics.get(
-            "failure_latency_seconds", []
-        )
-        _failed_attempts_since_last_success = http_endpoint_publisher_metrics.get(
-            "failed_attempts_since_last_success", 0
-        )
-        _time_since_last_success_seconds = http_endpoint_publisher_metrics.get(
-            "time_since_last_success_seconds", None
-        )
-
-        # Task metadata buffer metrics
-        _task_metadata_buffer_dropped_metadata_count = task_metadata_buffer_metrics.get(
-            "dropped_metadata_count", 0
-        )
-
-        # GCS publisher metrics
-        _events_published_to_gcs = gcs_publisher_metrics.get("published", 0)
-        _events_failed_to_publish_to_gcs = gcs_publisher_metrics.get("failed", 0)
-        _events_dropped_in_gcs_publish_queue_by_type = gcs_publisher_metrics.get(
-            "dropped_events", {}
-        )
-        _gcs_publish_latency_success_samples = gcs_publisher_metrics.get(
-            "success_latency_seconds", []
-        )
-        _gcs_publish_latency_failure_samples = gcs_publisher_metrics.get(
-            "failure_latency_seconds", []
-        )
-        _gcs_failed_attempts_since_last_success = gcs_publisher_metrics.get(
-            "failed_attempts_since_last_success", 0
-        )
-        _gcs_time_since_last_success_seconds = gcs_publisher_metrics.get(
-            "time_since_last_success_seconds", None
-        )
-
-        # Emit metrics to Prometheus
-        events_received.labels(**common_labels).inc(_events_received)
-        events_failed_to_add_to_aggregator.labels(**common_labels).inc(
-            _events_failed_to_add_to_aggregator
-        )
-        events_published_to_http_svc.labels(**common_labels).inc(
-            _events_published_to_http_svc
-        )
-        events_filtered_out_before_http_svc_publish.labels(**common_labels).inc(
-            _events_filtered_out_before_http_svc_publish
-        )
-        events_failed_to_publish_to_http_svc.labels(**common_labels).inc(
-            _events_failed_to_publish_to_http_svc
-        )
-        for (
-            _event_type,
-            _dropped_count,
-        ) in _events_dropped_in_http_publish_queue_by_type.items():
-            events_dropped_in_http_svc_publish_queue.labels(
-                **common_labels, event_type=str(_event_type)
-            ).inc(_dropped_count)
-
-        for _sample in _http_publish_latency_success_samples:
-            http_publish_latency_seconds.labels(
-                **common_labels, Outcome="success"
-            ).observe(float(_sample))
-        for _sample in _http_publish_latency_failure_samples:
-            http_publish_latency_seconds.labels(
-                **common_labels, Outcome="failure"
-            ).observe(float(_sample))
-        http_failed_attempts_since_last_success.labels(**common_labels).set(
-            int(_failed_attempts_since_last_success)
-        )
-        if _time_since_last_success_seconds is not None:
-            http_time_since_last_success_seconds.labels(**common_labels).set(
-                float(_time_since_last_success_seconds)
-            )
-
-        events_published_to_gcs.labels(**common_labels).inc(_events_published_to_gcs)
-        events_failed_to_publish_to_gcs.labels(**common_labels).inc(
-            _events_failed_to_publish_to_gcs
-        )
-
-        for (
-            _event_type,
-            _dropped_count,
-        ) in _events_dropped_in_gcs_publish_queue_by_type.items():
-            events_dropped_in_gcs_publish_queue.labels(
-                **common_labels, event_type=str(_event_type)
-            ).inc(_dropped_count)
-
-        for _sample in _gcs_publish_latency_success_samples:
-            gcs_publish_latency_seconds.labels(
-                **common_labels, Outcome="success"
-            ).observe(float(_sample))
-        for _sample in _gcs_publish_latency_failure_samples:
-            gcs_publish_latency_seconds.labels(
-                **common_labels, Outcome="failure"
-            ).observe(float(_sample))
-        gcs_failed_attempts_since_last_success.labels(**common_labels).set(
-            int(_gcs_failed_attempts_since_last_success)
-        )
-        if _gcs_time_since_last_success_seconds is not None:
-            gcs_time_since_last_success_seconds.labels(**common_labels).set(
-                float(_gcs_time_since_last_success_seconds)
-            )
-
-        # Task metadata buffer metrics
-        events_dropped_in_task_metadata_buffer.labels(**common_labels).inc(
-            _task_metadata_buffer_dropped_metadata_count
-        )
-
-=======
->>>>>>> 9b9d593d
     async def run(self, server) -> None:
         if server:
             events_event_aggregator_service_pb2_grpc.add_EventAggregatorServiceServicer_to_server(
@@ -488,11 +220,7 @@
 
         await asyncio.gather(
             self._http_endpoint_publisher.run_forever(),
-<<<<<<< HEAD
             self._gcs_publisher.run_forever(),
-            self._update_metrics(),
-=======
->>>>>>> 9b9d593d
         )
 
         self._executor.shutdown()
