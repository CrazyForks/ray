--- conflicted
+++ resolved
@@ -274,15 +274,6 @@
 
         return Application._from_internal_dag_node(dag_node)
 
-<<<<<<< HEAD
-    def deploy(self, *init_args, _blocking=True, **init_kwargs):
-        self._deploy(*init_args, _blocking=_blocking, **init_kwargs)
-        # raise ValueError(
-        #     "This API has been fully deprecated. Please use serve.run() instead."
-        # )
-
-=======
->>>>>>> ae44d0d6
     def _deploy(self, *init_args, _blocking=True, **init_kwargs):
         """Deploy or update this deployment.
 
@@ -322,42 +313,6 @@
 
         return _get_global_client().delete_deployments([self._name])
 
-<<<<<<< HEAD
-    def get_handle(
-        self, sync: Optional[bool] = True
-    ) -> Union[RayServeHandle, RayServeSyncHandle]:
-        return self._get_handle(sync)
-        # raise ValueError(
-        #     "This API has been fully deprecated. Please use serve.get_app_handle() or "
-        #     "serve.get_deployment_handle() instead."
-        # )
-
-    def _get_handle(
-        self,
-        sync: Optional[bool] = True,
-    ) -> Union[RayServeHandle, RayServeSyncHandle]:
-        """Get a ServeHandle to this deployment to invoke it from Python.
-
-        Args:
-            sync: If true, then Serve will return a ServeHandle that
-                works everywhere. Otherwise, Serve will return an
-                asyncio-optimized ServeHandle that's only usable in an asyncio
-                loop.
-
-        Returns:
-            ServeHandle
-        """
-
-        return _get_global_client().get_handle(
-            self._name,
-            app_name="",
-            missing_ok=True,
-            sync=sync,
-            use_new_handle_api=False,
-        )
-
-=======
->>>>>>> ae44d0d6
     def options(
         self,
         func_or_class: Optional[Callable] = None,
@@ -603,9 +558,9 @@
 
     deployment_options = {
         "name": d.name,
-        "num_replicas": None
-        if d._deployment_config.autoscaling_config
-        else d.num_replicas,
+        "num_replicas": (
+            None if d._deployment_config.autoscaling_config else d.num_replicas
+        ),
         "max_concurrent_queries": d.max_ongoing_requests,
         "max_ongoing_requests": d.max_ongoing_requests,
         "max_queued_requests": d.max_queued_requests,
