import json
import logging
import math
import os
import random
import time
import traceback
from collections import defaultdict
from copy import copy
from dataclasses import dataclass
from decimal import ROUND_HALF_UP, Decimal
from enum import Enum
from typing import Any, Callable, Dict, List, Optional, Set, Tuple

import ray
from ray import ObjectRef, cloudpickle
from ray.actor import ActorHandle
from ray.exceptions import RayActorError, RayError, RayTaskError, RuntimeEnvSetupError
from ray.serve import metrics
from ray.serve._private import default_impl
from ray.serve._private.autoscaling_metrics import InMemoryMetricsStore
from ray.serve._private.cluster_node_info_cache import ClusterNodeInfoCache
from ray.serve._private.common import (
    DeploymentID,
    DeploymentInfo,
    DeploymentStatus,
    DeploymentStatusInfo,
    DeploymentStatusTrigger,
    Duration,
    MultiplexedReplicaInfo,
    ReplicaName,
    ReplicaState,
    ReplicaTag,
    RunningReplicaInfo,
    TargetCapacityScaleDirection,
)
from ray.serve._private.config import DeploymentConfig
from ray.serve._private.constants import (
    MAX_DEPLOYMENT_CONSTRUCTOR_RETRY_COUNT,
    REPLICA_HEALTH_CHECK_UNHEALTHY_THRESHOLD,
    SERVE_LOGGER_NAME,
    SERVE_NAMESPACE,
)
from ray.serve._private.deployment_scheduler import (
    DeploymentDownscaleRequest,
    DeploymentScheduler,
    ReplicaSchedulingRequest,
    SpreadDeploymentSchedulingPolicy,
)
from ray.serve._private.long_poll import LongPollHost, LongPollNamespace
from ray.serve._private.storage.kv_store import KVStoreBase
from ray.serve._private.usage import ServeUsageTag
from ray.serve._private.utils import (
    JavaActorHandleProxy,
    check_obj_ref_ready_nowait,
    format_actor_name,
    get_random_letters,
    msgpack_deserialize,
    msgpack_serialize,
)
from ray.serve._private.version import DeploymentVersion, VersionedReplica
from ray.serve.generated.serve_pb2 import DeploymentLanguage
from ray.serve.schema import (
    DeploymentDetails,
    ReplicaDetails,
    _deployment_info_to_schema,
)
from ray.util.placement_group import PlacementGroup

logger = logging.getLogger(SERVE_LOGGER_NAME)


class ReplicaStartupStatus(Enum):
    PENDING_ALLOCATION = 1
    PENDING_INITIALIZATION = 2
    SUCCEEDED = 3
    FAILED = 4


class ReplicaHealthCheckResponse(Enum):
    NONE = 1
    SUCCEEDED = 2
    APP_FAILURE = 3
    ACTOR_CRASHED = 4


@dataclass
class DeploymentTargetState:
    """The current goal state for a deployment.

    info: contains the information needed to initialize a replica.
    num_replicas: the number of replicas to run.
    adjust_capacity: whether the number of replicas should be adjusted by
        the current target_capacity.
    version: the goal version of the deployment.
    deleting: whether the deployment is being deleted.
    """

    info: Optional[DeploymentInfo]
    num_replicas: int
    adjust_capacity: bool
    version: Optional[DeploymentVersion]
    deleting: bool

    @classmethod
    def default(cls) -> "DeploymentTargetState":
        return cls(None, -1, True, None, False)

    @classmethod
    def from_deployment_info(
        cls,
        info: DeploymentInfo,
        *,
        deleting: bool = False,
        adjust_capacity: bool = True,
    ) -> "DeploymentTargetState":
        if deleting:
            num_replicas = 0
        else:
            # If autoscaling config is not none, num_replicas should be decided based on
            # the autoscaling policy and passed in as autoscaled_num_replicas
            if info.autoscaled_num_replicas is not None:
                num_replicas = info.autoscaled_num_replicas
            else:
                num_replicas = info.deployment_config.num_replicas

        version = DeploymentVersion(
            info.version,
            deployment_config=info.deployment_config,
            ray_actor_options=info.replica_config.ray_actor_options,
            placement_group_bundles=info.replica_config.placement_group_bundles,
            placement_group_strategy=info.replica_config.placement_group_strategy,
            max_replicas_per_node=info.replica_config.max_replicas_per_node,
        )

        return cls(info, num_replicas, adjust_capacity, version, deleting)

    def is_scaled_copy_of(self, other_target_state: "DeploymentTargetState") -> bool:
        """Checks if this target state is a scaled copy of another target state.

        A target state is a scaled copy of another target state if all
        configurable info is identical, other than num_replicas.

        Returns: True if this target state contains a non-None DeploymentInfo
            and is a scaled copy of the other target state.
        """

        if other_target_state.info is None:
            return False

        return all(
            [
                self.info.replica_config.ray_actor_options
                == other_target_state.info.replica_config.ray_actor_options,
                self.info.replica_config.placement_group_bundles
                == other_target_state.info.replica_config.placement_group_bundles,
                self.info.replica_config.placement_group_strategy
                == other_target_state.info.replica_config.placement_group_strategy,
                self.info.replica_config.max_replicas_per_node
                == other_target_state.info.replica_config.max_replicas_per_node,
                self.info.deployment_config.dict(exclude={"num_replicas"})
                == other_target_state.info.deployment_config.dict(
                    exclude={"num_replicas"}
                ),
                # TODO(zcin): version can be None, this is from an outdated codepath.
                # We should remove outdated code, so version can never be None.
                self.version,
                self.version == other_target_state.version,
            ]
        )


@dataclass
class DeploymentStateUpdateResult:
    deleted: bool
    any_replicas_recovering: bool
    upscale: List[ReplicaSchedulingRequest]
    downscale: Optional[DeploymentDownscaleRequest]


CHECKPOINT_KEY = "serve-deployment-state-checkpoint"
SLOW_STARTUP_WARNING_S = int(os.environ.get("SERVE_SLOW_STARTUP_WARNING_S", 30))
SLOW_STARTUP_WARNING_PERIOD_S = int(
    os.environ.get("SERVE_SLOW_STARTUP_WARNING_PERIOD_S", 30)
)

EXPONENTIAL_BACKOFF_FACTOR = float(os.environ.get("EXPONENTIAL_BACKOFF_FACTOR", 2.0))
MAX_BACKOFF_TIME_S = int(os.environ.get("SERVE_MAX_BACKOFF_TIME_S", 64))

ALL_REPLICA_STATES = list(ReplicaState)
_SCALING_LOG_ENABLED = os.environ.get("SERVE_ENABLE_SCALING_LOG", "0") != "0"


def print_verbose_scaling_log():
    assert _SCALING_LOG_ENABLED

    log_path = "/tmp/ray/session_latest/logs/monitor.log"
    last_n_lines = 50
    autoscaler_log_last_n_lines = []
    if os.path.exists(log_path):
        with open(log_path) as f:
            autoscaler_log_last_n_lines = f.readlines()[-last_n_lines:]

    debug_info = {
        "nodes": ray.nodes(),
        "available_resources": ray.available_resources(),
        "total_resources": ray.cluster_resources(),
        "autoscaler_logs": autoscaler_log_last_n_lines,
    }
    logger.error(f"Scaling information\n{json.dumps(debug_info, indent=2)}")


class ActorReplicaWrapper:
    """Wraps a Ray actor for a deployment replica.

    This is primarily defined so that we can mock out actual Ray operations
    for unit testing.

    *All Ray API calls should be made here, not in DeploymentState.*
    """

    def __init__(
        self,
        actor_name: str,
        controller_name: str,
        replica_tag: ReplicaTag,
        deployment_id: DeploymentID,
        version: DeploymentVersion,
    ):
        self._actor_name = actor_name
        self._controller_name = controller_name

        self._replica_tag = replica_tag
        self._deployment_id = deployment_id

        # Populated in either self.start() or self.recover()
        self._allocated_obj_ref: ObjectRef = None
        self._ready_obj_ref: ObjectRef = None

        self._actor_resources: Dict[str, float] = None
        # If the replica is being started, this will be the true version
        # If the replica is being recovered, this will be the target
        # version, which may be inconsistent with the actual replica
        # version. If so, the actual version will be updated later after
        # recover() and check_ready()
        self._version: DeploymentVersion = version
        self._healthy: bool = True
        self._health_check_ref: Optional[ObjectRef] = None
        self._last_health_check_time: float = 0.0
        self._consecutive_health_check_failures = 0

        # Populated in `on_scheduled` or `recover`.
        self._actor_handle: ActorHandle = None
        self._placement_group: PlacementGroup = None

        # Populated after replica is allocated.
        self._pid: int = None
        self._actor_id: str = None
        self._worker_id: str = None
        self._node_id: str = None
        self._node_ip: str = None
        self._log_file_path: str = None

        # Populated in self.stop().
        self._graceful_shutdown_ref: ObjectRef = None

        # todo: will be confused with deployment_config.is_cross_language
        self._is_cross_language = False
        self._deployment_is_cross_language = False

    @property
    def replica_tag(self) -> str:
        return self._replica_tag

    @property
    def deployment_name(self) -> str:
        return self._deployment_id.name

    @property
    def app_name(self) -> str:
        return self._deployment_id.app

    @property
    def is_cross_language(self) -> bool:
        return self._is_cross_language

    @property
    def actor_handle(self) -> Optional[ActorHandle]:
        if not self._actor_handle:
            try:
                self._actor_handle = ray.get_actor(
                    self._actor_name, namespace=SERVE_NAMESPACE
                )
            except ValueError:
                self._actor_handle = None

        if self._is_cross_language:
            assert isinstance(self._actor_handle, JavaActorHandleProxy)
            return self._actor_handle.handle

        return self._actor_handle

    @property
    def placement_group_bundles(self) -> Optional[List[Dict[str, float]]]:
        if not self._placement_group:
            return None

        return self._placement_group.bundle_specs

    @property
    def version(self) -> DeploymentVersion:
        """Replica version. This can be incorrect during state recovery.

        If the controller crashes and the deployment state is being
        recovered, this will temporarily be the deployment-wide target
        version, which may be inconsistent with the actual version
        running on the replica actor. If so, the actual version will be
        updated when the replica transitions from RECOVERING -> RUNNING
        """
        return self._version

    @property
    def deployment_config(self) -> DeploymentConfig:
        """Deployment config. This can return an incorrect config during state recovery.

        If the controller hasn't yet recovered the up-to-date version
        from the running replica actor, this property will return the
        current target config for the deployment.
        """
        return self._version.deployment_config

    @property
    def max_concurrent_queries(self) -> int:
        return self.deployment_config.max_concurrent_queries

    @property
    def graceful_shutdown_timeout_s(self) -> float:
        return self.deployment_config.graceful_shutdown_timeout_s

    @property
    def health_check_period_s(self) -> float:
        return self.deployment_config.health_check_period_s

    @property
    def health_check_timeout_s(self) -> float:
        return self.deployment_config.health_check_timeout_s

    @property
    def pid(self) -> Optional[int]:
        """Returns the pid of the actor, None if not started."""
        return self._pid

    @property
    def actor_id(self) -> Optional[str]:
        """Returns the actor id, None if not started."""
        return self._actor_id

    @property
    def worker_id(self) -> Optional[str]:
        """Returns the worker id, None if not started."""
        return self._worker_id

    @property
    def node_id(self) -> Optional[str]:
        """Returns the node id of the actor, None if not placed."""
        return self._node_id

    @property
    def node_ip(self) -> Optional[str]:
        """Returns the node ip of the actor, None if not placed."""
        return self._node_ip

    @property
    def log_file_path(self) -> Optional[str]:
        """Returns the relative log file path of the actor, None if not placed."""
        return self._log_file_path

    def start(self, deployment_info: DeploymentInfo) -> ReplicaSchedulingRequest:
        """Start the current DeploymentReplica instance.

        The replica will be in the STARTING and PENDING_ALLOCATION states
        until the deployment scheduler schedules the underlying actor.
        """
        self._actor_resources = deployment_info.replica_config.resource_dict
        # it is currently not possible to create a placement group
        # with no resources (https://github.com/ray-project/ray/issues/20401)
        self._deployment_is_cross_language = (
            deployment_info.deployment_config.is_cross_language
        )

        logger.info(
            f"Starting replica {self.replica_tag} for deployment "
            f"{self.deployment_name} in application '{self.app_name}'.",
            extra={"log_to_stderr": False},
        )

        actor_def = deployment_info.actor_def
        if (
            deployment_info.deployment_config.deployment_language
            == DeploymentLanguage.PYTHON
        ):
            if deployment_info.replica_config.serialized_init_args is None:
                serialized_init_args = cloudpickle.dumps(())
            else:
                serialized_init_args = (
                    cloudpickle.dumps(
                        msgpack_deserialize(
                            deployment_info.replica_config.serialized_init_args
                        )
                    )
                    if self._deployment_is_cross_language
                    else deployment_info.replica_config.serialized_init_args
                )
            init_args = (
                self.deployment_name,
                self.replica_tag,
                cloudpickle.dumps(deployment_info.replica_config.deployment_def)
                if self._deployment_is_cross_language
                else deployment_info.replica_config.serialized_deployment_def,
                serialized_init_args,
                deployment_info.replica_config.serialized_init_kwargs
                if deployment_info.replica_config.serialized_init_kwargs
                else cloudpickle.dumps({}),
                deployment_info.deployment_config.to_proto_bytes(),
                self._version,
                self._controller_name,
                self.app_name,
            )
        # TODO(simon): unify the constructor arguments across language
        elif (
            deployment_info.deployment_config.deployment_language
            == DeploymentLanguage.JAVA
        ):
            self._is_cross_language = True
            actor_def = ray.cross_language.java_actor_class(
                "io.ray.serve.replica.RayServeWrappedReplica"
            )
            init_args = (
                # String deploymentName,
                self.deployment_name,
                # String replicaTag,
                self.replica_tag,
                # String deploymentDef
                deployment_info.replica_config.deployment_def_name,
                # byte[] initArgsbytes
                msgpack_serialize(
                    cloudpickle.loads(
                        deployment_info.replica_config.serialized_init_args
                    )
                )
                if self._deployment_is_cross_language
                else deployment_info.replica_config.serialized_init_args,
                # byte[] deploymentConfigBytes,
                deployment_info.deployment_config.to_proto_bytes(),
                # byte[] deploymentVersionBytes,
                self._version.to_proto().SerializeToString(),
                # String controllerName
                self._controller_name,
                # String appName
                self.app_name,
            )

        actor_options = {
            "name": self._actor_name,
            "namespace": SERVE_NAMESPACE,
            "lifetime": "detached",
        }
        actor_options.update(deployment_info.replica_config.ray_actor_options)

        return ReplicaSchedulingRequest(
            deployment_id=self._deployment_id,
            replica_name=self.replica_tag,
            actor_def=actor_def,
            actor_resources=self._actor_resources,
            actor_options=actor_options,
            actor_init_args=init_args,
            placement_group_bundles=(
                deployment_info.replica_config.placement_group_bundles
            ),
            placement_group_strategy=(
                deployment_info.replica_config.placement_group_strategy
            ),
            max_replicas_per_node=(
                deployment_info.replica_config.max_replicas_per_node
            ),
            on_scheduled=self.on_scheduled,
        )

    def on_scheduled(
        self,
        actor_handle: ActorHandle,
        placement_group: Optional[PlacementGroup] = None,
    ):
        self._actor_handle = actor_handle
        self._placement_group = placement_group

        # Perform auto method name translation for java handles.
        # See https://github.com/ray-project/ray/issues/21474
        deployment_config = copy(self._version.deployment_config)
        deployment_config.user_config = self._format_user_config(
            deployment_config.user_config
        )
        if self._is_cross_language:
            self._actor_handle = JavaActorHandleProxy(self._actor_handle)
            self._allocated_obj_ref = self._actor_handle.is_allocated.remote()
            self._ready_obj_ref = self._actor_handle.is_initialized.remote(
                deployment_config.to_proto_bytes()
            )
        else:
            self._allocated_obj_ref = self._actor_handle.is_allocated.remote()
            replica_ready_check_func = self._actor_handle.initialize_and_get_metadata
            self._ready_obj_ref = replica_ready_check_func.remote(
                deployment_config,
                # Ensure that `is_allocated` will execute
                # before `initialize_and_get_metadata`,
                # because `initialize_and_get_metadata` runs
                # user code that could block the replica
                # asyncio loop. If that happens before `is_allocated` is executed,
                # the `is_allocated` call won't be able to run.
                self._allocated_obj_ref,
            )

    def _format_user_config(self, user_config: Any):
        temp = copy(user_config)
        if user_config is not None and self._deployment_is_cross_language:
            if self._is_cross_language:
                temp = msgpack_serialize(temp)
            else:
                temp = msgpack_deserialize(temp)
        return temp

    def reconfigure(self, version: DeploymentVersion) -> bool:
        """
        Update replica version. Also, updates the deployment config on the actor
        behind this DeploymentReplica instance if necessary.

        Returns: whether the actor is being updated.
        """
        updating = False
        if self._version.requires_actor_reconfigure(version):
            # Call into replica actor reconfigure() with updated user config and
            # graceful_shutdown_wait_loop_s
            updating = True
            deployment_config = copy(version.deployment_config)
            deployment_config.user_config = self._format_user_config(
                deployment_config.user_config
            )
            self._ready_obj_ref = self._actor_handle.reconfigure.remote(
                deployment_config
            )

        self._version = version
        return updating

    def recover(self):
        """Recover replica version from a live replica actor.

        When controller dies, the deployment state loses the info on the version that's
        running on each individual replica actor, so as part of the recovery process, we
        need to recover the version that is running on the replica actor.

        Also confirm that actor is allocated and initialized before marking as running.
        """
        logger.info(
            f"Recovering replica {self.replica_tag} for deployment "
            f"{self.deployment_name} in application '{self.app_name}'."
        )
        self._actor_handle = self.actor_handle
        try:
            self._placement_group = ray.util.get_placement_group(
                self._actor_name,
            )
        except ValueError:
            # ValueError is raised if the placement group does not exist.
            self._placement_group = None

        # Re-fetch initialization proof
        self._allocated_obj_ref = self._actor_handle.is_allocated.remote()

        # Running actor handle already has all info needed, thus successful
        # starting simply means retrieving replica version hash from actor
        if self._is_cross_language:
            self._ready_obj_ref = self._actor_handle.check_health.remote()
        else:
            self._ready_obj_ref = (
                self._actor_handle.initialize_and_get_metadata.remote()
            )

    def check_ready(self) -> Tuple[ReplicaStartupStatus, Optional[str]]:
        """
        Check if current replica has started by making ray API calls on
        relevant actor / object ref.

        Replica initialization calls __init__(), reconfigure(), and check_health().

        Returns:
            state (ReplicaStartupStatus):
                PENDING_ALLOCATION: replica is waiting for a worker to start
                PENDING_INITIALIZATION: replica initialization hasn't finished.
                FAILED: replica initialization failed.
                SUCCEEDED: replica initialization succeeded.
            error_msg:
                None: for PENDING_ALLOCATION, PENDING_INITIALIZATION or SUCCEEDED states
                str: for FAILED state
        """

        # Check whether the replica has been allocated.
        if self._allocated_obj_ref is None or not check_obj_ref_ready_nowait(
            self._allocated_obj_ref
        ):
            return ReplicaStartupStatus.PENDING_ALLOCATION, None

        if not self._is_cross_language:
            try:
                (
                    self._pid,
                    self._actor_id,
                    self._worker_id,
                    self._node_id,
                    self._node_ip,
                    self._log_file_path,
                ) = ray.get(self._allocated_obj_ref)
            except RayTaskError as e:
                logger.exception(
                    f"Exception in replica '{self._replica_tag}', "
                    "the replica will be stopped."
                )
                return ReplicaStartupStatus.FAILED, str(e.as_instanceof_cause())
            except RuntimeEnvSetupError as e:
                msg = (
                    f"Exception when allocating replica '{self._replica_tag}': {str(e)}"
                )
                logger.exception(msg)
                return ReplicaStartupStatus.FAILED, msg
            except Exception:
                msg = (
                    f"Exception when allocating replica '{self._replica_tag}':\n"
                    + traceback.format_exc()
                )
                logger.exception(msg)
                return ReplicaStartupStatus.FAILED, msg

        # Check whether relica initialization has completed.
        replica_ready = check_obj_ref_ready_nowait(self._ready_obj_ref)
        # In case of deployment constructor failure, ray.get will help to
        # surface exception to each update() cycle.
        if not replica_ready:
            return ReplicaStartupStatus.PENDING_INITIALIZATION, None
        else:
            try:
                # TODO(simon): fully implement reconfigure for Java replicas.
                if self._is_cross_language:
                    return ReplicaStartupStatus.SUCCEEDED, None

                # todo: The replica's userconfig whitch java client created
                #  is different from the controller's userconfig
                if not self._deployment_is_cross_language:
                    # This should only update version if the replica is being recovered.
                    # If this is checking on a replica that is newly started, this
                    # should return a version that is identical to what's already stored
                    _, self._version = ray.get(self._ready_obj_ref)
            except RayTaskError as e:
                logger.exception(
                    f"Exception in replica '{self._replica_tag}', "
                    "the replica will be stopped."
                )
                # NOTE(zcin): we should use str(e) instead of traceback.format_exc()
                # here because the full details of the error is not displayed properly
                # with traceback.format_exc().
                return ReplicaStartupStatus.FAILED, str(e.as_instanceof_cause())
            except Exception as e:
                logger.exception(
                    f"Exception in replica '{self._replica_tag}', "
                    "the replica will be stopped."
                )
                return ReplicaStartupStatus.FAILED, repr(e)

        return ReplicaStartupStatus.SUCCEEDED, None

    @property
    def actor_resources(self) -> Optional[Dict[str, float]]:
        return self._actor_resources

    @property
    def available_resources(self) -> Dict[str, float]:
        return ray.available_resources()

    def graceful_stop(self) -> Duration:
        """Request the actor to exit gracefully.

        Returns the timeout after which to kill the actor.
        """
        try:
            handle = ray.get_actor(self._actor_name, namespace=SERVE_NAMESPACE)
            self._graceful_shutdown_ref = handle.prepare_for_shutdown.remote()
        except ValueError:
            # ValueError thrown from ray.get_actor means actor has already been deleted.
            pass

        return self.graceful_shutdown_timeout_s

    def check_stopped(self) -> bool:
        """Check if the actor has exited."""
        try:
            handle = ray.get_actor(self._actor_name, namespace=SERVE_NAMESPACE)
            stopped = check_obj_ref_ready_nowait(self._graceful_shutdown_ref)
            if stopped:
                try:
                    ray.get(self._graceful_shutdown_ref)
                except Exception:
                    logger.exception(
                        "Exception when trying to gracefully shutdown replica:\n"
                        + traceback.format_exc()
                    )

                ray.kill(handle, no_restart=True)
        except ValueError:
            # ValueError thrown from ray.get_actor means actor has already been deleted.
            stopped = True
        finally:
            # Remove the placement group both if the actor has already been deleted or
            # it was just killed above.
            if stopped and self._placement_group is not None:
                ray.util.remove_placement_group(self._placement_group)

        return stopped

    def _check_active_health_check(self) -> ReplicaHealthCheckResponse:
        """Check the active health check (if any).

        self._health_check_ref will be reset to `None` when the active health
        check is deemed to have succeeded or failed. This method *does not*
        start a new health check, that's up to the caller.

        Returns:
            - NONE if there's no active health check, or it hasn't returned
              yet and the timeout is not up.
            - SUCCEEDED if the active health check succeeded.
            - APP_FAILURE if the active health check failed (or didn't return
              before the timeout).
            - ACTOR_CRASHED if the underlying actor crashed.
        """
        if self._health_check_ref is None:
            # There is no outstanding health check.
            response = ReplicaHealthCheckResponse.NONE
        elif check_obj_ref_ready_nowait(self._health_check_ref):
            # Object ref is ready, ray.get it to check for exceptions.
            try:
                ray.get(self._health_check_ref)
                # Health check succeeded without exception.
                response = ReplicaHealthCheckResponse.SUCCEEDED
            except RayActorError:
                # Health check failed due to actor crashing.
                response = ReplicaHealthCheckResponse.ACTOR_CRASHED
            except RayError as e:
                # Health check failed due to application-level exception.
                logger.warning(
                    f"Health check for replica {self._replica_tag} failed: {e}"
                )
                response = ReplicaHealthCheckResponse.APP_FAILURE
        elif time.time() - self._last_health_check_time > self.health_check_timeout_s:
            # Health check hasn't returned and the timeout is up, consider it failed.
            logger.warning(
                "Didn't receive health check response for replica "
                f"{self._replica_tag} after "
                f"{self.health_check_timeout_s}s, marking it unhealthy."
            )
            response = ReplicaHealthCheckResponse.APP_FAILURE
        else:
            # Health check hasn't returned and the timeout isn't up yet.
            response = ReplicaHealthCheckResponse.NONE

        if response is not ReplicaHealthCheckResponse.NONE:
            self._health_check_ref = None

        return response

    def _should_start_new_health_check(self) -> bool:
        """Determines if a new health check should be kicked off.

        A health check will be started if:
            1) There is not already an active health check.
            2) It has been more than health_check_period_s since the
               previous health check was *started*.

        This assumes that self._health_check_ref is reset to `None` when an
        active health check succeeds or fails (due to returning or timeout).
        """
        if self._health_check_ref is not None:
            # There's already an active health check.
            return False

        # If there's no active health check, kick off another and reset
        # the timer if it's been long enough since the last health
        # check. Add some randomness to avoid synchronizing across all
        # replicas.
        time_since_last = time.time() - self._last_health_check_time
        randomized_period = self.health_check_period_s * random.uniform(0.9, 1.1)
        return time_since_last > randomized_period

    def check_health(self) -> bool:
        """Check if the actor is healthy.

        self._healthy should *only* be modified in this method.

        This is responsible for:
            1) Checking the outstanding health check (if any).
            2) Determining the replica health based on the health check results.
            3) Kicking off a new health check if needed.
        """
        response: ReplicaHealthCheckResponse = self._check_active_health_check()
        if response is ReplicaHealthCheckResponse.NONE:
            # No info; don't update replica health.
            pass
        elif response is ReplicaHealthCheckResponse.SUCCEEDED:
            # Health check succeeded. Reset the consecutive failure counter
            # and mark the replica healthy.
            self._consecutive_health_check_failures = 0
            self._healthy = True
        elif response is ReplicaHealthCheckResponse.APP_FAILURE:
            # Health check failed. If it has failed more than N times in a row,
            # mark the replica unhealthy.
            self._consecutive_health_check_failures += 1
            if (
                self._consecutive_health_check_failures
                >= REPLICA_HEALTH_CHECK_UNHEALTHY_THRESHOLD
            ):
                logger.warning(
                    f"Replica {self._replica_tag} failed the health "
                    f"check {self._consecutive_health_check_failures} "
                    "times in a row, marking it unhealthy."
                )
                self._healthy = False
        elif response is ReplicaHealthCheckResponse.ACTOR_CRASHED:
            # Actor crashed, mark the replica unhealthy immediately.
            logger.warning(
                f"Actor for replica {self._replica_tag} crashed, marking "
                "it unhealthy immediately."
            )
            self._healthy = False
        else:
            assert False, f"Unknown response type: {response}."

        if self._should_start_new_health_check():
            self._last_health_check_time = time.time()
            self._health_check_ref = self._actor_handle.check_health.remote()

        return self._healthy

    def force_stop(self):
        """Force the actor to exit without shutting down gracefully."""
        try:
            ray.kill(ray.get_actor(self._actor_name, namespace=SERVE_NAMESPACE))
        except ValueError:
            pass


class DeploymentReplica(VersionedReplica):
    """Manages state transitions for deployment replicas.

    This is basically a checkpointable lightweight state machine.
    """

    def __init__(
        self,
        controller_name: str,
        replica_tag: ReplicaTag,
        deployment_id: DeploymentID,
        version: DeploymentVersion,
    ):
        self._actor = ActorReplicaWrapper(
            f"{ReplicaName.prefix}{format_actor_name(replica_tag)}",
            controller_name,
            replica_tag,
            deployment_id,
            version,
        )
        self._controller_name = controller_name
        self._deployment_id = deployment_id
        self._replica_tag = replica_tag
        self._start_time = None
        self._actor_details = ReplicaDetails(
            actor_name=self._actor._actor_name,
            replica_id=self._replica_tag,
            state=ReplicaState.STARTING,
            start_time_s=0,
        )
        self._multiplexed_model_ids: List = []

    def get_running_replica_info(
        self, cluster_node_info_cache: ClusterNodeInfoCache
    ) -> RunningReplicaInfo:
        return RunningReplicaInfo(
            deployment_name=self.deployment_name,
            replica_tag=self._replica_tag,
            node_id=self.actor_node_id,
            availability_zone=cluster_node_info_cache.get_node_az(self.actor_node_id),
            actor_handle=self._actor.actor_handle,
            max_concurrent_queries=self._actor.max_concurrent_queries,
            is_cross_language=self._actor.is_cross_language,
            multiplexed_model_ids=self.multiplexed_model_ids,
        )

    def record_multiplexed_model_ids(self, multiplexed_model_ids: List[str]):
        """Record the multiplexed model ids for this replica."""
        self._multiplexed_model_ids = multiplexed_model_ids

    @property
    def multiplexed_model_ids(self) -> List[str]:
        return self._multiplexed_model_ids

    @property
    def actor_details(self) -> ReplicaDetails:
        return self._actor_details

    @property
    def replica_tag(self) -> ReplicaTag:
        return self._replica_tag

    @property
    def deployment_name(self) -> str:
        return self._deployment_id.name

    @property
    def app_name(self) -> str:
        return self._deployment_id.app

    @property
    def version(self):
        return self._actor.version

    @property
    def actor_handle(self) -> ActorHandle:
        return self._actor.actor_handle

    @property
    def actor_node_id(self) -> Optional[str]:
        """Returns the node id of the actor, None if not placed."""
        return self._actor.node_id

    def start(self, deployment_info: DeploymentInfo) -> ReplicaSchedulingRequest:
        """
        Start a new actor for current DeploymentReplica instance.
        """
        replica_scheduling_request = self._actor.start(deployment_info)
        self._start_time = time.time()
        self.update_actor_details(start_time_s=self._start_time)
        return replica_scheduling_request

    def reconfigure(self, version: DeploymentVersion) -> bool:
        """
        Update replica version. Also, updates the deployment config on the actor
        behind this DeploymentReplica instance if necessary.

        Returns: whether the actor is being updated.
        """
        return self._actor.reconfigure(version)

    def recover(self):
        """
        Recover states in DeploymentReplica instance by fetching running actor
        status
        """
        self._actor.recover()
        self._start_time = time.time()
        self.update_actor_details(start_time_s=self._start_time)

    def check_started(self) -> Tuple[ReplicaStartupStatus, Optional[str]]:
        """Check if the replica has started. If so, transition to RUNNING.

        Should handle the case where the replica has already stopped.

        Returns:
            status: Most recent state of replica by
                querying actor obj ref
        """
        is_ready = self._actor.check_ready()
        self.update_actor_details(
            pid=self._actor.pid,
            node_id=self._actor.node_id,
            node_ip=self._actor.node_ip,
            actor_id=self._actor.actor_id,
            worker_id=self._actor.worker_id,
            log_file_path=self._actor.log_file_path,
        )
        return is_ready

    def stop(self, graceful: bool = True) -> None:
        """Stop the replica.

        Should handle the case where the replica is already stopped.
        """
        logger.info(
            f"Stopping replica {self.replica_tag} for deployment "
            f"'{self.deployment_name}' in application '{self.app_name}'.",
            extra={"log_to_stderr": False},
        )
        timeout_s = self._actor.graceful_stop()
        if not graceful:
            timeout_s = 0
        self._shutdown_deadline = time.time() + timeout_s

    def check_stopped(self) -> bool:
        """Check if the replica has finished stopping."""
        if self._actor.check_stopped():
            return True

        timeout_passed = time.time() > self._shutdown_deadline
        if timeout_passed:
            # Graceful period passed, kill it forcefully.
            # This will be called repeatedly until the replica shuts down.
            logger.info(
                f"Replica {self.replica_tag} did not shut down after grace "
                "period, force-killing it. "
            )

            self._actor.force_stop()
        return False

    def check_health(self) -> bool:
        """Check if the replica is healthy.

        Returns `True` if the replica is healthy, else `False`.
        """
        return self._actor.check_health()

    def update_state(self, state: ReplicaState) -> None:
        """Updates state in actor details."""
        self.update_actor_details(state=state)

    def update_actor_details(self, **kwargs) -> None:
        details_kwargs = self._actor_details.dict()
        details_kwargs.update(kwargs)
        self._actor_details = ReplicaDetails(**details_kwargs)

    def resource_requirements(self) -> Tuple[str, str]:
        """Returns required and currently available resources.

        Only resources with nonzero requirements will be included in the
        required dict and only resources in the required dict will be
        included in the available dict (filtered for relevance).
        """
        if self._actor.actor_resources is None:
            return "UNKNOWN", "UNKNOWN"

        if self._actor.placement_group_bundles is not None:
            required = self._actor.placement_group_bundles
        else:
            required = {
                k: v
                for k, v in self._actor.actor_resources.items()
                if v is not None and v > 0
            }

        available = {
            k: v for k, v in self._actor.available_resources.items() if k in required
        }

        # Use json.dumps() instead of str() here to avoid double-quoting keys
        # when dumping these objects. See
        # https://github.com/ray-project/ray/issues/26210 for the issue.
        return json.dumps(required), json.dumps(available)


class ReplicaStateContainer:
    """Container for mapping ReplicaStates to lists of DeploymentReplicas."""

    def __init__(self):
        self._replicas: Dict[ReplicaState, List[DeploymentReplica]] = defaultdict(list)

    def add(self, state: ReplicaState, replica: VersionedReplica):
        """Add the provided replica under the provided state.

        Args:
            state: state to add the replica under.
            replica: replica to add.
        """
        assert isinstance(state, ReplicaState)
        assert isinstance(replica, VersionedReplica)
        replica.update_state(state)
        self._replicas[state].append(replica)

    def get(
        self, states: Optional[List[ReplicaState]] = None
    ) -> List[DeploymentReplica]:
        """Get all replicas of the given states.

        This does not remove them from the container. Replicas are returned
        in order of state as passed in.

        Args:
            states: states to consider. If not specified, all replicas
                are considered.
        """
        if states is None:
            states = ALL_REPLICA_STATES

        assert isinstance(states, list)

        return sum((self._replicas[state] for state in states), [])

    def pop(
        self,
        exclude_version: Optional[DeploymentVersion] = None,
        states: Optional[List[ReplicaState]] = None,
        max_replicas: Optional[int] = math.inf,
    ) -> List[VersionedReplica]:
        """Get and remove all replicas of the given states.

        This removes the replicas from the container. Replicas are returned
        in order of state as passed in.

        Args:
            exclude_version: if specified, replicas of the
                provided version will *not* be removed.
            states: states to consider. If not specified, all replicas
                are considered.
            max_replicas: max number of replicas to return. If not
                specified, will pop all replicas matching the criteria.
        """
        if states is None:
            states = ALL_REPLICA_STATES

        assert exclude_version is None or isinstance(exclude_version, DeploymentVersion)
        assert isinstance(states, list)

        replicas = []
        for state in states:
            popped = []
            remaining = []

            for replica in self._replicas[state]:
                if len(replicas) + len(popped) == max_replicas:
                    remaining.append(replica)
                elif exclude_version is not None and replica.version == exclude_version:
                    remaining.append(replica)
                else:
                    popped.append(replica)

            self._replicas[state] = remaining
            replicas.extend(popped)

        return replicas

    def count(
        self,
        exclude_version: Optional[DeploymentVersion] = None,
        version: Optional[DeploymentVersion] = None,
        states: Optional[List[ReplicaState]] = None,
    ):
        """Get the total count of replicas of the given states.

        Args:
            exclude_version: version to exclude. If not
                specified, all versions are considered.
            version: version to filter to. If not specified,
                all versions are considered.
            states: states to consider. If not specified, all replicas
                are considered.
        """
        if states is None:
            states = ALL_REPLICA_STATES
        assert isinstance(states, list)
        assert exclude_version is None or isinstance(exclude_version, DeploymentVersion)
        assert version is None or isinstance(version, DeploymentVersion)
        if exclude_version is None and version is None:
            return sum(len(self._replicas[state]) for state in states)
        elif exclude_version is None and version is not None:
            return sum(
                len(list(filter(lambda r: r.version == version, self._replicas[state])))
                for state in states
            )
        elif exclude_version is not None and version is None:
            return sum(
                len(
                    list(
                        filter(
                            lambda r: r.version != exclude_version,
                            self._replicas[state],
                        )
                    )
                )
                for state in states
            )
        else:
            raise ValueError(
                "Only one of `version` or `exclude_version` may be provided."
            )

    def __str__(self):
        return str(self._replicas)

    def __repr__(self):
        return repr(self._replicas)


class DeploymentState:
    """Manages the target state and replicas for a single deployment."""

    def __init__(
        self,
        id: DeploymentID,
        controller_name: str,
        long_poll_host: LongPollHost,
        deployment_scheduler: DeploymentScheduler,
        cluster_node_info_cache: ClusterNodeInfoCache,
        _save_checkpoint_func: Callable,
    ):
        self._id = id
        self._controller_name: str = controller_name
        self._long_poll_host: LongPollHost = long_poll_host
        self._deployment_scheduler = deployment_scheduler
        self._cluster_node_info_cache = cluster_node_info_cache
        self._save_checkpoint_func = _save_checkpoint_func

        # Each time we set a new deployment goal, we're trying to save new
        # DeploymentInfo and bring current deployment to meet new status.
        self._target_state: DeploymentTargetState = DeploymentTargetState.default()
        self._prev_startup_warning: float = time.time()
        # Exponential backoff when retrying a consistently failing deployment
        self._last_retry: float = 0.0
        self._backoff_time_s: int = 1
        self._replica_constructor_retry_counter: int = 0
        self._replica_constructor_error_msg: Optional[str] = None
        self._replicas: ReplicaStateContainer = ReplicaStateContainer()
        self._curr_status_info: DeploymentStatusInfo = DeploymentStatusInfo(
            self._id.name,
            DeploymentStatus.UPDATING,
            DeploymentStatusTrigger.CONFIG_UPDATE_STARTED,
        )

        self.replica_average_ongoing_requests: Dict[str, float] = dict()

        self.health_check_gauge = metrics.Gauge(
            "serve_deployment_replica_healthy",
            description=(
                "Tracks whether this deployment replica is healthy. 1 means "
                "healthy, 0 means unhealthy."
            ),
            tag_keys=("deployment", "replica", "application"),
        )

        # Whether the multiplexed model ids have been updated since the last
        # time we checked.
        self._multiplexed_model_ids_updated = False
        self._byted_max_failed_threshold = int(
            os.environ.get("BYTED_RAY_SERVE_FAILED_THRESHOLD", "3")
        )

        self._last_notified_running_replica_infos: List[RunningReplicaInfo] = []

    def should_autoscale(self) -> bool:
        """
        Check if the deployment is under autoscaling
        """
        return self._target_state.info.autoscaling_policy is not None

    def get_autoscale_metric_lookback_period(self) -> float:
        """
        Return the autoscaling metrics look back period
        """
        return self._target_state.info.autoscaling_policy.config.look_back_period_s

    def get_checkpoint_data(self) -> DeploymentTargetState:
        """
        Return deployment's target state submitted by user's deployment call.
        Should be persisted and outlive current ray cluster.
        """
        return self._target_state

    def recover_target_state_from_checkpoint(
        self, target_state_checkpoint: DeploymentTargetState
    ):
        logger.info(
            f"Recovering target state for deployment {self.deployment_name} in "
            f"application {self.app_name} from checkpoint."
        )
        self._target_state = target_state_checkpoint

    def recover_current_state_from_replica_actor_names(
        self, replica_actor_names: List[str]
    ):
        """Recover deployment state from live replica actors found in the cluster."""

        assert self._target_state is not None, (
            "Target state should be recovered successfully first before "
            "recovering current state from replica actor names."
        )
        logger.info(
            f"Recovering current state for deployment '{self.deployment_name}' "
            f"in application '{self.app_name}' from {len(replica_actor_names)} total "
            "actors."
        )
        # All current states use default value, only attach running replicas.
        for replica_actor_name in replica_actor_names:
            replica_name: ReplicaName = ReplicaName.from_str(replica_actor_name)
            new_deployment_replica = DeploymentReplica(
                self._controller_name,
                replica_name.replica_tag,
                replica_name.deployment_id,
                self._target_state.version,
            )
            new_deployment_replica.recover()
            self._replicas.add(ReplicaState.RECOVERING, new_deployment_replica)
            self._deployment_scheduler.on_replica_recovering(
                replica_name.deployment_id, replica_name.replica_tag
            )
            logger.debug(
                f"RECOVERING replica: {new_deployment_replica.replica_tag}, "
                f"deployment: {self.deployment_name}, application: {self.app_name}."
            )

        # TODO(jiaodong): this currently halts all traffic in the cluster
        # briefly because we will broadcast a replica update with everything in
        # RECOVERING. We should have a grace period where we recover the state
        # of the replicas before doing this update.

    @property
    def target_info(self) -> DeploymentInfo:
        return self._target_state.info

    @property
    def curr_status_info(self) -> DeploymentStatusInfo:
        return self._curr_status_info

    @property
    def deployment_name(self) -> str:
        return self._id.name

    @property
    def app_name(self) -> str:
        return self._id.app

    def get_running_replica_infos(self) -> List[RunningReplicaInfo]:
        return [
            replica.get_running_replica_info(self._cluster_node_info_cache)
            for replica in self._replicas.get([ReplicaState.RUNNING])
        ]

    def get_active_node_ids(self) -> Set[str]:
        """Get the node ids of all running replicas in this deployment.

        This is used to determine which node has replicas. Only nodes with replicas and
        head node should have active proxies.
        """
        active_states = [
            ReplicaState.STARTING,
            ReplicaState.UPDATING,
            ReplicaState.RECOVERING,
            ReplicaState.RUNNING,
        ]
        return {
            replica.actor_node_id
            for replica in self._replicas.get(active_states)
            if replica.actor_node_id is not None
        }

    def list_replica_details(self) -> List[ReplicaDetails]:
        return [replica.actor_details for replica in self._replicas.get()]

    def notify_running_replicas_changed(self) -> None:
        running_replica_infos = self.get_running_replica_infos()
        if (
            set(self._last_notified_running_replica_infos) == set(running_replica_infos)
            and not self._multiplexed_model_ids_updated
        ):
            return

        self._long_poll_host.notify_changed(
            (LongPollNamespace.RUNNING_REPLICAS, self._id),
            running_replica_infos,
        )
        # NOTE(zcin): notify changed for Java routers. Since Java only
        # supports 1.x API, there is no concept of applications in Java,
        # so the key should remain a string describing the deployment
        # name. If there are no Java routers, this is a no-op.
        self._long_poll_host.notify_changed(
            (LongPollNamespace.RUNNING_REPLICAS, self._id.name),
            running_replica_infos,
        )
        self._last_notified_running_replica_infos = running_replica_infos
        self._multiplexed_model_ids_updated = False

    def _set_target_state_deleting(self) -> None:
        """Set the target state for the deployment to be deleted."""

        # We must write ahead the target state in case of GCS failure (we don't
        # want to set the target state, then fail because we can't checkpoint it).
        target_state = DeploymentTargetState.from_deployment_info(
            self._target_state.info,
            deleting=True,
            adjust_capacity=self._target_state.adjust_capacity,
        )
        self._save_checkpoint_func(writeahead_checkpoints={self._id: target_state})

        self._target_state = target_state
        self._curr_status_info = DeploymentStatusInfo(
            self.deployment_name,
            DeploymentStatus.UPDATING,
            status_trigger=DeploymentStatusTrigger.DELETING,
        )
        app_msg = f" in application '{self.app_name}'" if self.app_name else ""
        logger.info(
            f"Deleting deployment {self.deployment_name}{app_msg}",
            extra={"log_to_stderr": False},
        )

    def _set_target_state(
        self,
        target_info: DeploymentInfo,
        status_trigger: DeploymentStatusTrigger,
        adjust_capacity: bool = True,
    ) -> None:
        """Set the target state for the deployment to the provided info.

        Args:
            target_info: The info with which to set the target state.
            status_trigger: The driver that triggered this change of state.
        """

        # We must write ahead the target state in case of GCS failure (we don't
        # want to set the target state, then fail because we can't checkpoint it).
        new_target_state = DeploymentTargetState.from_deployment_info(
            target_info, adjust_capacity=adjust_capacity
        )
        self._save_checkpoint_func(writeahead_checkpoints={self._id: new_target_state})

        if self._target_state.version == new_target_state.version:
            # Record either num replica or autoscaling config lightweight update
            if (
                self._target_state.version.deployment_config.autoscaling_config
                != new_target_state.version.deployment_config.autoscaling_config
            ):
                ServeUsageTag.AUTOSCALING_CONFIG_LIGHTWEIGHT_UPDATED.record("True")
            elif (
                self._target_state.version.deployment_config.num_replicas
                != new_target_state.version.deployment_config.num_replicas
            ):
                ServeUsageTag.NUM_REPLICAS_LIGHTWEIGHT_UPDATED.record("True")

        # Determine if the updated target state simply scales the current state.
        if new_target_state.is_scaled_copy_of(self._target_state):
            not_updating = self._curr_status_info.status != DeploymentStatus.UPDATING

            curr_num_replicas = self._target_state.num_replicas
            new_num_replicas = new_target_state.num_replicas
            num_replicas_changed = curr_num_replicas != new_num_replicas

            if not_updating and num_replicas_changed:
                scaling_direction = (
                    DeploymentStatus.UPSCALING
                    if new_num_replicas > curr_num_replicas
                    else DeploymentStatus.DOWNSCALING
                )
                self._curr_status_info = self._curr_status_info.update(
                    status=scaling_direction,
                    status_trigger=status_trigger,
                    message=(
                        f"{scaling_direction.capitalize()} from "
                        f"{curr_num_replicas} to {new_num_replicas} replicas."
                    ),
                )
        else:
            # Otherwise, the deployment configuration has actually been updated.
            self._curr_status_info = self._curr_status_info.update(
                status=DeploymentStatus.UPDATING, status_trigger=status_trigger
            )

        self._target_state = new_target_state

    @staticmethod
    def get_capacity_adjusted_num_replicas(
        num_replicas: int, target_capacity: Optional[float]
    ) -> int:
        """Return the target state `num_replicas` adjusted by the `target_capacity`.

        The output will only ever be 0 if `target_capacity` is 0 or `num_replicas` is
        0 (to support autoscaling deployments using scale-to-zero).

        Rather than using the default `round` behavior in Python, which rounds half to
        even, uses the `decimal` module to round half up (standard rounding behavior).
        """
        if target_capacity is None or target_capacity == 100:
            return num_replicas

        if target_capacity == 0 or num_replicas == 0:
            return 0

        adjusted_num_replicas = Decimal(num_replicas * target_capacity) / Decimal(100.0)
        rounded_adjusted_num_replicas = adjusted_num_replicas.to_integral_value(
            rounding=ROUND_HALF_UP
        )
        return max(1, int(rounded_adjusted_num_replicas))

    def deploy(
        self,
        deployment_info: DeploymentInfo,
        target_capacity: Optional[float] = None,
        target_capacity_scale_direction: Optional[TargetCapacityScaleDirection] = None,
    ) -> bool:
        """Deploy the deployment.

        If the deployment already exists with the same version and config,
        this is a no-op and returns False.

        Returns:
            bool: Whether or not the deployment is being updated.
        """
        # Ensures this method is idempotent.
        existing_info = self._target_state.info
        if existing_info is not None:
            # Redeploying should not reset the deployment's start time.
            if not self._target_state.deleting:
                deployment_info.start_time_ms = existing_info.start_time_ms

            if (
                not self._target_state.deleting
                and existing_info.deployment_config == deployment_info.deployment_config
                and existing_info.replica_config.ray_actor_options
                == deployment_info.replica_config.ray_actor_options
                and deployment_info.version is not None
                and existing_info.version == deployment_info.version
            ):
                return False

        # If autoscaling config is not none, decide initial num replicas
        autoscaling_config = deployment_info.deployment_config.autoscaling_config
        if autoscaling_config is not None:
            adjust_capacity = False
            if autoscaling_config.initial_replicas is not None and (
                target_capacity_scale_direction is None
                or target_capacity_scale_direction == TargetCapacityScaleDirection.UP
            ):
                autoscaled_num_replicas = autoscaling_config.initial_replicas
            else:
                if existing_info is not None:
                    autoscaled_num_replicas = self._target_state.num_replicas
                else:
                    autoscaled_num_replicas = autoscaling_config.min_replicas
            autoscaled_num_replicas = self.get_capacity_adjusted_num_replicas(
                autoscaled_num_replicas, target_capacity
            )
            deployment_info.set_autoscaled_num_replicas(autoscaled_num_replicas)
        else:
            # When not autoscaling, defer adjusting the capacity to the update
            # loop.
            adjust_capacity = True

        self._set_target_state(
            deployment_info,
            status_trigger=DeploymentStatusTrigger.CONFIG_UPDATE_STARTED,
            adjust_capacity=adjust_capacity,
        )

        logger.info(
            f"Deploying new version of deployment {self.deployment_name} in "
            f"application '{self.app_name}'."
        )
        self._replica_constructor_retry_counter = 0
        self._backoff_time_s = 1
        return True

    def get_replica_current_ongoing_requests(self) -> List[float]:
        """Return list of replica average ongoing requests.

        The length of list indicate the number of replicas.
        """

        running_replicas = self._replicas.get([ReplicaState.RUNNING])

        current_num_ongoing_requests = []
        for replica in running_replicas:
            replica_tag = replica.replica_tag
            if replica_tag in self.replica_average_ongoing_requests:
                current_num_ongoing_requests.append(
                    self.replica_average_ongoing_requests[replica_tag]
                )
        return current_num_ongoing_requests

    def autoscale(
        self,
        current_handle_queued_queries: int,
        *,
        target_capacity: Optional[float] = None,
        target_capacity_scale_direction: Optional[TargetCapacityScaleDirection] = None,
    ) -> int:
        """
        Autoscale the deployment based on metrics

        Args:
            current_handle_queued_queries: The number of handle queued queries,
                if there are multiple handles, the max number of queries at
                a single handle should be passed in
        """
        if self._target_state.deleting:
            return

        current_num_ongoing_requests = self.get_replica_current_ongoing_requests()
        autoscaling_policy = self._target_state.info.autoscaling_policy
        decision_num_replicas = autoscaling_policy.get_decision_num_replicas(
            curr_target_num_replicas=self._target_state.num_replicas,
            current_num_ongoing_requests=current_num_ongoing_requests,
            current_handle_queued_queries=current_handle_queued_queries,
        )

        # Clip the replica count by capacity-adjusted bounds.
        # TODO (shrekris-anyscale): this should logic should be pushed into the
        # autoscaling_policy. Need to discuss what the right API would look like.
        upper_bound = self.get_capacity_adjusted_num_replicas(
            autoscaling_policy.config.max_replicas, target_capacity
        )
        if (
            target_capacity_scale_direction == TargetCapacityScaleDirection.UP
            and autoscaling_policy.config.initial_replicas is not None
        ):
            lower_bound = self.get_capacity_adjusted_num_replicas(
                autoscaling_policy.config.initial_replicas, target_capacity
            )
        else:
            lower_bound = self.get_capacity_adjusted_num_replicas(
                autoscaling_policy.config.min_replicas, target_capacity
            )

        clipped_decision_num_replicas = max(
            lower_bound, min(decision_num_replicas, upper_bound)
        )

        if (
            clipped_decision_num_replicas == self._target_state.num_replicas
            and self._target_state.adjust_capacity is False
        ):
            return

        logger.info(
            f"Autoscaling replicas for deployment {self.deployment_name} in "
            f"application {self.app_name} to {clipped_decision_num_replicas}. "
            f"current_num_ongoing_requests: {current_num_ongoing_requests}, "
            f"current handle queued queries: {current_handle_queued_queries}."
        )

        new_info = copy(self._target_state.info)
        new_info.set_autoscaled_num_replicas(clipped_decision_num_replicas)
        new_info.version = self._target_state.version.code_version
        self._set_target_state(
            new_info,
            status_trigger=DeploymentStatusTrigger.AUTOSCALING,
            adjust_capacity=False,
        )

    def delete(self) -> None:
        if not self._target_state.deleting:
            self._set_target_state_deleting()

    def _stop_or_update_outdated_version_replicas(self, max_to_stop=math.inf) -> bool:
        """Stop or update replicas with outdated versions.

        Stop replicas with versions that require the actor to be restarted, and
        reconfigure replicas that require refreshing deployment config values.

        Args:
            max_to_stop: max number of replicas to stop, by default,
            it will stop all replicas with outdated version.
        """
        replicas_to_update = self._replicas.pop(
            exclude_version=self._target_state.version,
            states=[ReplicaState.STARTING, ReplicaState.RUNNING],
        )
        replicas_changed = False
        code_version_changes = 0
        reconfigure_changes = 0
        for replica in replicas_to_update:
            if (code_version_changes + reconfigure_changes) >= max_to_stop:
                self._replicas.add(replica.actor_details.state, replica)
            # If the new version requires the actors to be restarted, stop the replica.
            # A new one with the correct version will be started later as part of the
            # normal scale-up process.
            elif replica.version.requires_actor_restart(self._target_state.version):
                code_version_changes += 1
                # If the replica is still `STARTING`, we don't need to go through the
                # graceful stop period.
                graceful_stop = replica.actor_details.state == ReplicaState.RUNNING
                self._stop_replica(replica, graceful_stop=graceful_stop)
                replicas_changed = True
            # Otherwise, only lightweight options in deployment config is a mismatch, so
            # we update it dynamically without restarting the replica.
            elif replica.actor_details.state == ReplicaState.RUNNING:
                reconfigure_changes += 1
                if replica.version.requires_long_poll_broadcast(
                    self._target_state.version
                ):
                    replicas_changed = True
                actor_updating = replica.reconfigure(self._target_state.version)
                if actor_updating:
                    self._replicas.add(ReplicaState.UPDATING, replica)
                else:
                    self._replicas.add(ReplicaState.RUNNING, replica)
                logger.debug(
                    "Adding UPDATING to replica_tag: "
                    f"{replica.replica_tag}, deployment_name: {self.deployment_name}, "
                    f"app_name: {self.app_name}"
                )
            # We don't allow going from STARTING to UPDATING.
            else:
                self._replicas.add(replica.actor_details.state, replica)

        if code_version_changes > 0:
            logger.info(
                f"Stopping {code_version_changes} replicas of deployment "
                f"'{self.deployment_name}' in application '{self.app_name}' with "
                "outdated versions."
            )

        if reconfigure_changes > 0:
            logger.info(
                f"Updating {reconfigure_changes} replicas of deployment "
                f"'{self.deployment_name}' in application '{self.app_name}' with "
                "outdated deployment configs."
            )
            # Record user config lightweight update
            ServeUsageTag.USER_CONFIG_LIGHTWEIGHT_UPDATED.record("True")

        return replicas_changed

    def _check_and_stop_outdated_version_replicas(
        self, target_num_replicas: int
    ) -> bool:
        """Stops replicas with outdated versions to implement rolling updates.

        This includes both explicit code version updates and changes to the
        user_config.

        Returns whether any replicas were stopped.
        """
        # Short circuit if target replicas is 0 (the deployment is being
        # deleted) because this will be handled in the main loop.
        if target_num_replicas == 0:
            return False

        # We include STARTING and UPDATING replicas here
        # because if there are replicas still pending startup, we may as well
        # terminate them and start new version replicas instead.
        old_running_replicas = self._replicas.count(
            exclude_version=self._target_state.version,
            states=[ReplicaState.STARTING, ReplicaState.UPDATING, ReplicaState.RUNNING],
        )
        old_stopping_replicas = self._replicas.count(
            exclude_version=self._target_state.version, states=[ReplicaState.STOPPING]
        )
        new_running_replicas = self._replicas.count(
            version=self._target_state.version, states=[ReplicaState.RUNNING]
        )

        # If the deployment is currently scaling down, let the scale down
        # complete before doing a rolling update.
        if target_num_replicas < old_running_replicas + old_stopping_replicas:
            return False

        # The number of replicas that are currently in transition between
        # an old version and the new version. Note that we cannot directly
        # count the number of stopping replicas because once replicas finish
        # stopping, they are removed from the data structure.
        pending_replicas = (
            target_num_replicas - new_running_replicas - old_running_replicas
        )

        # Maximum number of replicas that can be updating at any given time.
        # There should never be more than rollout_size old replicas stopping
        # or rollout_size new replicas starting.
        rollout_size = max(int(0.2 * target_num_replicas), 1)
        max_to_stop = max(rollout_size - pending_replicas, 0)

        return self._stop_or_update_outdated_version_replicas(max_to_stop)

    def _scale_deployment_replicas(
        self,
        target_num_replicas: int,
    ) -> Tuple[List[ReplicaSchedulingRequest], DeploymentDownscaleRequest]:
        """Scale the given deployment to the number of replicas."""

        assert (
            target_num_replicas >= 0
        ), "Target number of replicas must be greater than or equal to 0."

        upscale = []
        downscale = None

        self._check_and_stop_outdated_version_replicas(target_num_replicas)

        current_replicas = self._replicas.count(
            states=[ReplicaState.STARTING, ReplicaState.UPDATING, ReplicaState.RUNNING]
        )
        recovering_replicas = self._replicas.count(states=[ReplicaState.RECOVERING])

        delta_replicas = target_num_replicas - current_replicas - recovering_replicas
        if delta_replicas == 0:
            return (upscale, downscale)

        elif delta_replicas > 0:
            # Don't ever exceed target_num_replicas.
            stopping_replicas = self._replicas.count(
                states=[
                    ReplicaState.STOPPING,
                ]
            )
            to_add = max(delta_replicas - stopping_replicas, 0)
            if to_add > 0:
                # Exponential backoff
                failed_to_start_threshold = min(
                    MAX_DEPLOYMENT_CONSTRUCTOR_RETRY_COUNT,
                    target_num_replicas * 3,
                )
                if self._replica_constructor_retry_counter >= failed_to_start_threshold:
                    # Wait 1, 2, 4, ... seconds before consecutive retries, with random
                    # offset added to avoid synchronization
                    if (
                        time.time() - self._last_retry
                        < self._backoff_time_s + random.uniform(0, 3)
                    ):
                        return upscale, downscale

                self._last_retry = time.time()
                logger.info(
                    f"Adding {to_add} replica{'s' if to_add > 1 else ''} to deployment "
                    f"{self.deployment_name} in application '{self.app_name}'."
                )
                for _ in range(to_add):
                    replica_name = ReplicaName(
                        self.app_name, self.deployment_name, get_random_letters()
                    )
                    new_deployment_replica = DeploymentReplica(
                        self._controller_name,
                        replica_name.replica_tag,
                        self._id,
                        self._target_state.version,
                    )
                    upscale.append(
                        new_deployment_replica.start(self._target_state.info)
                    )

                    self._replicas.add(ReplicaState.STARTING, new_deployment_replica)
                    logger.debug(
                        f"Adding STARTING to replica_tag: {replica_name}, deployment: "
                        f"'{self.deployment_name}', application: '{self.app_name}'"
                    )

        elif delta_replicas < 0:
            to_remove = -delta_replicas
            logger.info(
                f"Removing {to_remove} replica{'s' if to_remove > 1 else ''} "
                f"from deployment '{self.deployment_name}' in application "
                f"'{self.app_name}'."
            )
            downscale = DeploymentDownscaleRequest(
                deployment_id=self._id, num_to_stop=to_remove
            )

        return upscale, downscale

    def _check_curr_status(self, target_num_replicas: int) -> Tuple[bool, bool]:
        """Check the current deployment status.

        Checks the difference between the target vs. running replica count for
        the target version.

        This will update the current deployment status depending on the state
        of the replicas.

        Returns (deleted, any_replicas_recovering).
        """
        # TODO(edoakes): we could make this more efficient in steady-state by
        # having a "healthy" flag that gets flipped if an update or replica
        # failure happens.

        target_version = self._target_state.version

        any_replicas_recovering = (
            self._replicas.count(states=[ReplicaState.RECOVERING]) > 0
        )
        all_running_replica_cnt = self._replicas.count(states=[ReplicaState.RUNNING])
        running_at_target_version_replica_cnt = self._replicas.count(
            states=[ReplicaState.RUNNING], version=target_version
        )

        failed_to_start_count = self._replica_constructor_retry_counter
        failed_to_start_threshold = min(
<<<<<<< HEAD
            MAX_DEPLOYMENT_CONSTRUCTOR_RETRY_COUNT,
            target_replica_count * self._byted_max_failed_threshold,
=======
            MAX_DEPLOYMENT_CONSTRUCTOR_RETRY_COUNT, target_num_replicas * 3
>>>>>>> 84ba7402
        )

        # Got to make a call to complete current deploy() goal after
        # start failure threshold reached, while we might still have
        # pending replicas in current goal.
        if (
            failed_to_start_count >= failed_to_start_threshold
            and failed_to_start_threshold != 0
        ):
            if running_at_target_version_replica_cnt > 0:
                # At least one RUNNING replica at target state, partial
                # success; We can stop tracking constructor failures and
                # leave it to the controller to fully scale to target
                # number of replicas and only return as completed once
                # reached target replica count
                self._replica_constructor_retry_counter = -1
            else:
                self._curr_status_info = self._curr_status_info.update(
                    status=DeploymentStatus.UNHEALTHY,
                    status_trigger=DeploymentStatusTrigger.REPLICA_STARTUP_FAILED,
                    message=(
                        f"The deployment failed to start {failed_to_start_count} times "
                        "in a row. This may be due to a problem with its "
                        "constructor or initial health check failing. See "
                        "controller logs for details. Retrying after "
                        f"{self._backoff_time_s} seconds. Error:\n"
                        f"{self._replica_constructor_error_msg}"
                    ),
                )
                return False, any_replicas_recovering

        # If we have pending ops, the current goal is *not* ready.
        if (
            self._replicas.count(
                states=[
                    ReplicaState.STARTING,
                    ReplicaState.UPDATING,
                    ReplicaState.RECOVERING,
                    ReplicaState.STOPPING,
                ]
            )
            == 0
        ):
            # Check for deleting and a non-zero number of deployments.
            if self._target_state.deleting and all_running_replica_cnt == 0:
                return True, any_replicas_recovering

            if (
                target_num_replicas == running_at_target_version_replica_cnt
                and running_at_target_version_replica_cnt == all_running_replica_cnt
            ):
                if self._curr_status_info.status == DeploymentStatus.UPSCALING:
                    status_trigger = DeploymentStatusTrigger.UPSCALE_COMPLETED
                elif self._curr_status_info.status == DeploymentStatus.DOWNSCALING:
                    status_trigger = DeploymentStatusTrigger.DOWNSCALE_COMPLETED
                elif (
                    self._curr_status_info.status == DeploymentStatus.UPDATING
                    and self._curr_status_info.status_trigger
                    == DeploymentStatusTrigger.CONFIG_UPDATE_STARTED
                ):
                    status_trigger = DeploymentStatusTrigger.CONFIG_UPDATE_COMPLETED
                elif self._curr_status_info.status == DeploymentStatus.UNHEALTHY:
                    status_trigger = DeploymentStatusTrigger.UNSPECIFIED
                else:
                    status_trigger = self._curr_status_info.status_trigger

                self._curr_status_info = self._curr_status_info.update(
                    status=DeploymentStatus.HEALTHY,
                    status_trigger=status_trigger,
                )

                return False, any_replicas_recovering

        return False, any_replicas_recovering

    def _check_startup_replicas(
        self, original_state: ReplicaState, target_num_replicas: int, stop_on_slow=False
    ) -> List[Tuple[DeploymentReplica, ReplicaStartupStatus]]:
        """
        Common helper function for startup actions tracking and status
        transition: STARTING, UPDATING and RECOVERING.

        Args:
            stop_on_slow: If we consider a replica failed upon observing it's
                slow to reach running state.
        """
        slow_replicas = []
        replicas_failed = False
        for replica in self._replicas.pop(states=[original_state]):
            start_status, error_msg = replica.check_started()
            if start_status == ReplicaStartupStatus.SUCCEEDED:
                # This replica should be now be added to handle's replica
                # set.
                self._replicas.add(ReplicaState.RUNNING, replica)
                self._deployment_scheduler.on_replica_running(
                    self._id, replica.replica_tag, replica.actor_node_id
                )
                logger.info(
                    f"Replica {replica.replica_tag} started successfully "
                    f"on node {replica.actor_node_id}.",
                    extra={"log_to_stderr": False},
                )
            elif start_status == ReplicaStartupStatus.FAILED:
                # Replica reconfigure (deploy / upgrade) failed
                if self._replica_constructor_retry_counter >= 0:
                    # Increase startup failure counter if we're tracking it
                    self._replica_constructor_retry_counter += 1
                    self._replica_constructor_error_msg = error_msg

                replicas_failed = True
                self._stop_replica(replica)
            elif start_status in [
                ReplicaStartupStatus.PENDING_ALLOCATION,
                ReplicaStartupStatus.PENDING_INITIALIZATION,
            ]:
                if start_status == ReplicaStartupStatus.PENDING_INITIALIZATION:
                    self._deployment_scheduler.on_replica_running(
                        self._id, replica.replica_tag, replica.actor_node_id
                    )
                is_slow = time.time() - replica._start_time > SLOW_STARTUP_WARNING_S
                if is_slow:
                    slow_replicas.append((replica, start_status))

                # Does it make sense to stop replicas in PENDING_ALLOCATION
                # state?
                if is_slow and stop_on_slow:
                    self._stop_replica(replica, graceful_stop=False)
                else:
                    self._replicas.add(original_state, replica)

        # If replicas have failed enough times, execute exponential backoff
        # Wait 1, 2, 4, ... seconds before consecutive retries (or use a custom
        # backoff factor by setting EXPONENTIAL_BACKOFF_FACTOR)
        failed_to_start_threshold = min(
            MAX_DEPLOYMENT_CONSTRUCTOR_RETRY_COUNT,
            target_num_replicas * 3,
        )
        if (
            replicas_failed
            and self._replica_constructor_retry_counter > failed_to_start_threshold
        ):
            self._backoff_time_s = min(
                EXPONENTIAL_BACKOFF_FACTOR * self._backoff_time_s, MAX_BACKOFF_TIME_S
            )

        return slow_replicas

    def stop_replicas(self, replicas_to_stop) -> None:
        for replica in self._replicas.pop():
            if replica.replica_tag in replicas_to_stop:
                self._stop_replica(replica)
            else:
                self._replicas.add(replica.actor_details.state, replica)

    def _stop_replica(self, replica, graceful_stop=True):
        """Stop replica
        1. Stop the replica.
        2. Change the replica into stopping state.
        3. Set the health replica stats to 0.
        """
        logger.debug(
            f"Adding STOPPING to replica_tag: {replica}, "
            f"deployment_name: {self.deployment_name}, app_name: {self.app_name}"
        )
        replica.stop(graceful=graceful_stop)
        self._replicas.add(ReplicaState.STOPPING, replica)
        self._deployment_scheduler.on_replica_stopping(self._id, replica.replica_tag)
        self.health_check_gauge.set(
            0,
            tags={
                "deployment": self.deployment_name,
                "replica": replica.replica_tag,
                "application": self.app_name,
            },
        )

    def _check_and_update_replicas(self, target_num_replicas: int):
        """
        Check current state of all DeploymentReplica being tracked, and compare
        with state container from previous update() cycle to see if any state
        transition happened.
        """

        for replica in self._replicas.pop(states=[ReplicaState.RUNNING]):
            if replica.check_health():
                self._replicas.add(ReplicaState.RUNNING, replica)
                self.health_check_gauge.set(
                    1,
                    tags={
                        "deployment": self.deployment_name,
                        "replica": replica.replica_tag,
                        "application": self.app_name,
                    },
                )
            else:
                logger.warning(
                    f"Replica {replica.replica_tag} of deployment "
                    f"{self.deployment_name} in application '{self.app_name}' failed "
                    "health check, stopping it."
                )
                self.health_check_gauge.set(
                    0,
                    tags={
                        "deployment": self.deployment_name,
                        "replica": replica.replica_tag,
                        "application": self.app_name,
                    },
                )
                self._stop_replica(replica, graceful_stop=False)
                # If this is a replica of the target version, the deployment
                # enters the "UNHEALTHY" status until the replica is
                # recovered or a new deploy happens.
                if replica.version == self._target_state.version:
                    self._curr_status_info = self._curr_status_info.update(
                        status=DeploymentStatus.UNHEALTHY,
                        status_trigger=DeploymentStatusTrigger.HEALTH_CHECK_FAILED,
                        message="A replica's health check failed. This "
                        "deployment will be UNHEALTHY until the replica "
                        "recovers or a new deploy happens.",
                    )

        slow_start_replicas = []
        slow_start = self._check_startup_replicas(
            ReplicaState.STARTING, target_num_replicas
        )
        slow_update = self._check_startup_replicas(
            ReplicaState.UPDATING, target_num_replicas
        )
        slow_recover = self._check_startup_replicas(
            ReplicaState.RECOVERING, target_num_replicas, stop_on_slow=True
        )

        all_running_replica_cnt = self._replicas.count(states=[ReplicaState.RUNNING])

        slow_start_replicas = slow_start + slow_update + slow_recover

        if (
            len(slow_start_replicas)
            and time.time() - self._prev_startup_warning > SLOW_STARTUP_WARNING_PERIOD_S
        ):
            pending_allocation = []
            pending_initialization = []

            for replica, startup_status in slow_start_replicas:
                if startup_status == ReplicaStartupStatus.PENDING_ALLOCATION:
                    pending_allocation.append(replica)
                if startup_status == ReplicaStartupStatus.PENDING_INITIALIZATION:
                    pending_initialization.append(replica)

            if len(pending_allocation) > 0:
                required, available = pending_allocation[0].resource_requirements()
                message = (
<<<<<<< HEAD
                    f'Deployment "{self._name}" has '
                    f"{len(pending_allocation)} replicas that have taken "
                    f"more than {SLOW_STARTUP_WARNING_S}s to be scheduled. "
                    f"This may be caused by waiting for the cluster to "
                    f"auto-scale, or waiting for a runtime environment "
                    f"to install. "
                    f"Resources required for each replica: {required}, "
                    f"resources available: {available}."
                    f"[bytedance] available replica number: {all_running_replica_cnt} [bytedance]"
=======
                    f"Deployment '{self.deployment_name}' in application "
                    f"'{self.app_name}' {len(pending_allocation)} replicas that have "
                    f"taken more than {SLOW_STARTUP_WARNING_S}s to be scheduled. This "
                    "may be due to waiting for the cluster to auto-scale or for a "
                    "runtime environment to be installed. Resources required for each "
                    f"replica: {required}, total resources available: {available}. Use "
                    "`ray status` for more details."
>>>>>>> 84ba7402
                )
                logger.warning(message)
                if _SCALING_LOG_ENABLED:
                    print_verbose_scaling_log()
                # If status is UNHEALTHY, leave the status and message as is.
                # The issue that caused the deployment to be unhealthy should be
                # prioritized over this resource availability issue.
                if self._curr_status_info.status != DeploymentStatus.UNHEALTHY:
                    self._curr_status_info = self._curr_status_info.update(
                        status=DeploymentStatus.UPDATING,
                        message=message,
                    )

            if len(pending_initialization) > 0:
                message = (
<<<<<<< HEAD
                    f"Deployment {self._name} has "
                    f"{len(pending_initialization)} replicas that have taken "
                    f"more than {SLOW_STARTUP_WARNING_S}s to initialize. This "
                    f"may be caused by a slow __init__ or reconfigure method."
                    f"[bytedance] available replica number: {all_running_replica_cnt} [bytedance]"
=======
                    f"Deployment '{self.deployment_name}' in application "
                    f"'{self.app_name}' has {len(pending_initialization)} replicas "
                    f"that have taken more than {SLOW_STARTUP_WARNING_S}s to "
                    "initialize. This may be caused by a slow __init__ or reconfigure "
                    "method."
>>>>>>> 84ba7402
                )
                logger.warning(message)
                # If status is UNHEALTHY, leave the status and message as is.
                # The issue that caused the deployment to be unhealthy should be
                # prioritized over this resource availability issue.
                if self._curr_status_info.status != DeploymentStatus.UNHEALTHY:
                    self._curr_status_info = self._curr_status_info.update(
                        status=DeploymentStatus.UPDATING,
                        message=message,
                    )

            self._prev_startup_warning = time.time()

        for replica in self._replicas.pop(states=[ReplicaState.STOPPING]):
            stopped = replica.check_stopped()
            if not stopped:
                self._replicas.add(ReplicaState.STOPPING, replica)
            else:
                logger.info(f"Replica {replica.replica_tag} is stopped.")
                # NOTE(zcin): We need to remove the replica from in-memory metrics store
                # here instead of _stop_replica because the replica will continue to
                # send metrics while it's still alive.
                if replica.replica_tag in self.replica_average_ongoing_requests:
                    del self.replica_average_ongoing_requests[replica.replica_tag]

    def _stop_replicas_on_draining_nodes(self):
        draining_nodes = self._cluster_node_info_cache.get_draining_node_ids()
        for replica in self._replicas.pop(
            states=[ReplicaState.UPDATING, ReplicaState.RUNNING]
        ):
            if replica.actor_node_id in draining_nodes:
                logger.info(
                    f"Stopping replica {replica.replica_tag} of deployment "
                    f"'{self.deployment_name}' in application '{self.app_name}' on "
                    f"draining node {replica.actor_node_id}."
                )
                self._stop_replica(replica, graceful_stop=True)
            else:
                self._replicas.add(replica.actor_details.state, replica)

    def update(
        self, target_capacity: Optional[float] = None
    ) -> DeploymentStateUpdateResult:
        """Attempts to reconcile this deployment to match its goal state.

        This is an asynchronous call; it's expected to be called repeatedly.

        Also updates the internal DeploymentStatusInfo based on the current
        state of the system.
        """
        if self._target_state.deleting:
            adjusted_target_num_replicas = 0
        elif self._target_state.adjust_capacity:
            adjusted_target_num_replicas = self.get_capacity_adjusted_num_replicas(
                self._target_state.num_replicas, target_capacity
            )
        else:
            adjusted_target_num_replicas = self._target_state.num_replicas

        deleted, any_replicas_recovering = False, False
        upscale = []
        downscale = None
        try:
            # Add or remove DeploymentReplica instances in self._replicas.
            # This should be the only place we adjust total number of replicas
            # we manage.
<<<<<<< HEAD
            running_replicas_changed = self._scale_deployment_replicas()
=======
>>>>>>> 84ba7402

            # Check the state of existing replicas and transition if necessary.
            self._check_and_update_replicas(adjusted_target_num_replicas)

            self._stop_replicas_on_draining_nodes()

            upscale, downscale = self._scale_deployment_replicas(
                adjusted_target_num_replicas
            )

            deleted, any_replicas_recovering = self._check_curr_status(
                adjusted_target_num_replicas
            )
        except Exception:
            logger.exception(
                "Exception occurred trying to update deployment state:\n"
                + traceback.format_exc()
            )
            self._curr_status_info = self._curr_status_info.update(
                status=DeploymentStatus.UNHEALTHY,
                status_trigger=DeploymentStatusTrigger.INTERNAL_ERROR,
                message="Failed to update deployment:" f"\n{traceback.format_exc()}",
            )

        return DeploymentStateUpdateResult(
            deleted=deleted,
            any_replicas_recovering=any_replicas_recovering,
            upscale=upscale,
            downscale=downscale,
        )

    def record_autoscaling_metrics(self, replica_tag: str, window_avg: float) -> None:
        """Records average ongoing requests at replicas."""

        self.replica_average_ongoing_requests[replica_tag] = window_avg

    def record_multiplexed_model_ids(
        self, replica_name: str, multiplexed_model_ids: List[str]
    ) -> None:
        """Records the multiplexed model IDs of a replica.

        Args:
            replica_name: Name of the replica.
            multiplexed_model_ids: List of model IDs that replica is serving.
        """
        # Find the replica
        for replica in self._replicas.get():
            if replica.replica_tag == replica_name:
                replica.record_multiplexed_model_ids(multiplexed_model_ids)
                self._multiplexed_model_ids_updated = True
                return
        logger.warn(
            f"Replia {replica_name} not found in deployment {self.deployment_name} in "
            f"application {self.app_name}"
        )

    def _stop_one_running_replica_for_testing(self):
        running_replicas = self._replicas.pop(states=[ReplicaState.RUNNING])
        replica_to_stop = running_replicas.pop()
        replica_to_stop.stop(graceful=False)
        self._replicas.add(ReplicaState.STOPPING, replica_to_stop)
        for replica in running_replicas:
            self._replicas.add(ReplicaState.RUNNING, replica)


class DeploymentStateManager:
    """Manages all state for deployments in the system.

    This class is *not* thread safe, so any state-modifying methods should be
    called with a lock held.
    """

    def __init__(
        self,
        controller_name: str,
        kv_store: KVStoreBase,
        long_poll_host: LongPollHost,
        all_current_actor_names: List[str],
        all_current_placement_group_names: List[str],
        cluster_node_info_cache: ClusterNodeInfoCache,
    ):
        self._controller_name = controller_name
        self._kv_store = kv_store
        self._long_poll_host = long_poll_host
        self._cluster_node_info_cache = cluster_node_info_cache
        self._deployment_scheduler = default_impl.create_deployment_scheduler(
            cluster_node_info_cache
        )

        self._deployment_states: Dict[DeploymentID, DeploymentState] = dict()

        self._recover_from_checkpoint(
            all_current_actor_names, all_current_placement_group_names
        )

        # TODO(simon): move autoscaling related stuff into a manager.
        self.handle_metrics_store = InMemoryMetricsStore()

    def _create_deployment_state(self, deployment_id):
        self._deployment_scheduler.on_deployment_created(
            deployment_id, SpreadDeploymentSchedulingPolicy()
        )

        return DeploymentState(
            deployment_id,
            self._controller_name,
            self._long_poll_host,
            self._deployment_scheduler,
            self._cluster_node_info_cache,
            self._save_checkpoint_func,
        )

    def record_autoscaling_metrics(self, data, send_timestamp: float):
        replica_tag, window_avg = data
        if window_avg is not None:
            replica_name = ReplicaName.from_replica_tag(replica_tag)
            self._deployment_states[
                replica_name.deployment_id
            ].record_autoscaling_metrics(replica_tag, window_avg)

    def record_handle_metrics(self, data: Dict[str, float], send_timestamp: float):
        self.handle_metrics_store.add_metrics_point(data, send_timestamp)

    def get_autoscaling_metrics(self):
        """
        Return autoscaling metrics (used for dumping from controller)
        """
        return {
            deployment: deployment_state.replica_average_ongoing_requests
            for deployment, deployment_state in self._deployment_states.items()
        }

    def _map_actor_names_to_deployment(
        self, all_current_actor_names: List[str]
    ) -> Dict[str, List[str]]:
        """
        Given a list of all actor names queried from current ray cluster,
        map them to corresponding deployments.

        Example:
            Args:
                [A#zxc123, B#xcv234, A#qwe234]
            Returns:
                {
                    A: [A#zxc123, A#qwe234]
                    B: [B#xcv234]
                }
        """
        all_replica_names = [
            actor_name
            for actor_name in all_current_actor_names
            if ReplicaName.is_replica_name(actor_name)
        ]
        deployment_to_current_replicas = defaultdict(list)
        if len(all_replica_names) > 0:
            # Each replica tag is formatted as "deployment_name#random_letter"
            for replica_name in all_replica_names:
                replica_tag = ReplicaName.from_str(replica_name)
                deployment_to_current_replicas[replica_tag.deployment_id].append(
                    replica_name
                )

        return deployment_to_current_replicas

    def _detect_and_remove_leaked_placement_groups(
        self,
        all_current_actor_names: List[str],
        all_current_placement_group_names: List[str],
    ):
        """Detect and remove any placement groups not associated with a replica.

        This can happen under certain rare circumstances:
            - The controller creates a placement group then crashes before creating
            the associated replica actor.
            - While the controller is down, a replica actor crashes but its placement
            group still exists.

        In both of these (or any other unknown cases), we simply need to remove the
        leaked placement groups.
        """
        leaked_pg_names = []
        for pg_name in all_current_placement_group_names:
            if (
                ReplicaName.is_replica_name(pg_name)
                and pg_name not in all_current_actor_names
            ):
                leaked_pg_names.append(pg_name)

        if len(leaked_pg_names) > 0:
            logger.warning(
                f"Detected leaked placement groups: {leaked_pg_names}. "
                "The placement groups will be removed. This can happen in rare "
                "circumstances when the controller crashes and should not cause any "
                "issues. If this happens repeatedly, please file an issue on GitHub."
            )

        for leaked_pg_name in leaked_pg_names:
            try:
                pg = ray.util.get_placement_group(leaked_pg_name)
                ray.util.remove_placement_group(pg)
            except Exception:
                logger.exception(
                    f"Failed to remove leaked placement group {leaked_pg_name}."
                )

    def _recover_from_checkpoint(
        self,
        all_current_actor_names: List[str],
        all_current_placement_group_names: List[str],
    ):
        """
        Recover from checkpoint upon controller failure with all actor names
        found in current cluster.

        Each deployment resumes target state from checkpoint if available.

        For current state it will prioritize reconstructing from current
        actor names found that matches deployment tag if applicable.
        """
        self._detect_and_remove_leaked_placement_groups(
            all_current_actor_names,
            all_current_placement_group_names,
        )

        deployment_to_current_replicas = self._map_actor_names_to_deployment(
            all_current_actor_names
        )
        checkpoint = self._kv_store.get(CHECKPOINT_KEY)
        if checkpoint is not None:
            deployment_state_info = cloudpickle.loads(checkpoint)

            for deployment_id, checkpoint_data in deployment_state_info.items():
                deployment_state = self._create_deployment_state(deployment_id)
                deployment_state.recover_target_state_from_checkpoint(checkpoint_data)
                if len(deployment_to_current_replicas[deployment_id]) > 0:
                    deployment_state.recover_current_state_from_replica_actor_names(  # noqa: E501
                        deployment_to_current_replicas[deployment_id]
                    )
                self._deployment_states[deployment_id] = deployment_state

    def shutdown(self):
        """
        Shutdown all running replicas by notifying the controller, and leave
        it to the controller event loop to take actions afterwards.

        Once shutdown signal is received, it will also prevent any new
        deployments or replicas from being created.

        One can send multiple shutdown signals but won't effectively make any
        difference compare to calling it once.
        """

        for deployment_state in self._deployment_states.values():
            deployment_state.delete()

        # TODO(jiaodong): This might not be 100% safe since we deleted
        # everything without ensuring all shutdown goals are completed
        # yet. Need to address in follow-up PRs.
        self._kv_store.delete(CHECKPOINT_KEY)

        # TODO(jiaodong): Need to add some logic to prevent new replicas
        # from being created once shutdown signal is sent.

    def is_ready_for_shutdown(self) -> bool:
        """Return whether all deployments are shutdown.

        Check there are no deployment states and no checkpoints.
        """
        return (
            len(self._deployment_states) == 0
            and self._kv_store.get(CHECKPOINT_KEY) is None
        )

    def _save_checkpoint_func(
        self, *, writeahead_checkpoints: Optional[Dict[str, Tuple]]
    ) -> None:
        """Write a checkpoint of all deployment states.
        By default, this checkpoints the current in-memory state of each
        deployment. However, these can be overwritten by passing
        `writeahead_checkpoints` in order to checkpoint an update before
        applying it to the in-memory state.
        """

        deployment_state_info = {
            deployment_id: deployment_state.get_checkpoint_data()
            for deployment_id, deployment_state in self._deployment_states.items()
        }

        if writeahead_checkpoints is not None:
            deployment_state_info.update(writeahead_checkpoints)

        self._kv_store.put(
            CHECKPOINT_KEY,
            cloudpickle.dumps(deployment_state_info),
        )

    def get_running_replica_infos(
        self,
    ) -> Dict[DeploymentID, List[RunningReplicaInfo]]:
        return {
            id: deployment_state.get_running_replica_infos()
            for id, deployment_state in self._deployment_states.items()
        }

    def get_deployment_infos(self) -> Dict[DeploymentID, DeploymentInfo]:
        infos: Dict[DeploymentID, DeploymentInfo] = {}
        for deployment_id, deployment_state in self._deployment_states.items():
            infos[deployment_id] = deployment_state.target_info

        return infos

    def get_deployment(self, deployment_id: DeploymentID) -> Optional[DeploymentInfo]:
        if deployment_id in self._deployment_states:
            return self._deployment_states[deployment_id].target_info
        else:
            return None

    def get_deployment_details(self, id: DeploymentID) -> Optional[DeploymentDetails]:
        """Gets detailed info on a deployment.

        Returns:
            DeploymentDetails: if the deployment is live.
            None: if the deployment is deleted.
        """
        statuses = self.get_deployment_statuses([id])
        if len(statuses) == 0:
            return None
        else:
            status_info = statuses[0]
            return DeploymentDetails(
                name=id.name,
                status=status_info.status,
                status_trigger=status_info.status_trigger,
                message=status_info.message,
                deployment_config=_deployment_info_to_schema(
                    id.name, self.get_deployment(id)
                ),
                replicas=self._deployment_states[id].list_replica_details(),
            )

    def get_deployment_statuses(
        self, ids: List[DeploymentID] = None
    ) -> List[DeploymentStatusInfo]:
        statuses = []
        for id, state in self._deployment_states.items():
            if not ids or id in ids:
                statuses.append(state.curr_status_info)
        return statuses

    def deploy(
        self,
        deployment_id: DeploymentID,
        deployment_info: DeploymentInfo,
        target_capacity: Optional[float] = None,
        target_capacity_scale_direction: Optional[TargetCapacityScaleDirection] = None,
    ) -> bool:
        """Deploy the deployment.

        If the deployment already exists with the same version and config,
        this is a no-op and returns False.

        Returns:
            bool: Whether or not the deployment is being updated.
        """
        if deployment_id not in self._deployment_states:
            self._deployment_states[deployment_id] = self._create_deployment_state(
                deployment_id
            )
            self._record_deployment_usage()

        return self._deployment_states[deployment_id].deploy(
            deployment_info,
            target_capacity=target_capacity,
            target_capacity_scale_direction=target_capacity_scale_direction,
        )

    def get_deployments_in_application(self, app_name: str) -> List[str]:
        """Return list of deployment names in application."""

        deployments = []
        for deployment_id in self._deployment_states:
            if deployment_id.app == app_name:
                deployments.append(deployment_id.name)

        return deployments

    def delete_deployment(self, id: DeploymentID):
        # This method must be idempotent. We should validate that the
        # specified deployment exists on the client.
        if id in self._deployment_states:
            self._deployment_states[id].delete()

    def get_handle_queueing_metrics(
        self, deployment_id: DeploymentID, look_back_period_s
    ) -> int:
        """
        Return handle queue length metrics
        Args:
            deployment_id: deployment identifier
            look_back_period_s: the look back time period to collect the requests
                metrics
        Returns:
            if multiple handles queue length, return the max number of queue length.
        """
        current_handle_queued_queries = self.handle_metrics_store.max(
            deployment_id,
            time.time() - look_back_period_s,
        )

        if current_handle_queued_queries is None:
            current_handle_queued_queries = 0
        return current_handle_queued_queries

    def update(
        self,
        target_capacity: Optional[float] = None,
        target_capacity_scale_direction: Optional[TargetCapacityScaleDirection] = None,
    ) -> bool:
        """Updates the state of all deployments to match their goal state.

        `target_capacity` represents the target capacity percentage for all deployments
        across the cluster. The `num_replicas`, `min_replicas`, and `max_replicas` for
        each deployment will be scaled by this percentage.

        Returns True if any of the deployments have replicas in the RECOVERING state.
        """
        if target_capacity is not None and (
            target_capacity < 0 or target_capacity > 100
        ):
            raise ValueError(
                f"Got invalid `target_capacity`: {target_capacity}. "
                "`target_capacity` must be between 0 and 100."
            )

        deleted_ids = []
        any_recovering = False
        upscales = {}
        downscales = {}

        for deployment_id, deployment_state in self._deployment_states.items():
            if deployment_state.should_autoscale():
                current_handle_queued_queries = self.get_handle_queueing_metrics(
                    deployment_id,
                    deployment_state.get_autoscale_metric_lookback_period(),
                )
                deployment_state.autoscale(
                    current_handle_queued_queries,
                    target_capacity=target_capacity,
                    target_capacity_scale_direction=target_capacity_scale_direction,
                )

            deployment_state_update_result = deployment_state.update(
                target_capacity=target_capacity
            )
            if deployment_state_update_result.upscale:
                upscales[deployment_id] = deployment_state_update_result.upscale
            if deployment_state_update_result.downscale:
                downscales[deployment_id] = deployment_state_update_result.downscale
            if deployment_state_update_result.deleted:
                deleted_ids.append(deployment_id)

            any_recovering |= deployment_state_update_result.any_replicas_recovering

        deployment_to_replicas_to_stop = self._deployment_scheduler.schedule(
            upscales, downscales
        )
        for deployment_id, replicas_to_stop in deployment_to_replicas_to_stop.items():
            self._deployment_states[deployment_id].stop_replicas(replicas_to_stop)

        for deployment_state in self._deployment_states.values():
            deployment_state.notify_running_replicas_changed()

        for deployment_id in deleted_ids:
            self._deployment_scheduler.on_deployment_deleted(deployment_id)
            del self._deployment_states[deployment_id]

        if len(deleted_ids):
            self._record_deployment_usage()

        return any_recovering

    def _record_deployment_usage(self):
        ServeUsageTag.NUM_DEPLOYMENTS.record(str(len(self._deployment_states)))

        num_gpu_deployments = 0
        for deployment_state in self._deployment_states.values():
            if (
                deployment_state.target_info is not None
                and deployment_state.target_info.replica_config is not None
                and deployment_state.target_info.replica_config.ray_actor_options
                is not None
                and (
                    deployment_state.target_info.replica_config.ray_actor_options.get(
                        "num_gpus", 0
                    )
                    > 0
                )
            ):
                num_gpu_deployments += 1
        ServeUsageTag.NUM_GPU_DEPLOYMENTS.record(str(num_gpu_deployments))

    def record_multiplexed_replica_info(self, info: MultiplexedReplicaInfo):
        """
        Record multiplexed model ids for a multiplexed replica.

        Args:
            info: Multiplexed replica info including deployment name,
                replica tag and model ids.
        """
        if info.deployment_id not in self._deployment_states:
            app_msg = f" in application '{info.deployment_id.app}'"
            logger.error(
                f"Deployment {info.deployment_id.name}{app_msg} not found in state "
                "manager."
            )
            return
        self._deployment_states[info.deployment_id].record_multiplexed_model_ids(
            info.replica_tag, info.model_ids
        )

    def get_active_node_ids(self) -> Set[str]:
        """Return set of node ids with running replicas of any deployment.

        This is used to determine which node has replicas. Only nodes with replicas and
        head node should have active proxies.
        """
        node_ids = set()
        for deployment_state in self._deployment_states.values():
            node_ids.update(deployment_state.get_active_node_ids())
        return node_ids<|MERGE_RESOLUTION|>--- conflicted
+++ resolved
@@ -1883,12 +1883,8 @@
 
         failed_to_start_count = self._replica_constructor_retry_counter
         failed_to_start_threshold = min(
-<<<<<<< HEAD
             MAX_DEPLOYMENT_CONSTRUCTOR_RETRY_COUNT,
             target_replica_count * self._byted_max_failed_threshold,
-=======
-            MAX_DEPLOYMENT_CONSTRUCTOR_RETRY_COUNT, target_num_replicas * 3
->>>>>>> 84ba7402
         )
 
         # Got to make a call to complete current deploy() goal after
@@ -2141,17 +2137,6 @@
             if len(pending_allocation) > 0:
                 required, available = pending_allocation[0].resource_requirements()
                 message = (
-<<<<<<< HEAD
-                    f'Deployment "{self._name}" has '
-                    f"{len(pending_allocation)} replicas that have taken "
-                    f"more than {SLOW_STARTUP_WARNING_S}s to be scheduled. "
-                    f"This may be caused by waiting for the cluster to "
-                    f"auto-scale, or waiting for a runtime environment "
-                    f"to install. "
-                    f"Resources required for each replica: {required}, "
-                    f"resources available: {available}."
-                    f"[bytedance] available replica number: {all_running_replica_cnt} [bytedance]"
-=======
                     f"Deployment '{self.deployment_name}' in application "
                     f"'{self.app_name}' {len(pending_allocation)} replicas that have "
                     f"taken more than {SLOW_STARTUP_WARNING_S}s to be scheduled. This "
@@ -2159,7 +2144,7 @@
                     "runtime environment to be installed. Resources required for each "
                     f"replica: {required}, total resources available: {available}. Use "
                     "`ray status` for more details."
->>>>>>> 84ba7402
+                    f"[bytedance] available replica number: {all_running_replica_cnt} [bytedance]"
                 )
                 logger.warning(message)
                 if _SCALING_LOG_ENABLED:
@@ -2175,19 +2160,12 @@
 
             if len(pending_initialization) > 0:
                 message = (
-<<<<<<< HEAD
-                    f"Deployment {self._name} has "
-                    f"{len(pending_initialization)} replicas that have taken "
-                    f"more than {SLOW_STARTUP_WARNING_S}s to initialize. This "
-                    f"may be caused by a slow __init__ or reconfigure method."
-                    f"[bytedance] available replica number: {all_running_replica_cnt} [bytedance]"
-=======
                     f"Deployment '{self.deployment_name}' in application "
                     f"'{self.app_name}' has {len(pending_initialization)} replicas "
                     f"that have taken more than {SLOW_STARTUP_WARNING_S}s to "
                     "initialize. This may be caused by a slow __init__ or reconfigure "
                     "method."
->>>>>>> 84ba7402
+                    f"[bytedance] available replica number: {all_running_replica_cnt} [bytedance]"
                 )
                 logger.warning(message)
                 # If status is UNHEALTHY, leave the status and message as is.
@@ -2254,10 +2232,6 @@
             # Add or remove DeploymentReplica instances in self._replicas.
             # This should be the only place we adjust total number of replicas
             # we manage.
-<<<<<<< HEAD
-            running_replicas_changed = self._scale_deployment_replicas()
-=======
->>>>>>> 84ba7402
 
             # Check the state of existing replicas and transition if necessary.
             self._check_and_update_replicas(adjusted_target_num_replicas)
