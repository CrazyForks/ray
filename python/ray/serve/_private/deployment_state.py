import json
import logging
import math
import os
import random
import time
import traceback
from collections import defaultdict
from copy import copy
from dataclasses import dataclass
from enum import Enum
from typing import Any, Callable, Dict, List, Optional, Set, Tuple

import ray
from ray import ObjectRef, cloudpickle
from ray.actor import ActorHandle
from ray.exceptions import RayActorError, RayError, RayTaskError, RuntimeEnvSetupError
from ray.serve import metrics
from ray.serve._private import default_impl
from ray.serve._private.autoscaling_policy import AutoscalingPolicyManager
from ray.serve._private.cluster_node_info_cache import ClusterNodeInfoCache
from ray.serve._private.common import (
    DeploymentID,
    DeploymentStatus,
    DeploymentStatusInfo,
    DeploymentStatusInternalTrigger,
    DeploymentStatusTrigger,
    Duration,
    MultiplexedReplicaInfo,
    ReplicaID,
    ReplicaState,
    RunningReplicaInfo,
)
from ray.serve._private.config import DeploymentConfig
from ray.serve._private.constants import (
    MAX_DEPLOYMENT_CONSTRUCTOR_RETRY_COUNT,
    RAY_SERVE_COLLECT_AUTOSCALING_METRICS_ON_HANDLE,
    RAY_SERVE_EAGERLY_START_REPLACEMENT_REPLICAS,
    RAY_SERVE_ENABLE_TASK_EVENTS,
    RAY_SERVE_FORCE_STOP_UNHEALTHY_REPLICAS,
    RAY_SERVE_USE_COMPACT_SCHEDULING_STRATEGY,
    REPLICA_HEALTH_CHECK_UNHEALTHY_THRESHOLD,
    SERVE_LOGGER_NAME,
    SERVE_NAMESPACE,
)
from ray.serve._private.deployment_info import DeploymentInfo
from ray.serve._private.deployment_scheduler import (
    DeploymentDownscaleRequest,
    DeploymentScheduler,
    ReplicaSchedulingRequest,
    SpreadDeploymentSchedulingPolicy,
)
from ray.serve._private.long_poll import LongPollHost, LongPollNamespace
from ray.serve._private.storage.kv_store import KVStoreBase
from ray.serve._private.usage import ServeUsageTag
from ray.serve._private.utils import (
    JavaActorHandleProxy,
    check_obj_ref_ready_nowait,
    get_capacity_adjusted_num_replicas,
    get_random_string,
    msgpack_deserialize,
    msgpack_serialize,
)
from ray.serve._private.version import DeploymentVersion, VersionedReplica
from ray.serve.generated.serve_pb2 import DeploymentLanguage
from ray.serve.schema import (
    DeploymentDetails,
    ReplicaDetails,
    _deployment_info_to_schema,
)
from ray.util.placement_group import PlacementGroup

logger = logging.getLogger(SERVE_LOGGER_NAME)


class ReplicaStartupStatus(Enum):
    PENDING_ALLOCATION = 1
    PENDING_INITIALIZATION = 2
    SUCCEEDED = 3
    FAILED = 4


class ReplicaHealthCheckResponse(Enum):
    NONE = 1
    SUCCEEDED = 2
    APP_FAILURE = 3
    ACTOR_CRASHED = 4


@dataclass
class DeploymentTargetState:
    """The current goal state for a deployment.

    info: contains the information needed to initialize a replica.
    target_num_replicas: the number of replicas to run. This should already
        be adjusted by the target_capacity.
    version: the goal version of the deployment.
    deleting: whether the deployment is being deleted.
    """

    info: Optional[DeploymentInfo]
    target_num_replicas: int
    version: Optional[DeploymentVersion]
    deleting: bool

    @classmethod
    def default(cls) -> "DeploymentTargetState":
        return cls(None, -1, None, False)

    @classmethod
    def create(
        cls,
        info: DeploymentInfo,
        target_num_replicas: int,
        *,
        deleting: bool = False,
    ) -> "DeploymentTargetState":
        if deleting:
            if target_num_replicas != 0:
                raise ValueError(
                    "target_num_replicas must be 0 when setting target state "
                    f"to deleting. Got {target_num_replicas} instead."
                )

        version = DeploymentVersion(
            info.version,
            deployment_config=info.deployment_config,
            ray_actor_options=info.replica_config.ray_actor_options,
            placement_group_bundles=info.replica_config.placement_group_bundles,
            placement_group_strategy=info.replica_config.placement_group_strategy,
            max_replicas_per_node=info.replica_config.max_replicas_per_node,
        )

        return cls(info, target_num_replicas, version, deleting)

    def is_scaled_copy_of(self, other_target_state: "DeploymentTargetState") -> bool:
        """Checks if this target state is a scaled copy of another target state.

        A target state is a scaled copy of another target state if all
        configurable info is identical, other than target_num_replicas.

        Returns: True if this target state contains a non-None DeploymentInfo
            and is a scaled copy of the other target state.
        """

        if other_target_state.info is None:
            return False

        return all(
            [
                self.info.replica_config.ray_actor_options
                == other_target_state.info.replica_config.ray_actor_options,
                self.info.replica_config.placement_group_bundles
                == other_target_state.info.replica_config.placement_group_bundles,
                self.info.replica_config.placement_group_strategy
                == other_target_state.info.replica_config.placement_group_strategy,
                self.info.replica_config.max_replicas_per_node
                == other_target_state.info.replica_config.max_replicas_per_node,
                self.info.deployment_config.dict(exclude={"num_replicas"})
                == other_target_state.info.deployment_config.dict(
                    exclude={"num_replicas"}
                ),
                # TODO(zcin): version can be None, this is from an outdated codepath.
                # We should remove outdated code, so version can never be None.
                self.version,
                self.version == other_target_state.version,
            ]
        )


@dataclass
class DeploymentStateUpdateResult:
    deleted: bool
    any_replicas_recovering: bool
    upscale: List[ReplicaSchedulingRequest]
    downscale: Optional[DeploymentDownscaleRequest]


CHECKPOINT_KEY = "serve-deployment-state-checkpoint"
SLOW_STARTUP_WARNING_S = int(os.environ.get("SERVE_SLOW_STARTUP_WARNING_S", 30))
SLOW_STARTUP_WARNING_PERIOD_S = int(
    os.environ.get("SERVE_SLOW_STARTUP_WARNING_PERIOD_S", 30)
)

EXPONENTIAL_BACKOFF_FACTOR = float(os.environ.get("EXPONENTIAL_BACKOFF_FACTOR", 2.0))
MAX_BACKOFF_TIME_S = int(os.environ.get("SERVE_MAX_BACKOFF_TIME_S", 64))

ALL_REPLICA_STATES = list(ReplicaState)
_SCALING_LOG_ENABLED = os.environ.get("SERVE_ENABLE_SCALING_LOG", "0") != "0"


@dataclass
class HandleRequestMetric:
    queued_requests: float
    running_requests: Dict[ReplicaID, float]
    timestamp: float


def print_verbose_scaling_log():
    assert _SCALING_LOG_ENABLED

    log_path = "/tmp/ray/session_latest/logs/monitor.log"
    last_n_lines = 50
    autoscaler_log_last_n_lines = []
    if os.path.exists(log_path):
        with open(log_path) as f:
            autoscaler_log_last_n_lines = f.readlines()[-last_n_lines:]

    debug_info = {
        "nodes": ray.nodes(),
        "available_resources": ray.available_resources(),
        "total_resources": ray.cluster_resources(),
        "autoscaler_logs": autoscaler_log_last_n_lines,
    }
    logger.error(f"Scaling information\n{json.dumps(debug_info, indent=2)}")


class ActorReplicaWrapper:
    """Wraps a Ray actor for a deployment replica.

    This is primarily defined so that we can mock out actual Ray operations
    for unit testing.

    *All Ray API calls should be made here, not in DeploymentState.*
    """

    def __init__(
        self,
        replica_id: ReplicaID,
        version: DeploymentVersion,
    ):
        self._replica_id = replica_id
        self._deployment_id = replica_id.deployment_id
        self._actor_name = replica_id.to_full_id_str()

        # Populated in either self.start() or self.recover()
        self._allocated_obj_ref: ObjectRef = None
        self._ready_obj_ref: ObjectRef = None

        self._actor_resources: Dict[str, float] = None
        # If the replica is being started, this will be the true version
        # If the replica is being recovered, this will be the target
        # version, which may be inconsistent with the actual replica
        # version. If so, the actual version will be updated later after
        # recover() and check_ready()
        self._version: DeploymentVersion = version
        self._healthy: bool = True
        self._health_check_ref: Optional[ObjectRef] = None
        self._last_health_check_time: float = 0.0
        self._consecutive_health_check_failures = 0

        # Populated in `on_scheduled` or `recover`.
        self._actor_handle: ActorHandle = None
        self._placement_group: PlacementGroup = None

        # Populated after replica is allocated.
        self._pid: int = None
        self._actor_id: str = None
        self._worker_id: str = None
        self._node_id: str = None
        self._node_ip: str = None
        self._log_file_path: str = None

        # Populated in self.stop().
        self._graceful_shutdown_ref: ObjectRef = None

        # todo: will be confused with deployment_config.is_cross_language
        self._is_cross_language = False
        self._deployment_is_cross_language = False
        self.detached = os.environ.get("BYTED_RAY_SERVE_CONTROLLER_OLD_MODE") is None

    @property
    def replica_id(self) -> str:
        return self._replica_id

    @property
    def deployment_name(self) -> str:
        return self._deployment_id.name

    @property
    def app_name(self) -> str:
        return self._deployment_id.app_name

    @property
    def is_cross_language(self) -> bool:
        return self._is_cross_language

    @property
    def actor_handle(self) -> Optional[ActorHandle]:
        if not self._actor_handle:
            try:
                self._actor_handle = ray.get_actor(
                    self._actor_name, namespace=SERVE_NAMESPACE
                )
            except ValueError:
                self._actor_handle = None

        if self._is_cross_language:
            assert isinstance(self._actor_handle, JavaActorHandleProxy)
            return self._actor_handle.handle

        return self._actor_handle

    @property
    def placement_group_bundles(self) -> Optional[List[Dict[str, float]]]:
        if not self._placement_group:
            return None

        return self._placement_group.bundle_specs

    @property
    def version(self) -> DeploymentVersion:
        """Replica version. This can be incorrect during state recovery.

        If the controller crashes and the deployment state is being
        recovered, this will temporarily be the deployment-wide target
        version, which may be inconsistent with the actual version
        running on the replica actor. If so, the actual version will be
        updated when the replica transitions from RECOVERING -> RUNNING
        """
        return self._version

    @property
    def deployment_config(self) -> DeploymentConfig:
        """Deployment config. This can return an incorrect config during state recovery.

        If the controller hasn't yet recovered the up-to-date version
        from the running replica actor, this property will return the
        current target config for the deployment.
        """
        return self._version.deployment_config

    @property
    def max_ongoing_requests(self) -> int:
        return self.deployment_config.max_ongoing_requests

    @property
    def max_queued_requests(self) -> int:
        return self.deployment_config.max_queued_requests

    @property
    def graceful_shutdown_timeout_s(self) -> float:
        return self.deployment_config.graceful_shutdown_timeout_s

    @property
    def health_check_period_s(self) -> float:
        return self.deployment_config.health_check_period_s

    @property
    def health_check_timeout_s(self) -> float:
        return self.deployment_config.health_check_timeout_s

    @property
    def pid(self) -> Optional[int]:
        """Returns the pid of the actor, None if not started."""
        return self._pid

    @property
    def actor_id(self) -> Optional[str]:
        """Returns the actor id, None if not started."""
        return self._actor_id

    @property
    def worker_id(self) -> Optional[str]:
        """Returns the worker id, None if not started."""
        return self._worker_id

    @property
    def node_id(self) -> Optional[str]:
        """Returns the node id of the actor, None if not placed."""
        return self._node_id

    @property
    def node_ip(self) -> Optional[str]:
        """Returns the node ip of the actor, None if not placed."""
        return self._node_ip

    @property
    def log_file_path(self) -> Optional[str]:
        """Returns the relative log file path of the actor, None if not placed."""
        return self._log_file_path

    def start(self, deployment_info: DeploymentInfo) -> ReplicaSchedulingRequest:
        """Start the current DeploymentReplica instance.

        The replica will be in the STARTING and PENDING_ALLOCATION states
        until the deployment scheduler schedules the underlying actor.
        """
        self._actor_resources = deployment_info.replica_config.resource_dict
        # it is currently not possible to create a placement group
        # with no resources (https://github.com/ray-project/ray/issues/20401)
        self._deployment_is_cross_language = (
            deployment_info.deployment_config.is_cross_language
        )

        logger.info(
            f"Starting {self.replica_id}.",
            extra={"log_to_stderr": False},
        )

        actor_def = deployment_info.actor_def
        if (
            deployment_info.deployment_config.deployment_language
            == DeploymentLanguage.PYTHON
        ):
            if deployment_info.replica_config.serialized_init_args is None:
                serialized_init_args = cloudpickle.dumps(())
            else:
                serialized_init_args = (
                    cloudpickle.dumps(
                        msgpack_deserialize(
                            deployment_info.replica_config.serialized_init_args
                        )
                    )
                    if self._deployment_is_cross_language
                    else deployment_info.replica_config.serialized_init_args
                )
            init_args = (
                self.replica_id,
                cloudpickle.dumps(deployment_info.replica_config.deployment_def)
                if self._deployment_is_cross_language
                else deployment_info.replica_config.serialized_deployment_def,
                serialized_init_args,
                deployment_info.replica_config.serialized_init_kwargs
                if deployment_info.replica_config.serialized_init_kwargs
                else cloudpickle.dumps({}),
                deployment_info.deployment_config.to_proto_bytes(),
                self._version,
            )
        # TODO(simon): unify the constructor arguments across language
        elif (
            deployment_info.deployment_config.deployment_language
            == DeploymentLanguage.JAVA
        ):
            self._is_cross_language = True
            actor_def = ray.cross_language.java_actor_class(
                "io.ray.serve.replica.RayServeWrappedReplica"
            )
            init_args = (
                # String deploymentName,
                self.deployment_name,
                # String replicaID,
                self.replica_id.to_full_id_str(),
                # String deploymentDef
                deployment_info.replica_config.deployment_def_name,
                # byte[] initArgsbytes
                msgpack_serialize(
                    cloudpickle.loads(
                        deployment_info.replica_config.serialized_init_args
                    )
                )
                if self._deployment_is_cross_language
                else deployment_info.replica_config.serialized_init_args,
                # byte[] deploymentConfigBytes,
                deployment_info.deployment_config.to_proto_bytes(),
                # byte[] deploymentVersionBytes,
                self._version.to_proto().SerializeToString(),
                # String controllerName
                # String appName
                self.app_name,
            )

        actor_options = {
            "name": self._actor_name,
            "namespace": SERVE_NAMESPACE,
            "lifetime": "detached",
            "enable_task_events": RAY_SERVE_ENABLE_TASK_EVENTS,
        }

        if not self.detached:
            actor_options["lifetime"] = None

        actor_options.update(deployment_info.replica_config.ray_actor_options)

        return ReplicaSchedulingRequest(
            replica_id=self.replica_id,
            actor_def=actor_def,
            actor_resources=self._actor_resources,
            actor_options=actor_options,
            actor_init_args=init_args,
            placement_group_bundles=(
                deployment_info.replica_config.placement_group_bundles
            ),
            placement_group_strategy=(
                deployment_info.replica_config.placement_group_strategy
            ),
            max_replicas_per_node=(
                deployment_info.replica_config.max_replicas_per_node
            ),
            on_scheduled=self.on_scheduled,
        )

    def on_scheduled(
        self,
        actor_handle: ActorHandle,
        placement_group: Optional[PlacementGroup] = None,
    ):
        self._actor_handle = actor_handle
        self._placement_group = placement_group

        # Perform auto method name translation for java handles.
        # See https://github.com/ray-project/ray/issues/21474
        deployment_config = copy(self._version.deployment_config)
        deployment_config.user_config = self._format_user_config(
            deployment_config.user_config
        )
        if self._is_cross_language:
            self._actor_handle = JavaActorHandleProxy(self._actor_handle)
            self._allocated_obj_ref = self._actor_handle.is_allocated.remote()
            self._ready_obj_ref = self._actor_handle.is_initialized.remote(
                deployment_config.to_proto_bytes()
            )
        else:
            self._allocated_obj_ref = self._actor_handle.is_allocated.remote()
            replica_ready_check_func = self._actor_handle.initialize_and_get_metadata
            self._ready_obj_ref = replica_ready_check_func.remote(
                deployment_config,
                # Ensure that `is_allocated` will execute
                # before `initialize_and_get_metadata`,
                # because `initialize_and_get_metadata` runs
                # user code that could block the replica
                # asyncio loop. If that happens before `is_allocated` is executed,
                # the `is_allocated` call won't be able to run.
                self._allocated_obj_ref,
            )

    def _format_user_config(self, user_config: Any):
        temp = copy(user_config)
        if user_config is not None and self._deployment_is_cross_language:
            if self._is_cross_language:
                temp = msgpack_serialize(temp)
            else:
                temp = msgpack_deserialize(temp)
        return temp

    def reconfigure(self, version: DeploymentVersion) -> bool:
        """
        Update replica version. Also, updates the deployment config on the actor
        behind this DeploymentReplica instance if necessary.

        Returns: whether the actor is being updated.
        """
        updating = False
        if self._version.requires_actor_reconfigure(version):
            # Call into replica actor reconfigure() with updated user config and
            # graceful_shutdown_wait_loop_s
            updating = True
            deployment_config = copy(version.deployment_config)
            deployment_config.user_config = self._format_user_config(
                deployment_config.user_config
            )
            self._ready_obj_ref = self._actor_handle.reconfigure.remote(
                deployment_config
            )

        self._version = version
        return updating

    def recover(self) -> bool:
        """Recover replica version from a live replica actor.

        When controller dies, the deployment state loses the info on the version that's
        running on each individual replica actor, so as part of the recovery process, we
        need to recover the version that is running on the replica actor.

        Also confirm that actor is allocated and initialized before marking as running.

        Returns: False if the replica actor is no longer alive; the
            actor could have been killed in the time between when the
            controller fetching all Serve actors in the cluster and when
            the controller tries to recover it. Otherwise, return True.
        """
        logger.info(f"Recovering {self.replica_id}.")
        try:
            self._actor_handle = ray.get_actor(
                self._actor_name, namespace=SERVE_NAMESPACE
            )
        except ValueError:
            logger.warning(
                f"Failed to get handle to replica {self._actor_name} "
                "during controller recovery. Marking as dead."
            )
            return False

        try:
            self._placement_group = ray.util.get_placement_group(
                self._actor_name,
            )
        except ValueError:
            # ValueError is raised if the placement group does not exist.
            self._placement_group = None

        # Re-fetch initialization proof
        self._allocated_obj_ref = self._actor_handle.is_allocated.remote()

        # Running actor handle already has all info needed, thus successful
        # starting simply means retrieving replica version hash from actor
        if self._is_cross_language:
            self._ready_obj_ref = self._actor_handle.check_health.remote()
        else:
            self._ready_obj_ref = (
                self._actor_handle.initialize_and_get_metadata.remote()
            )

        return True

    def check_ready(self) -> Tuple[ReplicaStartupStatus, Optional[str]]:
        """
        Check if current replica has started by making ray API calls on
        relevant actor / object ref.

        Replica initialization calls __init__(), reconfigure(), and check_health().

        Returns:
            state (ReplicaStartupStatus):
                PENDING_ALLOCATION: replica is waiting for a worker to start
                PENDING_INITIALIZATION: replica initialization hasn't finished.
                FAILED: replica initialization failed.
                SUCCEEDED: replica initialization succeeded.
            error_msg:
                None: for PENDING_ALLOCATION, PENDING_INITIALIZATION or SUCCEEDED states
                str: for FAILED state
        """

        # Check whether the replica has been allocated.
        if self._allocated_obj_ref is None or not check_obj_ref_ready_nowait(
            self._allocated_obj_ref
        ):
            return ReplicaStartupStatus.PENDING_ALLOCATION, None

        if not self._is_cross_language:
            try:
                (
                    self._pid,
                    self._actor_id,
                    self._worker_id,
                    self._node_id,
                    self._node_ip,
                    self._log_file_path,
                ) = ray.get(self._allocated_obj_ref)
            except RayTaskError as e:
                logger.exception(
                    f"Exception in {self._replica_id}, " "the replica will be stopped."
                )
                return ReplicaStartupStatus.FAILED, str(e.as_instanceof_cause())
            except RuntimeEnvSetupError as e:
                msg = f"Exception when allocating {self._replica_id}: {str(e)}"
                logger.exception(msg)
                return ReplicaStartupStatus.FAILED, msg
            except Exception:
                msg = (
                    f"Exception when allocating {self._replica_id}:\n"
                    + traceback.format_exc()
                )
                logger.exception(msg)
                return ReplicaStartupStatus.FAILED, msg

        # Check whether relica initialization has completed.
        replica_ready = check_obj_ref_ready_nowait(self._ready_obj_ref)
        # In case of deployment constructor failure, ray.get will help to
        # surface exception to each update() cycle.
        if not replica_ready:
            return ReplicaStartupStatus.PENDING_INITIALIZATION, None
        else:
            try:
                # TODO(simon): fully implement reconfigure for Java replicas.
                if self._is_cross_language:
                    return ReplicaStartupStatus.SUCCEEDED, None

                # todo: The replica's userconfig whitch java client created
                #  is different from the controller's userconfig
                if not self._deployment_is_cross_language:
                    # This should only update version if the replica is being recovered.
                    # If this is checking on a replica that is newly started, this
                    # should return a version that is identical to what's already stored
                    _, self._version = ray.get(self._ready_obj_ref)
            except RayTaskError as e:
                logger.exception(
                    f"Exception in {self._replica_id}, " "the replica will be stopped."
                )
                # NOTE(zcin): we should use str(e) instead of traceback.format_exc()
                # here because the full details of the error is not displayed properly
                # with traceback.format_exc().
                return ReplicaStartupStatus.FAILED, str(e.as_instanceof_cause())
            except Exception as e:
                logger.exception(
                    f"Exception in {self._replica_id}, " "the replica will be stopped."
                )
                return ReplicaStartupStatus.FAILED, repr(e)

        return ReplicaStartupStatus.SUCCEEDED, None

    @property
    def actor_resources(self) -> Optional[Dict[str, float]]:
        return self._actor_resources

    @property
    def available_resources(self) -> Dict[str, float]:
        return ray.available_resources()

    def graceful_stop(self) -> Duration:
        """Request the actor to exit gracefully.

        Returns the timeout after which to kill the actor.
        """
        try:
            handle = ray.get_actor(self._actor_name, namespace=SERVE_NAMESPACE)
            if self._is_cross_language:
                handle = JavaActorHandleProxy(handle)
            self._graceful_shutdown_ref = handle.perform_graceful_shutdown.remote()
        except ValueError:
            # ValueError thrown from ray.get_actor means actor has already been deleted.
            pass

        return self.graceful_shutdown_timeout_s

    def check_stopped(self) -> bool:
        """Check if the actor has exited."""
        try:
            handle = ray.get_actor(self._actor_name, namespace=SERVE_NAMESPACE)
            stopped = check_obj_ref_ready_nowait(self._graceful_shutdown_ref)
            if stopped:
                try:
                    ray.get(self._graceful_shutdown_ref)
                except Exception:
                    logger.exception(
                        "Exception when trying to gracefully shutdown replica:\n"
                        + traceback.format_exc()
                    )

                ray.kill(handle, no_restart=True)
        except ValueError:
            # ValueError thrown from ray.get_actor means actor has already been deleted.
            stopped = True
        finally:
            # Remove the placement group both if the actor has already been deleted or
            # it was just killed above.
            if stopped and self._placement_group is not None:
                ray.util.remove_placement_group(self._placement_group)

        return stopped

    def _check_active_health_check(self) -> ReplicaHealthCheckResponse:
        """Check the active health check (if any).

        self._health_check_ref will be reset to `None` when the active health
        check is deemed to have succeeded or failed. This method *does not*
        start a new health check, that's up to the caller.

        Returns:
            - NONE if there's no active health check, or it hasn't returned
              yet and the timeout is not up.
            - SUCCEEDED if the active health check succeeded.
            - APP_FAILURE if the active health check failed (or didn't return
              before the timeout).
            - ACTOR_CRASHED if the underlying actor crashed.
        """
        if self._health_check_ref is None:
            # There is no outstanding health check.
            response = ReplicaHealthCheckResponse.NONE
        elif check_obj_ref_ready_nowait(self._health_check_ref):
            # Object ref is ready, ray.get it to check for exceptions.
            try:
                ray.get(self._health_check_ref)
                # Health check succeeded without exception.
                response = ReplicaHealthCheckResponse.SUCCEEDED
            except RayActorError:
                # Health check failed due to actor crashing.
                response = ReplicaHealthCheckResponse.ACTOR_CRASHED
            except RayError as e:
                # Health check failed due to application-level exception.
                logger.warning(f"Health check for {self._replica_id} failed: {e}")
                response = ReplicaHealthCheckResponse.APP_FAILURE
        elif time.time() - self._last_health_check_time > self.health_check_timeout_s:
            # Health check hasn't returned and the timeout is up, consider it failed.
            logger.warning(
                "Didn't receive health check response for replica "
                f"{self._replica_id} after "
                f"{self.health_check_timeout_s}s, marking it unhealthy."
            )
            response = ReplicaHealthCheckResponse.APP_FAILURE
        else:
            # Health check hasn't returned and the timeout isn't up yet.
            response = ReplicaHealthCheckResponse.NONE

        if response is not ReplicaHealthCheckResponse.NONE:
            self._health_check_ref = None

        return response

    def _should_start_new_health_check(self) -> bool:
        """Determines if a new health check should be kicked off.

        A health check will be started if:
            1) There is not already an active health check.
            2) It has been more than health_check_period_s since the
               previous health check was *started*.

        This assumes that self._health_check_ref is reset to `None` when an
        active health check succeeds or fails (due to returning or timeout).
        """
        if self._health_check_ref is not None:
            # There's already an active health check.
            return False

        # If there's no active health check, kick off another and reset
        # the timer if it's been long enough since the last health
        # check. Add some randomness to avoid synchronizing across all
        # replicas.
        time_since_last = time.time() - self._last_health_check_time
        randomized_period = self.health_check_period_s * random.uniform(0.9, 1.1)
        return time_since_last > randomized_period

    def check_health(self) -> bool:
        """Check if the actor is healthy.

        self._healthy should *only* be modified in this method.

        This is responsible for:
            1) Checking the outstanding health check (if any).
            2) Determining the replica health based on the health check results.
            3) Kicking off a new health check if needed.
        """
        response: ReplicaHealthCheckResponse = self._check_active_health_check()
        if response is ReplicaHealthCheckResponse.NONE:
            # No info; don't update replica health.
            pass
        elif response is ReplicaHealthCheckResponse.SUCCEEDED:
            # Health check succeeded. Reset the consecutive failure counter
            # and mark the replica healthy.
            self._consecutive_health_check_failures = 0
            self._healthy = True
        elif response is ReplicaHealthCheckResponse.APP_FAILURE:
            # Health check failed. If it has failed more than N times in a row,
            # mark the replica unhealthy.
            self._consecutive_health_check_failures += 1
            if (
                self._consecutive_health_check_failures
                >= REPLICA_HEALTH_CHECK_UNHEALTHY_THRESHOLD
            ):
                logger.warning(
                    f"Replica {self._replica_id} failed the health "
                    f"check {self._consecutive_health_check_failures} "
                    "times in a row, marking it unhealthy."
                )
                self._healthy = False
        elif response is ReplicaHealthCheckResponse.ACTOR_CRASHED:
            # Actor crashed, mark the replica unhealthy immediately.
            logger.warning(
                f"Actor for {self._replica_id} crashed, marking "
                "it unhealthy immediately."
            )
            self._healthy = False
        else:
            assert False, f"Unknown response type: {response}."

        if self._should_start_new_health_check():
            self._last_health_check_time = time.time()
            self._health_check_ref = self._actor_handle.check_health.remote()

        return self._healthy

    def force_stop(self):
        """Force the actor to exit without shutting down gracefully."""
        try:
            ray.kill(ray.get_actor(self._actor_name, namespace=SERVE_NAMESPACE))
        except ValueError:
            pass


class DeploymentReplica(VersionedReplica):
    """Manages state transitions for deployment replicas.

    This is basically a checkpointable lightweight state machine.
    """

    def __init__(
        self,
        replica_id: ReplicaID,
        version: DeploymentVersion,
    ):
        self._replica_id = replica_id
        self._actor = ActorReplicaWrapper(replica_id, version)
        self._start_time = None
        self._actor_details = ReplicaDetails(
            actor_name=replica_id.to_full_id_str(),
            replica_id=self._replica_id.unique_id,
            state=ReplicaState.STARTING,
            start_time_s=0,
        )
        self._multiplexed_model_ids: List = []

    def get_running_replica_info(
        self, cluster_node_info_cache: ClusterNodeInfoCache
    ) -> RunningReplicaInfo:
        return RunningReplicaInfo(
            replica_id=self._replica_id,
            node_id=self.actor_node_id,
            availability_zone=cluster_node_info_cache.get_node_az(self.actor_node_id),
            actor_handle=self._actor.actor_handle,
            max_ongoing_requests=self._actor.max_ongoing_requests,
            is_cross_language=self._actor.is_cross_language,
            multiplexed_model_ids=self.multiplexed_model_ids,
        )

    def record_multiplexed_model_ids(self, multiplexed_model_ids: List[str]):
        """Record the multiplexed model ids for this replica."""
        self._multiplexed_model_ids = multiplexed_model_ids

    @property
    def multiplexed_model_ids(self) -> List[str]:
        return self._multiplexed_model_ids

    @property
    def actor_details(self) -> ReplicaDetails:
        return self._actor_details

    @property
    def replica_id(self) -> ReplicaID:
        return self._replica_id

    @property
    def deployment_name(self) -> str:
        return self._replica_id.deployment_id.name

    @property
    def app_name(self) -> str:
        return self._replica_id.deployment_id.app_name

    @property
    def version(self):
        return self._actor.version

    @property
    def actor_handle(self) -> ActorHandle:
        return self._actor.actor_handle

    @property
    def actor_node_id(self) -> Optional[str]:
        """Returns the node id of the actor, None if not placed."""
        return self._actor.node_id

    def start(self, deployment_info: DeploymentInfo) -> ReplicaSchedulingRequest:
        """
        Start a new actor for current DeploymentReplica instance.
        """
        replica_scheduling_request = self._actor.start(deployment_info)
        self._start_time = time.time()
        self.update_actor_details(start_time_s=self._start_time)
        return replica_scheduling_request

    def reconfigure(self, version: DeploymentVersion) -> bool:
        """
        Update replica version. Also, updates the deployment config on the actor
        behind this DeploymentReplica instance if necessary.

        Returns: whether the actor is being updated.
        """
        return self._actor.reconfigure(version)

    def recover(self) -> bool:
        """
        Recover states in DeploymentReplica instance by fetching running actor
        status

        Returns: False if the replica is no longer alive at the time
            when this method is called.
        """
        # If replica is no longer alive
        if not self._actor.recover():
            return False

        self._start_time = time.time()
        self.update_actor_details(start_time_s=self._start_time)
        return True

    def check_started(self) -> Tuple[ReplicaStartupStatus, Optional[str]]:
        """Check if the replica has started. If so, transition to RUNNING.

        Should handle the case where the replica has already stopped.

        Returns:
            status: Most recent state of replica by
                querying actor obj ref
        """
        is_ready = self._actor.check_ready()
        self.update_actor_details(
            pid=self._actor.pid,
            node_id=self._actor.node_id,
            node_ip=self._actor.node_ip,
            actor_id=self._actor.actor_id,
            worker_id=self._actor.worker_id,
            log_file_path=self._actor.log_file_path,
        )
        return is_ready

    def stop(self, graceful: bool = True) -> None:
        """Stop the replica.

        Should handle the case where the replica is already stopped.
        """
        state = self._actor_details.state
        logger.info(
            f"Stopping {self.replica_id} (currently {state}).",
            extra={"log_to_stderr": False},
        )
        timeout_s = self._actor.graceful_stop()
        if not graceful:
            timeout_s = 0
        self._shutdown_deadline = time.time() + timeout_s

    def check_stopped(self) -> bool:
        """Check if the replica has finished stopping."""
        if self._actor.check_stopped():
            return True

        timeout_passed = time.time() >= self._shutdown_deadline
        if timeout_passed:
            # Graceful period passed, kill it forcefully.
            # This will be called repeatedly until the replica shuts down.
            logger.info(
                f"{self.replica_id} did not shut down after grace "
                "period, force-killing it. "
            )

            self._actor.force_stop()
        return False

    def check_health(self) -> bool:
        """Check if the replica is healthy.

        Returns `True` if the replica is healthy, else `False`.
        """
        return self._actor.check_health()

    def update_state(self, state: ReplicaState) -> None:
        """Updates state in actor details."""
        self.update_actor_details(state=state)

    def update_actor_details(self, **kwargs) -> None:
        details_kwargs = self._actor_details.dict()
        details_kwargs.update(kwargs)
        self._actor_details = ReplicaDetails(**details_kwargs)

    def resource_requirements(self) -> Tuple[str, str]:
        """Returns required and currently available resources.

        Only resources with nonzero requirements will be included in the
        required dict and only resources in the required dict will be
        included in the available dict (filtered for relevance).
        """
        if self._actor.actor_resources is None:
            return "UNKNOWN", "UNKNOWN"

        if self._actor.placement_group_bundles is not None:
            required = self._actor.placement_group_bundles
        else:
            required = {
                k: v
                for k, v in self._actor.actor_resources.items()
                if v is not None and v > 0
            }

        available = {
            k: v for k, v in self._actor.available_resources.items() if k in required
        }

        # Use json.dumps() instead of str() here to avoid double-quoting keys
        # when dumping these objects. See
        # https://github.com/ray-project/ray/issues/26210 for the issue.
        return json.dumps(required), json.dumps(available)


class ReplicaStateContainer:
    """Container for mapping ReplicaStates to lists of DeploymentReplicas."""

    def __init__(self):
        self._replicas: Dict[ReplicaState, List[DeploymentReplica]] = defaultdict(list)

    def add(self, state: ReplicaState, replica: VersionedReplica):
        """Add the provided replica under the provided state.

        Args:
            state: state to add the replica under.
            replica: replica to add.
        """
        assert isinstance(state, ReplicaState)
        assert isinstance(replica, VersionedReplica)
        replica.update_state(state)
        self._replicas[state].append(replica)

    def get(
        self, states: Optional[List[ReplicaState]] = None
    ) -> List[DeploymentReplica]:
        """Get all replicas of the given states.

        This does not remove them from the container. Replicas are returned
        in order of state as passed in.

        Args:
            states: states to consider. If not specified, all replicas
                are considered.
        """
        if states is None:
            states = ALL_REPLICA_STATES

        assert isinstance(states, list)

        return sum((self._replicas[state] for state in states), [])

    def pop(
        self,
        exclude_version: Optional[DeploymentVersion] = None,
        states: Optional[List[ReplicaState]] = None,
        max_replicas: Optional[int] = math.inf,
    ) -> List[VersionedReplica]:
        """Get and remove all replicas of the given states.

        This removes the replicas from the container. Replicas are returned
        in order of state as passed in.

        Args:
            exclude_version: if specified, replicas of the
                provided version will *not* be removed.
            states: states to consider. If not specified, all replicas
                are considered.
            max_replicas: max number of replicas to return. If not
                specified, will pop all replicas matching the criteria.
        """
        if states is None:
            states = ALL_REPLICA_STATES

        assert exclude_version is None or isinstance(exclude_version, DeploymentVersion)
        assert isinstance(states, list)

        replicas = []
        for state in states:
            popped = []
            remaining = []

            for replica in self._replicas[state]:
                if len(replicas) + len(popped) == max_replicas:
                    remaining.append(replica)
                elif exclude_version is not None and replica.version == exclude_version:
                    remaining.append(replica)
                else:
                    popped.append(replica)

            self._replicas[state] = remaining
            replicas.extend(popped)

        return replicas

    def count(
        self,
        exclude_version: Optional[DeploymentVersion] = None,
        version: Optional[DeploymentVersion] = None,
        states: Optional[List[ReplicaState]] = None,
    ):
        """Get the total count of replicas of the given states.

        Args:
            exclude_version: version to exclude. If not
                specified, all versions are considered.
            version: version to filter to. If not specified,
                all versions are considered.
            states: states to consider. If not specified, all replicas
                are considered.
        """
        if states is None:
            states = ALL_REPLICA_STATES
        assert isinstance(states, list)
        assert exclude_version is None or isinstance(exclude_version, DeploymentVersion)
        assert version is None or isinstance(version, DeploymentVersion)
        if exclude_version is None and version is None:
            return sum(len(self._replicas[state]) for state in states)
        elif exclude_version is None and version is not None:
            return sum(
                len(list(filter(lambda r: r.version == version, self._replicas[state])))
                for state in states
            )
        elif exclude_version is not None and version is None:
            return sum(
                len(
                    list(
                        filter(
                            lambda r: r.version != exclude_version,
                            self._replicas[state],
                        )
                    )
                )
                for state in states
            )
        else:
            raise ValueError(
                "Only one of `version` or `exclude_version` may be provided."
            )

    def __str__(self):
        return str(self._replicas)

    def __repr__(self):
        return repr(self._replicas)


class DeploymentState:
    """Manages the target state and replicas for a single deployment."""

    FORCE_STOP_UNHEALTHY_REPLICAS = RAY_SERVE_FORCE_STOP_UNHEALTHY_REPLICAS

    def __init__(
        self,
        id: DeploymentID,
        long_poll_host: LongPollHost,
        deployment_scheduler: DeploymentScheduler,
        cluster_node_info_cache: ClusterNodeInfoCache,
        _save_checkpoint_func: Callable,
    ):
        self._id = id
        self._long_poll_host: LongPollHost = long_poll_host
        self._deployment_scheduler = deployment_scheduler
        self._cluster_node_info_cache = cluster_node_info_cache
        self._save_checkpoint_func = _save_checkpoint_func

        # Each time we set a new deployment goal, we're trying to save new
        # DeploymentInfo and bring current deployment to meet new status.
        self._target_state: DeploymentTargetState = DeploymentTargetState.default()
        self._prev_startup_warning: float = time.time()
        # Exponential backoff when retrying a consistently failing deployment
        self._last_retry: float = 0.0
        self._backoff_time_s: int = 1
        self._replica_constructor_retry_counter: int = 0
        self._replica_constructor_error_msg: Optional[str] = None
        self._replicas: ReplicaStateContainer = ReplicaStateContainer()
        self._curr_status_info: DeploymentStatusInfo = DeploymentStatusInfo(
            self._id.name,
            DeploymentStatus.UPDATING,
            DeploymentStatusTrigger.CONFIG_UPDATE_STARTED,
        )

        self.replica_average_ongoing_requests: Dict[str, float] = dict()

        # Map from handle ID to (# requests recorded at handle, recording timestamp)
        self.handle_requests: Dict[str, HandleRequestMetric] = dict()
        self.requests_queued_at_handles: Dict[str, float] = dict()
        # Number of ongoing requests reported by replicas
        self.replica_average_ongoing_requests: Dict[str, float] = dict()

        self.health_check_gauge = metrics.Gauge(
            "serve_deployment_replica_healthy",
            description=(
                "Tracks whether this deployment replica is healthy. 1 means "
                "healthy, 0 means unhealthy."
            ),
            tag_keys=("deployment", "replica", "application"),
        )

        # Whether the multiplexed model ids have been updated since the last
        # time we checked.
        self._multiplexed_model_ids_updated = False
        self._byted_max_failed_threshold = int(
            os.environ.get("BYTED_RAY_SERVE_FAILED_THRESHOLD", "3")
        )

        self._last_broadcasted_running_replica_infos: List[RunningReplicaInfo] = []
        self._last_broadcasted_deployment_config = None

    @property
    def autoscaling_policy_manager(self) -> AutoscalingPolicyManager:
        return self._target_state.info.autoscaling_policy_manager

    def should_autoscale(self) -> bool:
        """
        Check if the deployment is under autoscaling
        """
        return self.autoscaling_policy_manager.should_autoscale()

    def get_autoscale_metric_lookback_period(self) -> float:
        """
        Return the autoscaling metrics look back period
        """
        return self.autoscaling_policy_manager.config.look_back_period_s

    def get_checkpoint_data(self) -> DeploymentTargetState:
        """
        Return deployment's target state submitted by user's deployment call.
        Should be persisted and outlive current ray cluster.
        """
        return self._target_state

    def recover_target_state_from_checkpoint(
        self, target_state_checkpoint: DeploymentTargetState
    ):
        logger.info(f"Recovering target state for {self._id} from checkpoint.")
        self._target_state = target_state_checkpoint
        self._deployment_scheduler.on_deployment_deployed(
            self._id, self._target_state.info.replica_config
        )

    def recover_current_state_from_replica_actor_names(
        self, replica_actor_names: List[str]
    ):
        """Recover deployment state from live replica actors found in the cluster."""

        assert self._target_state is not None, (
            "Target state should be recovered successfully first before "
            "recovering current state from replica actor names."
        )
        logger.info(
            f"Recovering current state for {self._id} "
            f"from {len(replica_actor_names)} live actors."
        )
        # All current states use default value, only attach running replicas.
        for replica_actor_name in replica_actor_names:
            replica_id = ReplicaID.from_full_id_str(replica_actor_name)
            new_deployment_replica = DeploymentReplica(
                replica_id,
                self._target_state.version,
            )
            # If replica is no longer alive, simply don't add it to the
            # deployment state manager to track.
            if not new_deployment_replica.recover():
                logger.warning(f"{replica_id} died before controller could recover it.")
                continue

            self._replicas.add(ReplicaState.RECOVERING, new_deployment_replica)
            self._deployment_scheduler.on_replica_recovering(replica_id)
            logger.debug(f"RECOVERING {replica_id}.")

        # TODO(jiaodong): this currently halts all traffic in the cluster
        # briefly because we will broadcast a replica update with everything in
        # RECOVERING. We should have a grace period where we recover the state
        # of the replicas before doing this update.

    @property
    def target_info(self) -> DeploymentInfo:
        return self._target_state.info

    @property
    def target_version(self) -> DeploymentVersion:
        return self._target_state.version

    @property
    def target_num_replicas(self) -> int:
        return self._target_state.target_num_replicas

    @property
    def curr_status_info(self) -> DeploymentStatusInfo:
        return self._curr_status_info

    @property
    def deployment_name(self) -> str:
        return self._id.name

    @property
    def app_name(self) -> str:
        return self._id.app_name

    def get_running_replica_infos(self) -> List[RunningReplicaInfo]:
        return [
            replica.get_running_replica_info(self._cluster_node_info_cache)
            for replica in self._replicas.get(
                [ReplicaState.RUNNING, ReplicaState.PENDING_MIGRATION]
            )
        ]

    def get_num_running_replicas(self, version: DeploymentVersion = None) -> int:
        return self._replicas.count(states=[ReplicaState.RUNNING], version=version)

    def get_active_node_ids(self) -> Set[str]:
        """Get the node ids of all running replicas in this deployment.

        This is used to determine which node has replicas. Only nodes with replicas and
        head node should have active proxies.
        """
        active_states = [
            ReplicaState.STARTING,
            ReplicaState.UPDATING,
            ReplicaState.RECOVERING,
            ReplicaState.RUNNING,
            # NOTE(zcin): We still want a proxy to run on a draining
            # node before all the replicas are migrated.
            ReplicaState.PENDING_MIGRATION,
        ]
        return {
            replica.actor_node_id
            for replica in self._replicas.get(active_states)
            if replica.actor_node_id is not None
        }

    def list_replica_details(self) -> List[ReplicaDetails]:
        return [replica.actor_details for replica in self._replicas.get()]

    def broadcast_running_replicas_if_changed(self) -> None:
        """Broadcasts the set of running replicas over long poll if it has changed.

        Keeps an in-memory record of the last set of running replicas that was broadcast
        to determine if it has changed.

        The set will also be broadcast if any replicas have an updated set of
        multiplexed model IDs.
        """
        running_replica_infos = self.get_running_replica_infos()
        if (
            set(self._last_broadcasted_running_replica_infos)
            == set(running_replica_infos)
            and not self._multiplexed_model_ids_updated
        ):
            return

        self._long_poll_host.notify_changed(
            (LongPollNamespace.RUNNING_REPLICAS, self._id),
            running_replica_infos,
        )
        # NOTE(zcin): notify changed for Java routers. Since Java only
        # supports 1.x API, there is no concept of applications in Java,
        # so the key should remain a string describing the deployment
        # name. If there are no Java routers, this is a no-op.
        self._long_poll_host.notify_changed(
            (LongPollNamespace.RUNNING_REPLICAS, self._id.name),
            running_replica_infos,
        )
        self._last_broadcasted_running_replica_infos = running_replica_infos
        self._multiplexed_model_ids_updated = False

    def broadcast_deployment_config_if_changed(self) -> None:
        """Broadcasts the deployment config over long poll if it has changed.

        Keeps an in-memory record of the last config that was broadcast to determine
        if it has changed.
        """
        current_deployment_config = self._target_state.info.deployment_config
        if self._last_broadcasted_deployment_config == current_deployment_config:
            return

        self._long_poll_host.notify_changed(
            (LongPollNamespace.DEPLOYMENT_CONFIG, self._id),
            current_deployment_config,
        )

        self._last_broadcasted_deployment_config = current_deployment_config

    def _set_target_state_deleting(self) -> None:
        """Set the target state for the deployment to be deleted."""

        # We must write ahead the target state in case of GCS failure (we don't
        # want to set the target state, then fail because we can't checkpoint it).
        target_state = DeploymentTargetState.create(
            info=self._target_state.info,
            target_num_replicas=0,
            deleting=True,
        )
        self._save_checkpoint_func(writeahead_checkpoints={self._id: target_state})

        self._target_state = target_state
        self._curr_status_info = self._curr_status_info.handle_transition(
            trigger=DeploymentStatusInternalTrigger.DELETE
        )
        logger.info(
            f"Deleting {self._id}",
            extra={"log_to_stderr": False},
        )

    def _set_target_state(
        self,
        target_info: DeploymentInfo,
        target_num_replicas: int,
    ) -> None:
        """Set the target state for the deployment to the provided info.

        Args:
            target_info: The info with which to set the target state.
            target_num_replicas: The number of replicas that this deployment
                should attempt to run.
            status_trigger: The driver that triggered this change of state.
        """

        # We must write ahead the target state in case of GCS failure (we don't
        # want to set the target state, then fail because we can't checkpoint it).
        new_target_state = DeploymentTargetState.create(
            target_info, target_num_replicas, deleting=False
        )
        self._save_checkpoint_func(writeahead_checkpoints={self._id: new_target_state})

        if self._target_state.version == new_target_state.version:
            # Record either num replica or autoscaling config lightweight update
            if (
                self._target_state.version.deployment_config.autoscaling_config
                != new_target_state.version.deployment_config.autoscaling_config
            ):
                ServeUsageTag.AUTOSCALING_CONFIG_LIGHTWEIGHT_UPDATED.record("True")
            elif (
                self._target_state.version.deployment_config.num_replicas
                != new_target_state.version.deployment_config.num_replicas
            ):
                ServeUsageTag.NUM_REPLICAS_LIGHTWEIGHT_UPDATED.record("True")

        self._target_state = new_target_state

    def deploy(self, deployment_info: DeploymentInfo) -> bool:
        """Deploy the deployment.

        If the deployment already exists with the same version, config,
        target_capacity, and target_capacity_direction,
        this method returns False.

        Returns:
            bool: Whether or not the deployment is being updated.
        """

        curr_deployment_info = self._target_state.info
        if curr_deployment_info is not None:
            # Redeploying should not reset the deployment's start time.
            if not self._target_state.deleting:
                deployment_info.start_time_ms = curr_deployment_info.start_time_ms

            deployment_settings_changed = (
                self._target_state.deleting
                or curr_deployment_info.deployment_config
                != deployment_info.deployment_config
                or curr_deployment_info.replica_config.ray_actor_options
                != deployment_info.replica_config.ray_actor_options
                or deployment_info.version is None
                or curr_deployment_info.version != deployment_info.version
            )
            target_capacity_changed = (
                curr_deployment_info.target_capacity != deployment_info.target_capacity
                or curr_deployment_info.target_capacity_direction
                != deployment_info.target_capacity_direction
            )
        else:
            deployment_settings_changed = True
            target_capacity_changed = True

        # Exit early if the deployment info hasn't changed. Ensures this method
        # is idempotent.
        if not deployment_settings_changed and not target_capacity_changed:
            return False

        # Decide new target num_replicas.
        autoscaling_policy_manager = deployment_info.autoscaling_policy_manager
        if autoscaling_policy_manager.should_autoscale():
            initial_replicas = autoscaling_policy_manager.config.initial_replicas
            if deployment_settings_changed and initial_replicas is not None:
                target_num_replicas = get_capacity_adjusted_num_replicas(
                    initial_replicas,
                    deployment_info.target_capacity,
                )
            else:
                target_num_replicas = autoscaling_policy_manager.apply_bounds(
                    self._target_state.target_num_replicas,
                    deployment_info.target_capacity,
                    deployment_info.target_capacity_direction,
                )

        else:
            target_num_replicas = get_capacity_adjusted_num_replicas(
                deployment_info.deployment_config.num_replicas,
                deployment_info.target_capacity,
            )

        old_target_state = self._target_state
        self._set_target_state(deployment_info, target_num_replicas=target_num_replicas)
        self._deployment_scheduler.on_deployment_deployed(
            self._id, deployment_info.replica_config
        )

        # Determine if the updated target state simply scales the current state.
        if self._target_state.is_scaled_copy_of(old_target_state):
            old_num = old_target_state.target_num_replicas
            new_num = self._target_state.target_num_replicas

            if new_num > old_num:
                self._curr_status_info = self._curr_status_info.handle_transition(
                    trigger=DeploymentStatusInternalTrigger.MANUALLY_INCREASE_NUM_REPLICAS,  # noqa: E501
                    message=f"Upscaling from {old_num} to {new_num} replicas.",
                )
            elif new_num < old_num:
                self._curr_status_info = self._curr_status_info.handle_transition(
                    trigger=DeploymentStatusInternalTrigger.MANUALLY_DECREASE_NUM_REPLICAS,  # noqa: E501
                    message=f"Downscaling from {old_num} to {new_num} replicas.",
                )
        else:
            # Otherwise, the deployment configuration has actually been updated.
            self._curr_status_info = self._curr_status_info.handle_transition(
                trigger=DeploymentStatusInternalTrigger.CONFIG_UPDATE
            )

        logger.info(
            f"Deploying new version of {self._id} "
            f"(initial target replicas: {target_num_replicas})."
        )
        self._replica_constructor_retry_counter = 0
        self._backoff_time_s = 1
        return True

    def get_total_num_requests(self) -> float:
        """Get average total number of requests aggregated over the past
        `look_back_period_s` number of seconds.

        If there are 0 running replicas, then returns the total number
        of requests queued at handles

        If the flag RAY_SERVE_COLLECT_AUTOSCALING_METRICS_ON_HANDLE is
        set to 1, the returned average includes both queued and ongoing
        requests. Otherwise, the returned average includes only ongoing
        requests.
        """

        total_requests = 0
        running_replicas = self._replicas.get(
            [ReplicaState.RUNNING, ReplicaState.PENDING_MIGRATION]
        )

        if (
            RAY_SERVE_COLLECT_AUTOSCALING_METRICS_ON_HANDLE
            or len(running_replicas) == 0
        ):
            for handle_metric in self.handle_requests.values():
                total_requests += handle_metric.queued_requests
                for replica in running_replicas:
                    id = replica.replica_id
                    if id in handle_metric.running_requests:
                        total_requests += handle_metric.running_requests[id]
        else:
            for replica in running_replicas:
                id = replica.replica_id
                if id in self.replica_average_ongoing_requests:
                    total_requests += self.replica_average_ongoing_requests[id][1]

        return total_requests

    def autoscale(self) -> int:
        """Autoscale the deployment based on metrics."""

        if self._target_state.deleting:
            return

        total_num_requests = self.get_total_num_requests()
        num_running_replicas = len(self.get_running_replica_infos())
        autoscaling_policy_manager = self.autoscaling_policy_manager
        decision_num_replicas = autoscaling_policy_manager.get_decision_num_replicas(
            curr_target_num_replicas=self._target_state.target_num_replicas,
            total_num_requests=total_num_requests,
            num_running_replicas=num_running_replicas,
            target_capacity=self._target_state.info.target_capacity,
            target_capacity_direction=self._target_state.info.target_capacity_direction,
        )

        if (
            decision_num_replicas is None
            or decision_num_replicas == self._target_state.target_num_replicas
        ):
            return

        logger.info(
            f"Autoscaling {self._id} to {decision_num_replicas} replicas. "
            f"Current num requests: {total_num_requests}, "
            f"current num running replicas: {num_running_replicas}."
        )

        new_info = copy(self._target_state.info)
        new_info.version = self._target_state.version.code_version

        old_num = self._target_state.target_num_replicas
        self._set_target_state(new_info, decision_num_replicas)

        # The deployment should only transition to UPSCALING/DOWNSCALING
        # if it's within the autoscaling bounds
        if not self._is_within_autoscaling_bounds():
            return

        new_num = self._target_state.target_num_replicas
        if new_num > old_num:
            self._curr_status_info = self._curr_status_info.handle_transition(
                trigger=DeploymentStatusInternalTrigger.AUTOSCALE_UP,
                message=f"Upscaling from {old_num} to {new_num} replicas.",
            )
        elif new_num < old_num:
            self._curr_status_info = self._curr_status_info.handle_transition(
                trigger=DeploymentStatusInternalTrigger.AUTOSCALE_DOWN,
                message=f"Downscaling from {old_num} to {new_num} replicas.",
            )

    def _is_within_autoscaling_bounds(self) -> bool:
        """Whether or not this deployment is within the autoscaling bounds.

        This method should only be used for autoscaling deployments. It raises
        an assertion error otherwise.

        Returns: True if the number of running replicas for the current
            deployment version is within the autoscaling bounds. False
            otherwise.
        """

        target_version = self._target_state.version
        num_replicas_running_at_target_version = self._replicas.count(
            states=[ReplicaState.RUNNING], version=target_version
        )

        assert self.autoscaling_policy_manager is not None

        return (
            self.autoscaling_policy_manager.apply_bounds(
                num_replicas_running_at_target_version,
                self._target_state.info.target_capacity,
                self._target_state.info.target_capacity_direction,
            )
            == num_replicas_running_at_target_version
        )

    def delete(self) -> None:
        if not self._target_state.deleting:
            self._set_target_state_deleting()

    def _stop_or_update_outdated_version_replicas(self, max_to_stop=math.inf) -> bool:
        """Stop or update replicas with outdated versions.

        Stop replicas with versions that require the actor to be restarted, and
        reconfigure replicas that require refreshing deployment config values.

        Args:
            max_to_stop: max number of replicas to stop, by default,
            it will stop all replicas with outdated version.
        """
        replicas_to_update = self._replicas.pop(
            exclude_version=self._target_state.version,
            states=[
                ReplicaState.STARTING,
                ReplicaState.PENDING_MIGRATION,
                ReplicaState.RUNNING,
            ],
        )
        replicas_changed = False
        code_version_changes = 0
        reconfigure_changes = 0
        for replica in replicas_to_update:
            if (code_version_changes + reconfigure_changes) >= max_to_stop:
                self._replicas.add(replica.actor_details.state, replica)
            # If the new version requires the actors to be restarted, stop the replica.
            # A new one with the correct version will be started later as part of the
            # normal scale-up process.
            elif replica.version.requires_actor_restart(self._target_state.version):
                code_version_changes += 1
                # If the replica is still `STARTING`, we don't need to go through the
                # graceful stop period.
                graceful_stop = replica.actor_details.state == ReplicaState.RUNNING
                self._stop_replica(replica, graceful_stop=graceful_stop)
                replicas_changed = True
            # Otherwise, only lightweight options in deployment config is a mismatch, so
            # we update it dynamically without restarting the replica.
            elif replica.actor_details.state == ReplicaState.RUNNING:
                reconfigure_changes += 1
                if replica.version.requires_long_poll_broadcast(
                    self._target_state.version
                ):
                    replicas_changed = True
                actor_updating = replica.reconfigure(self._target_state.version)
                if actor_updating:
                    self._replicas.add(ReplicaState.UPDATING, replica)
                else:
                    self._replicas.add(ReplicaState.RUNNING, replica)
            # We don't allow going from STARTING, PENDING_MIGRATION to UPDATING.
            else:
                self._replicas.add(replica.actor_details.state, replica)

        if code_version_changes > 0:
            logger.info(
                f"Stopping {code_version_changes} replicas of {self._id} "
                "with outdated versions."
            )

        if reconfigure_changes > 0:
            logger.info(
                f"Updating {reconfigure_changes} replicas of {self._id} "
                "with outdated deployment configs."
            )
            # Record user config lightweight update
            ServeUsageTag.USER_CONFIG_LIGHTWEIGHT_UPDATED.record("True")

        return replicas_changed

    def _check_and_stop_outdated_version_replicas(self) -> bool:
        """Stops replicas with outdated versions to implement rolling updates.

        This includes both explicit code version updates and changes to the
        user_config.

        Returns whether any replicas were stopped.
        """
        # Short circuit if target replicas is 0 (the deployment is being
        # deleted) because this will be handled in the main loop.
        if self._target_state.target_num_replicas == 0:
            return False

        # We include STARTING and UPDATING replicas here
        # because if there are replicas still pending startup, we may as well
        # terminate them and start new version replicas instead.
        old_running_replicas = self._replicas.count(
            exclude_version=self._target_state.version,
            states=[
                ReplicaState.STARTING,
                ReplicaState.UPDATING,
                ReplicaState.RUNNING,
            ],
        )
        old_stopping_replicas = self._replicas.count(
            exclude_version=self._target_state.version, states=[ReplicaState.STOPPING]
        )
        new_running_replicas = self._replicas.count(
            version=self._target_state.version, states=[ReplicaState.RUNNING]
        )

        # If the deployment is currently scaling down, let the scale down
        # complete before doing a rolling update.
        if (
            self._target_state.target_num_replicas
            < old_running_replicas + old_stopping_replicas
        ):
            return False

        # The number of replicas that are currently in transition between
        # an old version and the new version. Note that we cannot directly
        # count the number of stopping replicas because once replicas finish
        # stopping, they are removed from the data structure.
        pending_replicas = (
            self._target_state.target_num_replicas
            - new_running_replicas
            - old_running_replicas
        )

        # Maximum number of replicas that can be updating at any given time.
        # There should never be more than rollout_size old replicas stopping
        # or rollout_size new replicas starting.
        rollout_size = max(int(0.2 * self._target_state.target_num_replicas), 1)
        max_to_stop = max(rollout_size - pending_replicas, 0)

        return self._stop_or_update_outdated_version_replicas(max_to_stop)

    def scale_deployment_replicas(
        self,
    ) -> Tuple[List[ReplicaSchedulingRequest], DeploymentDownscaleRequest]:
        """Scale the given deployment to the number of replicas."""

        assert (
            self._target_state.target_num_replicas >= 0
        ), "Target number of replicas must be greater than or equal to 0."

        upscale = []
        downscale = None

        self._check_and_stop_outdated_version_replicas()

        current_replicas = self._replicas.count(
            states=[ReplicaState.STARTING, ReplicaState.UPDATING, ReplicaState.RUNNING]
        )
        recovering_replicas = self._replicas.count(states=[ReplicaState.RECOVERING])

        delta_replicas = (
            self._target_state.target_num_replicas
            - current_replicas
            - recovering_replicas
        )
        if delta_replicas == 0:
            return (upscale, downscale)

        elif delta_replicas > 0:
            to_add = delta_replicas
            if not RAY_SERVE_EAGERLY_START_REPLACEMENT_REPLICAS:
                # Don't ever exceed target_num_replicas.
                stopping_replicas = self._replicas.count(states=[ReplicaState.STOPPING])
                to_add = max(delta_replicas - stopping_replicas, 0)

            if to_add > 0:
                # Exponential backoff
                failed_to_start_threshold = min(
                    MAX_DEPLOYMENT_CONSTRUCTOR_RETRY_COUNT,
                    self._target_state.target_num_replicas * 3,
                )
                if self._replica_constructor_retry_counter >= failed_to_start_threshold:
                    # Wait 1, 2, 4, ... seconds before consecutive retries, with random
                    # offset added to avoid synchronization
                    if (
                        time.time() - self._last_retry
                        < self._backoff_time_s + random.uniform(0, 3)
                    ):
                        return upscale, downscale

                self._last_retry = time.time()
                added_replicas = f"{to_add} replica{'s' if to_add > 1 else ''}"
                logger.info(f"Adding {added_replicas} to {self._id}.")
                for _ in range(to_add):
                    replica_id = ReplicaID(get_random_string(), deployment_id=self._id)
                    new_deployment_replica = DeploymentReplica(
                        replica_id,
                        self._target_state.version,
                    )
                    upscale.append(
                        new_deployment_replica.start(self._target_state.info)
                    )

                    self._replicas.add(ReplicaState.STARTING, new_deployment_replica)

        elif delta_replicas < 0:
            to_remove = -delta_replicas
            removed_replicas = f"{to_remove} replica{'s' if to_remove > 1 else ''}"
            logger.info(f"Removing {removed_replicas} from {self._id}.")
            downscale = DeploymentDownscaleRequest(
                deployment_id=self._id, num_to_stop=to_remove
            )

        return upscale, downscale

    def check_curr_status(self) -> Tuple[bool, bool]:
        """Check the current deployment status.

        Checks the difference between the target vs. running replica count for
        the target version.

        This will update the current deployment status depending on the state
        of the replicas.

        Returns (deleted, any_replicas_recovering).
        """
        # TODO(edoakes): we could make this more efficient in steady-state by
        # having a "healthy" flag that gets flipped if an update or replica
        # failure happens.

        target_version = self._target_state.version

        any_replicas_recovering = (
            self._replicas.count(states=[ReplicaState.RECOVERING]) > 0
        )
        all_running_replica_cnt = self._replicas.count(states=[ReplicaState.RUNNING])
        running_at_target_version_replica_cnt = self._replicas.count(
            states=[ReplicaState.RUNNING], version=target_version
        )

        failed_to_start_count = self._replica_constructor_retry_counter
        failed_to_start_threshold = min(
            MAX_DEPLOYMENT_CONSTRUCTOR_RETRY_COUNT,
<<<<<<< HEAD
            target_num_replicas * self._byted_max_failed_threshold,
=======
            self._target_state.target_num_replicas * 3,
>>>>>>> ae44d0d6
        )

        # Got to make a call to complete current deploy() goal after
        # start failure threshold reached, while we might still have
        # pending replicas in current goal.
        if (
            failed_to_start_count >= failed_to_start_threshold
            and failed_to_start_threshold != 0
        ):
            if running_at_target_version_replica_cnt > 0:
                # At least one RUNNING replica at target state, partial
                # success; We can stop tracking constructor failures and
                # leave it to the controller to fully scale to target
                # number of replicas and only return as completed once
                # reached target replica count
                self._replica_constructor_retry_counter = -1
            else:
                self._curr_status_info = self._curr_status_info.handle_transition(
                    trigger=DeploymentStatusInternalTrigger.REPLICA_STARTUP_FAILED,
                    message=(
                        f"The deployment failed to start {failed_to_start_count} times "
                        "in a row. This may be due to a problem with its "
                        "constructor or initial health check failing. See "
                        "controller logs for details. Retrying after "
                        f"{self._backoff_time_s} seconds. Error:\n"
                        f"{self._replica_constructor_error_msg}"
                    ),
                )
                return False, any_replicas_recovering

        # If we have pending ops, the current goal is *not* ready.
        if (
            self._replicas.count(
                states=[
                    ReplicaState.STARTING,
                    ReplicaState.UPDATING,
                    ReplicaState.RECOVERING,
                    ReplicaState.STOPPING,
                ]
            )
            == 0
        ):
            # Check for deleting and a non-zero number of deployments.
            if self._target_state.deleting and all_running_replica_cnt == 0:
                return True, any_replicas_recovering

            if (
                self._target_state.target_num_replicas
                == running_at_target_version_replica_cnt
                and running_at_target_version_replica_cnt == all_running_replica_cnt
            ):
                self._curr_status_info = self._curr_status_info.handle_transition(
                    trigger=DeploymentStatusInternalTrigger.HEALTHY
                )
                return False, any_replicas_recovering

        return False, any_replicas_recovering

    def _check_startup_replicas(
        self, original_state: ReplicaState, stop_on_slow=False
    ) -> List[Tuple[DeploymentReplica, ReplicaStartupStatus]]:
        """
        Common helper function for startup actions tracking and status
        transition: STARTING, UPDATING and RECOVERING.

        Args:
            stop_on_slow: If we consider a replica failed upon observing it's
                slow to reach running state.
        """
        slow_replicas = []
        replicas_failed = False
        for replica in self._replicas.pop(states=[original_state]):
            start_status, error_msg = replica.check_started()
            if start_status == ReplicaStartupStatus.SUCCEEDED:
                # This replica should be now be added to handle's replica
                # set.
                self._replicas.add(ReplicaState.RUNNING, replica)
                self._deployment_scheduler.on_replica_running(
                    replica.replica_id, replica.actor_node_id
                )
                logger.info(
                    f"{replica.replica_id} started successfully "
                    f"on node '{replica.actor_node_id}'.",
                    extra={"log_to_stderr": False},
                )
            elif start_status == ReplicaStartupStatus.FAILED:
                # Replica reconfigure (deploy / upgrade) failed
                if self._replica_constructor_retry_counter >= 0:
                    # Increase startup failure counter if we're tracking it
                    self._replica_constructor_retry_counter += 1
                    self._replica_constructor_error_msg = error_msg

                replicas_failed = True
                self._stop_replica(replica)
            elif start_status in [
                ReplicaStartupStatus.PENDING_ALLOCATION,
                ReplicaStartupStatus.PENDING_INITIALIZATION,
            ]:
                is_slow = time.time() - replica._start_time > SLOW_STARTUP_WARNING_S
                if is_slow:
                    slow_replicas.append((replica, start_status))

                # Does it make sense to stop replicas in PENDING_ALLOCATION
                # state?
                if is_slow and stop_on_slow:
                    self._stop_replica(replica, graceful_stop=False)
                else:
                    self._replicas.add(original_state, replica)

        # If replicas have failed enough times, execute exponential backoff
        # Wait 1, 2, 4, ... seconds before consecutive retries (or use a custom
        # backoff factor by setting EXPONENTIAL_BACKOFF_FACTOR)
        failed_to_start_threshold = min(
            MAX_DEPLOYMENT_CONSTRUCTOR_RETRY_COUNT,
            self._target_state.target_num_replicas * 3,
        )
        if (
            replicas_failed
            and self._replica_constructor_retry_counter > failed_to_start_threshold
        ):
            self._backoff_time_s = min(
                EXPONENTIAL_BACKOFF_FACTOR * self._backoff_time_s, MAX_BACKOFF_TIME_S
            )

        return slow_replicas

    def stop_replicas(self, replicas_to_stop) -> None:
        for replica in self._replicas.pop():
            if replica.replica_id in replicas_to_stop:
                self._stop_replica(replica)
            else:
                self._replicas.add(replica.actor_details.state, replica)

    def _stop_replica(self, replica: VersionedReplica, graceful_stop=True):
        """Stop replica
        1. Stop the replica.
        2. Change the replica into stopping state.
        3. Set the health replica stats to 0.
        """
        logger.debug(f"Adding STOPPING to replica: {replica.replica_id}.")
        replica.stop(graceful=graceful_stop)
        self._replicas.add(ReplicaState.STOPPING, replica)
        self._deployment_scheduler.on_replica_stopping(replica.replica_id)
        self.health_check_gauge.set(
            0,
            tags={
                "deployment": self.deployment_name,
                "replica": replica.replica_id.unique_id,
                "application": self.app_name,
            },
        )

    def check_and_update_replicas(self):
        """
        Check current state of all DeploymentReplica being tracked, and compare
        with state container from previous update() cycle to see if any state
        transition happened.
        """

        for replica in self._replicas.pop(
            states=[ReplicaState.RUNNING, ReplicaState.PENDING_MIGRATION]
        ):
            if replica.check_health():
                self._replicas.add(replica.actor_details.state, replica)
                self.health_check_gauge.set(
                    1,
                    tags={
                        "deployment": self.deployment_name,
                        "replica": replica.replica_id.unique_id,
                        "application": self.app_name,
                    },
                )
            else:
                logger.warning(
                    f"Replica {replica.replica_id} failed health check, stopping it."
                )
                self.health_check_gauge.set(
                    0,
                    tags={
                        "deployment": self.deployment_name,
                        "replica": replica.replica_id.unique_id,
                        "application": self.app_name,
                    },
                )
                self._stop_replica(
                    replica, graceful_stop=not self.FORCE_STOP_UNHEALTHY_REPLICAS
                )
                # If this is a replica of the target version, the deployment
                # enters the "UNHEALTHY" status until the replica is
                # recovered or a new deploy happens.
                if replica.version == self._target_state.version:
                    self._curr_status_info = self._curr_status_info.handle_transition(
                        trigger=DeploymentStatusInternalTrigger.HEALTH_CHECK_FAILED,
                        message="A replica's health check failed. This "
                        "deployment will be UNHEALTHY until the replica "
                        "recovers or a new deploy happens.",
                    )

        slow_start_replicas = []
        slow_start = self._check_startup_replicas(ReplicaState.STARTING)
        slow_update = self._check_startup_replicas(ReplicaState.UPDATING)
        slow_recover = self._check_startup_replicas(
            ReplicaState.RECOVERING, stop_on_slow=True
        )

        all_running_replica_cnt = self._replicas.count(states=[ReplicaState.RUNNING])

        slow_start_replicas = slow_start + slow_update + slow_recover

        if (
            len(slow_start_replicas)
            and time.time() - self._prev_startup_warning > SLOW_STARTUP_WARNING_PERIOD_S
        ):
            pending_allocation = []
            pending_initialization = []

            for replica, startup_status in slow_start_replicas:
                if startup_status == ReplicaStartupStatus.PENDING_ALLOCATION:
                    pending_allocation.append(replica)
                if startup_status == ReplicaStartupStatus.PENDING_INITIALIZATION:
                    pending_initialization.append(replica)

            if len(pending_allocation) > 0:
                required, available = pending_allocation[0].resource_requirements()
                message = (
                    f"Deployment '{self.deployment_name}' in application "
                    f"'{self.app_name}' {len(pending_allocation)} replicas that have "
                    f"taken more than {SLOW_STARTUP_WARNING_S}s to be scheduled. This "
                    "may be due to waiting for the cluster to auto-scale or for a "
                    "runtime environment to be installed. Resources required for each "
                    f"replica: {required}, total resources available: {available}. Use "
                    "`ray status` for more details."
                    f"[bytedance] available replica number: {all_running_replica_cnt} [bytedance]"
                )
                logger.warning(message)
                if _SCALING_LOG_ENABLED:
                    print_verbose_scaling_log()
                # If status is UNHEALTHY, leave the status and message as is.
                # The issue that caused the deployment to be unhealthy should be
                # prioritized over this resource availability issue.
                if self._curr_status_info.status != DeploymentStatus.UNHEALTHY:
                    self._curr_status_info = self._curr_status_info.update_message(
                        message
                    )

            if len(pending_initialization) > 0:
                message = (
                    f"Deployment '{self.deployment_name}' in application "
                    f"'{self.app_name}' has {len(pending_initialization)} replicas "
                    f"that have taken more than {SLOW_STARTUP_WARNING_S}s to "
                    "initialize. This may be caused by a slow __init__ or reconfigure "
                    "method."
                    f"[bytedance] available replica number: {all_running_replica_cnt} [bytedance]"
                )
                logger.warning(message)
                # If status is UNHEALTHY, leave the status and message as is.
                # The issue that caused the deployment to be unhealthy should be
                # prioritized over this resource availability issue.
                if self._curr_status_info.status != DeploymentStatus.UNHEALTHY:
                    self._curr_status_info = self._curr_status_info.update_message(
                        message
                    )

            self._prev_startup_warning = time.time()

        for replica in self._replicas.pop(states=[ReplicaState.STOPPING]):
            stopped = replica.check_stopped()
            if not stopped:
                self._replicas.add(ReplicaState.STOPPING, replica)
            else:
                logger.info(f"{replica.replica_id} is stopped.")
                # NOTE(zcin): We need to remove the replica from in-memory metrics store
                # here instead of _stop_replica because the replica will continue to
                # send metrics while it's still alive.
                if replica.replica_id in self.replica_average_ongoing_requests:
                    del self.replica_average_ongoing_requests[replica.replica_id]

    def _choose_pending_migration_replicas_to_stop(
        self,
        replicas: List[DeploymentReplica],
        deadlines: Dict[str, int],
        min_replicas_to_stop: int,
    ) -> Tuple[List[DeploymentReplica], List[DeploymentReplica]]:
        """Returns a partition of replicas to stop and to keep.

        Args:
            replicas: The current list of replicas pending migration.
            deadlines: The current draining node deadlines.
            min_replicas_to_stop: The minimum number of replicas to stop.
        """
        to_stop = list()
        remaining = list()

        # Stop replicas whose deadline is up
        for replica in replicas:
            assert replica.actor_node_id in deadlines

            curr_timestamp_ms = time.time() * 1000
            timeout_ms = replica._actor.graceful_shutdown_timeout_s * 1000
            if curr_timestamp_ms >= deadlines[replica.actor_node_id] - timeout_ms:
                to_stop.append(replica)
            else:
                remaining.append(replica)

        # Stop excess PENDING_MIGRATION replicas when new "replacement"
        # replicas have transitioned to RUNNING. The replicas with the
        # earliest deadlines should be chosen greedily.
        remaining.sort(key=lambda r: deadlines[r.actor_node_id])
        num_excess = min_replicas_to_stop - len(to_stop)

        if num_excess > 0:
            to_stop.extend(remaining[:num_excess])
            remaining = remaining[num_excess:]

        return to_stop, remaining

    def migrate_replicas_on_draining_nodes(self, draining_nodes: Dict[str, int]):
        # Move replicas back to running if they are no longer on a draining node.
        # If this causes the number of replicas to exceed the target state,
        # they will be scaled down because `scale_deployment_replicas` is called on
        # each deployment after this
        for replica in self._replicas.pop(states=[ReplicaState.PENDING_MIGRATION]):
            if replica.actor_node_id not in draining_nodes:
                self._replicas.add(ReplicaState.RUNNING, replica)
            else:
                self._replicas.add(ReplicaState.PENDING_MIGRATION, replica)

        # Migrate replicas on draining nodes
        for replica in self._replicas.pop(
            states=[ReplicaState.UPDATING, ReplicaState.RUNNING, ReplicaState.STARTING]
        ):
            if replica.actor_node_id in draining_nodes:
                # For RUNNING replicas, migrate them safely by starting
                # a replacement replica first.
                if replica.actor_details.state == ReplicaState.RUNNING:
                    logger.info(
                        f"Migrating {replica.replica_id} from draining node "
                        f"'{replica.actor_node_id}'. A new replica will be created on "
                        "another node."
                    )
                    self._replicas.add(ReplicaState.PENDING_MIGRATION, replica)
                # For replicas that are STARTING or UPDATING, might as
                # well terminate them immediately to allow replacement
                # replicas to start. Otherwise we need to wait for them
                # to transition to RUNNING before starting migration.
                else:
                    self._stop_replica(replica, graceful_stop=True)
            else:
                self._replicas.add(replica.actor_details.state, replica)

        num_running = self._replicas.count(states=[ReplicaState.RUNNING])
        num_draining = self._replicas.count(states=[ReplicaState.PENDING_MIGRATION])
        num_pending_migration_replicas_to_stop = (
            num_running + num_draining - self._target_state.target_num_replicas
        )

        (
            replicas_to_stop,
            replicas_to_keep,
        ) = self._choose_pending_migration_replicas_to_stop(
            self._replicas.pop(states=[ReplicaState.PENDING_MIGRATION]),
            draining_nodes,
            num_pending_migration_replicas_to_stop,
        )
        for replica in replicas_to_stop:
            logger.info(
                f"Stopping {replica.replica_id} "
                f"on draining node {replica.actor_node_id}."
            )
            self._stop_replica(replica, graceful_stop=True)

        for replica in replicas_to_keep:
            self._replicas.add(ReplicaState.PENDING_MIGRATION, replica)

    def record_autoscaling_metrics(
        self, replica_id: ReplicaID, window_avg: float, send_timestamp: float
    ) -> None:
        """Records average ongoing requests at replicas."""

        if (
            replica_id not in self.replica_average_ongoing_requests
            or send_timestamp > self.replica_average_ongoing_requests[replica_id][0]
        ):
            self.replica_average_ongoing_requests[replica_id] = (
                send_timestamp,
                window_avg,
            )

    def record_request_metrics_for_handle(
        self,
        handle_id: str,
        queued_requests: float,
        running_requests: Dict[ReplicaID, float],
        send_timestamp: float,
    ) -> None:
        """Update request metric for a specific handle."""

        if (
            handle_id not in self.handle_requests
            or send_timestamp > self.handle_requests[handle_id].timestamp
        ):
            self.handle_requests[handle_id] = HandleRequestMetric(
                queued_requests=queued_requests,
                running_requests=running_requests,
                timestamp=send_timestamp,
            )

    def record_multiplexed_model_ids(
        self, replica_id: ReplicaID, multiplexed_model_ids: List[str]
    ) -> None:
        """Records the multiplexed model IDs of a replica.

        Args:
            replica_name: Name of the replica.
            multiplexed_model_ids: List of model IDs that replica is serving.
        """
        # Find the replica
        for replica in self._replicas.get():
            if replica.replica_id == replica_id:
                replica.record_multiplexed_model_ids(multiplexed_model_ids)
                self._multiplexed_model_ids_updated = True
                return

        logger.warning(f"{replica_id} not found.")

    def _stop_one_running_replica_for_testing(self):
        running_replicas = self._replicas.pop(states=[ReplicaState.RUNNING])
        replica_to_stop = running_replicas.pop()
        replica_to_stop.stop(graceful=False)
        self._replicas.add(ReplicaState.STOPPING, replica_to_stop)
        for replica in running_replicas:
            self._replicas.add(ReplicaState.RUNNING, replica)


class DeploymentStateManager:
    """Manages all state for deployments in the system.

    This class is *not* thread safe, so any state-modifying methods should be
    called with a lock held.
    """

    def __init__(
        self,
        kv_store: KVStoreBase,
        long_poll_host: LongPollHost,
        all_current_actor_names: List[str],
        all_current_placement_group_names: List[str],
        cluster_node_info_cache: ClusterNodeInfoCache,
        head_node_id_override: Optional[str] = None,
    ):
        self._kv_store = kv_store
        self._long_poll_host = long_poll_host
        self._cluster_node_info_cache = cluster_node_info_cache
        self._deployment_scheduler = default_impl.create_deployment_scheduler(
            cluster_node_info_cache,
            head_node_id_override,
        )

        self._deployment_states: Dict[DeploymentID, DeploymentState] = dict()

        self._recover_from_checkpoint(
            all_current_actor_names, all_current_placement_group_names
        )

    def _create_deployment_state(self, deployment_id):
        self._deployment_scheduler.on_deployment_created(
            deployment_id, SpreadDeploymentSchedulingPolicy()
        )

        return DeploymentState(
            deployment_id,
            self._long_poll_host,
            self._deployment_scheduler,
            self._cluster_node_info_cache,
            self._save_checkpoint_func,
        )

    def record_autoscaling_metrics(
        self, replica_id: ReplicaID, window_avg: float, send_timestamp: float
    ):
        if window_avg is not None:
            self._deployment_states[
                replica_id.deployment_id
            ].record_autoscaling_metrics(replica_id, window_avg, send_timestamp)

    def record_handle_metrics(
        self,
        deployment_id: str,
        handle_id: str,
        queued_requests: float,
        running_requests: Dict[ReplicaID, float],
        send_timestamp: float,
    ):
        # NOTE(zcin): There can be handles to deleted deployments still
        # sending metrics to the controller
        if deployment_id in self._deployment_states:
            self._deployment_states[deployment_id].record_request_metrics_for_handle(
                handle_id, queued_requests, running_requests, send_timestamp
            )

    def get_autoscaling_metrics(self):
        """Return autoscaling metrics (used for dumping from controller)"""

        return {
            deployment: deployment_state.get_total_num_requests()
            for deployment, deployment_state in self._deployment_states.items()
        }

    def _map_actor_names_to_deployment(
        self, all_current_actor_names: List[str]
    ) -> Dict[str, List[str]]:
        """
        Given a list of all actor names queried from current ray cluster,
        map them to corresponding deployments.

        Example:
            Args:
                [A#zxc123, B#xcv234, A#qwe234]
            Returns:
                {
                    A: [A#zxc123, A#qwe234]
                    B: [B#xcv234]
                }
        """
        all_replica_names = [
            actor_name
            for actor_name in all_current_actor_names
            if ReplicaID.is_full_id_str(actor_name)
        ]
        deployment_to_current_replicas = defaultdict(list)
        if len(all_replica_names) > 0:
            for replica_name in all_replica_names:
                replica_id = ReplicaID.from_full_id_str(replica_name)
                deployment_to_current_replicas[replica_id.deployment_id].append(
                    replica_name
                )

        return deployment_to_current_replicas

    def _detect_and_remove_leaked_placement_groups(
        self,
        all_current_actor_names: List[str],
        all_current_placement_group_names: List[str],
    ):
        """Detect and remove any placement groups not associated with a replica.

        This can happen under certain rare circumstances:
            - The controller creates a placement group then crashes before creating
            the associated replica actor.
            - While the controller is down, a replica actor crashes but its placement
            group still exists.

        In both of these (or any other unknown cases), we simply need to remove the
        leaked placement groups.
        """
        leaked_pg_names = []
        for pg_name in all_current_placement_group_names:
            if (
                ReplicaID.is_full_id_str(pg_name)
                and pg_name not in all_current_actor_names
            ):
                leaked_pg_names.append(pg_name)

        if len(leaked_pg_names) > 0:
            logger.warning(
                f"Detected leaked placement groups: {leaked_pg_names}. "
                "The placement groups will be removed. This can happen in rare "
                "circumstances when the controller crashes and should not cause any "
                "issues. If this happens repeatedly, please file an issue on GitHub."
            )

        for leaked_pg_name in leaked_pg_names:
            try:
                pg = ray.util.get_placement_group(leaked_pg_name)
                ray.util.remove_placement_group(pg)
            except Exception:
                logger.exception(
                    f"Failed to remove leaked placement group {leaked_pg_name}."
                )

    def _recover_from_checkpoint(
        self,
        all_current_actor_names: List[str],
        all_current_placement_group_names: List[str],
    ):
        """
        Recover from checkpoint upon controller failure with all actor names
        found in current cluster.

        Each deployment resumes target state from checkpoint if available.

        For current state it will prioritize reconstructing from current
        actor names found that matches deployment tag if applicable.
        """
        self._detect_and_remove_leaked_placement_groups(
            all_current_actor_names,
            all_current_placement_group_names,
        )

        deployment_to_current_replicas = self._map_actor_names_to_deployment(
            all_current_actor_names
        )
        checkpoint = self._kv_store.get(CHECKPOINT_KEY)
        if checkpoint is not None:
            deployment_state_info = cloudpickle.loads(checkpoint)

            for deployment_id, checkpoint_data in deployment_state_info.items():
                deployment_state = self._create_deployment_state(deployment_id)
                deployment_state.recover_target_state_from_checkpoint(checkpoint_data)
                if len(deployment_to_current_replicas[deployment_id]) > 0:
                    deployment_state.recover_current_state_from_replica_actor_names(  # noqa: E501
                        deployment_to_current_replicas[deployment_id]
                    )
                self._deployment_states[deployment_id] = deployment_state

    def shutdown(self):
        """
        Shutdown all running replicas by notifying the controller, and leave
        it to the controller event loop to take actions afterwards.

        Once shutdown signal is received, it will also prevent any new
        deployments or replicas from being created.

        One can send multiple shutdown signals but won't effectively make any
        difference compare to calling it once.
        """

        for deployment_state in self._deployment_states.values():
            deployment_state.delete()

        # TODO(jiaodong): This might not be 100% safe since we deleted
        # everything without ensuring all shutdown goals are completed
        # yet. Need to address in follow-up PRs.
        self._kv_store.delete(CHECKPOINT_KEY)

        # TODO(jiaodong): Need to add some logic to prevent new replicas
        # from being created once shutdown signal is sent.

    def is_ready_for_shutdown(self) -> bool:
        """Return whether all deployments are shutdown.

        Check there are no deployment states and no checkpoints.
        """
        return (
            len(self._deployment_states) == 0
            and self._kv_store.get(CHECKPOINT_KEY) is None
        )

    def _save_checkpoint_func(
        self, *, writeahead_checkpoints: Optional[Dict[str, Tuple]]
    ) -> None:
        """Write a checkpoint of all deployment states.
        By default, this checkpoints the current in-memory state of each
        deployment. However, these can be overwritten by passing
        `writeahead_checkpoints` in order to checkpoint an update before
        applying it to the in-memory state.
        """

        deployment_state_info = {
            deployment_id: deployment_state.get_checkpoint_data()
            for deployment_id, deployment_state in self._deployment_states.items()
        }

        if writeahead_checkpoints is not None:
            deployment_state_info.update(writeahead_checkpoints)

        self._kv_store.put(
            CHECKPOINT_KEY,
            cloudpickle.dumps(deployment_state_info),
        )

    def get_running_replica_infos(
        self,
    ) -> Dict[DeploymentID, List[RunningReplicaInfo]]:
        return {
            id: deployment_state.get_running_replica_infos()
            for id, deployment_state in self._deployment_states.items()
        }

    def get_deployment_infos(self) -> Dict[DeploymentID, DeploymentInfo]:
        infos: Dict[DeploymentID, DeploymentInfo] = {}
        for deployment_id, deployment_state in self._deployment_states.items():
            infos[deployment_id] = deployment_state.target_info

        return infos

    def get_deployment(self, deployment_id: DeploymentID) -> Optional[DeploymentInfo]:
        if deployment_id in self._deployment_states:
            return self._deployment_states[deployment_id].target_info
        else:
            return None

    def get_deployment_details(self, id: DeploymentID) -> Optional[DeploymentDetails]:
        """Gets detailed info on a deployment.

        Returns:
            DeploymentDetails: if the deployment is live.
            None: if the deployment is deleted.
        """
        statuses = self.get_deployment_statuses([id])
        if len(statuses) == 0:
            return None
        else:
            status_info = statuses[0]
            deployment_state = self._deployment_states[id]
            return DeploymentDetails(
                name=id.name,
                status=status_info.status,
                status_trigger=status_info.status_trigger,
                message=status_info.message,
                deployment_config=_deployment_info_to_schema(
                    id.name, self.get_deployment(id)
                ),
                target_num_replicas=deployment_state._target_state.target_num_replicas,
                replicas=deployment_state.list_replica_details(),
            )

    def get_deployment_statuses(
        self, ids: List[DeploymentID] = None
    ) -> List[DeploymentStatusInfo]:
        statuses = []
        for id, state in self._deployment_states.items():
            if not ids or id in ids:
                statuses.append(state.curr_status_info)
        return statuses

    def deploy(
        self,
        deployment_id: DeploymentID,
        deployment_info: DeploymentInfo,
    ) -> bool:
        """Deploy the deployment.

        If the deployment already exists with the same version and config,
        this is a no-op and returns False.

        Returns:
            bool: Whether or not the deployment is being updated.
        """
        if deployment_id not in self._deployment_states:
            self._deployment_states[deployment_id] = self._create_deployment_state(
                deployment_id
            )
            self._record_deployment_usage()

        return self._deployment_states[deployment_id].deploy(deployment_info)

    def get_deployments_in_application(self, app_name: str) -> List[str]:
        """Return list of deployment names in application."""

        deployments = []
        for deployment_id in self._deployment_states:
            if deployment_id.app_name == app_name:
                deployments.append(deployment_id.name)

        return deployments

    def delete_deployment(self, id: DeploymentID):
        # This method must be idempotent. We should validate that the
        # specified deployment exists on the client.
        if id in self._deployment_states:
            self._deployment_states[id].delete()

    def update(self) -> bool:
        """Updates the state of all deployments to match their goal state.

        Returns True if any of the deployments have replicas in the RECOVERING state.
        """

        deleted_ids = []
        any_recovering = False
        upscales = {}
        downscales = {}

        # STEP 1: Update current state
        for deployment_state in self._deployment_states.values():
            if deployment_state.should_autoscale():
                deployment_state.autoscale()

            deployment_state.check_and_update_replicas()

        # STEP 2: Check current status
        for deployment_state in self._deployment_states.values():
            deployment_state.check_curr_status()

        # STEP 3: Drain nodes
        draining_nodes = self._cluster_node_info_cache.get_draining_nodes()
        allow_new_compaction = len(draining_nodes) == 0 and all(
            ds.curr_status_info.status == DeploymentStatus.HEALTHY
            # TODO(zcin): Make sure that status should never be healthy if
            # the number of running replicas at target version is not at
            # target number, so we can remove this defensive check.
            and ds.get_num_running_replicas(ds.target_version) == ds.target_num_replicas
            # To be extra conservative, only actively compact if there
            # are no non-running replicas
            and len(ds._replicas.get()) == ds.target_num_replicas
            for ds in self._deployment_states.values()
        )
        if RAY_SERVE_USE_COMPACT_SCHEDULING_STRATEGY:
            # Tuple of target node to compact, and its draining deadline
            node_info: Optional[
                Tuple[str, float]
            ] = self._deployment_scheduler.get_node_to_compact(
                allow_new_compaction=allow_new_compaction
            )
            if node_info:
                target_node_id, deadline = node_info
                draining_nodes = {target_node_id: deadline}

        for deployment_id, deployment_state in self._deployment_states.items():
            deployment_state.migrate_replicas_on_draining_nodes(draining_nodes)

        # STEP 4: Scale replicas
        for deployment_id, deployment_state in self._deployment_states.items():
            upscale, downscale = deployment_state.scale_deployment_replicas()

            if upscale:
                upscales[deployment_id] = upscale
            if downscale:
                downscales[deployment_id] = downscale

        # STEP 5: Update status
        for deployment_id, deployment_state in self._deployment_states.items():
            deleted, any_replicas_recovering = deployment_state.check_curr_status()

            if deleted:
                deleted_ids.append(deployment_id)
            any_recovering |= any_replicas_recovering

        # STEP 6: Schedule all STARTING replicas and stop all STOPPING replicas
        deployment_to_replicas_to_stop = self._deployment_scheduler.schedule(
            upscales, downscales
        )
        for deployment_id, replicas_to_stop in deployment_to_replicas_to_stop.items():
            self._deployment_states[deployment_id].stop_replicas(replicas_to_stop)

        # STEP 7: Broadcast long poll information
        for deployment_state in self._deployment_states.values():
            deployment_state.broadcast_running_replicas_if_changed()
            deployment_state.broadcast_deployment_config_if_changed()

        # STEP 8: Cleanup
        for deployment_id in deleted_ids:
            self._deployment_scheduler.on_deployment_deleted(deployment_id)
            del self._deployment_states[deployment_id]

        if len(deleted_ids):
            self._record_deployment_usage()

        return any_recovering

    def _record_deployment_usage(self):
        ServeUsageTag.NUM_DEPLOYMENTS.record(str(len(self._deployment_states)))

        num_gpu_deployments = 0
        for deployment_state in self._deployment_states.values():
            if (
                deployment_state.target_info is not None
                and deployment_state.target_info.replica_config is not None
                and deployment_state.target_info.replica_config.ray_actor_options
                is not None
                and (
                    deployment_state.target_info.replica_config.ray_actor_options.get(
                        "num_gpus", 0
                    )
                    > 0
                )
            ):
                num_gpu_deployments += 1
        ServeUsageTag.NUM_GPU_DEPLOYMENTS.record(str(num_gpu_deployments))

    def record_multiplexed_replica_info(self, info: MultiplexedReplicaInfo):
        """
        Record multiplexed model ids for a multiplexed replica.

        Args:
            info: Multiplexed replica info including deployment name,
                replica tag and model ids.
        """
        deployment_id = info.replica_id.deployment_id
        if deployment_id not in self._deployment_states:
            app_msg = f" in application '{deployment_id.app_name}'"
            logger.error(
                f"Deployment '{deployment_id.name}'{app_msg} not found in state "
                "manager."
            )
            return
        self._deployment_states[deployment_id].record_multiplexed_model_ids(
            info.replica_id, info.model_ids
        )

    def get_active_node_ids(self) -> Set[str]:
        """Return set of node ids with running replicas of any deployment.

        This is used to determine which node has replicas. Only nodes with replicas and
        head node should have active proxies.
        """
        node_ids = set()
        for deployment_state in self._deployment_states.values():
            node_ids.update(deployment_state.get_active_node_ids())
        return node_ids<|MERGE_RESOLUTION|>--- conflicted
+++ resolved
@@ -417,13 +417,17 @@
                 )
             init_args = (
                 self.replica_id,
-                cloudpickle.dumps(deployment_info.replica_config.deployment_def)
-                if self._deployment_is_cross_language
-                else deployment_info.replica_config.serialized_deployment_def,
+                (
+                    cloudpickle.dumps(deployment_info.replica_config.deployment_def)
+                    if self._deployment_is_cross_language
+                    else deployment_info.replica_config.serialized_deployment_def
+                ),
                 serialized_init_args,
-                deployment_info.replica_config.serialized_init_kwargs
-                if deployment_info.replica_config.serialized_init_kwargs
-                else cloudpickle.dumps({}),
+                (
+                    deployment_info.replica_config.serialized_init_kwargs
+                    if deployment_info.replica_config.serialized_init_kwargs
+                    else cloudpickle.dumps({})
+                ),
                 deployment_info.deployment_config.to_proto_bytes(),
                 self._version,
             )
@@ -444,13 +448,15 @@
                 # String deploymentDef
                 deployment_info.replica_config.deployment_def_name,
                 # byte[] initArgsbytes
-                msgpack_serialize(
-                    cloudpickle.loads(
-                        deployment_info.replica_config.serialized_init_args
+                (
+                    msgpack_serialize(
+                        cloudpickle.loads(
+                            deployment_info.replica_config.serialized_init_args
+                        )
                     )
-                )
-                if self._deployment_is_cross_language
-                else deployment_info.replica_config.serialized_init_args,
+                    if self._deployment_is_cross_language
+                    else deployment_info.replica_config.serialized_init_args
+                ),
                 # byte[] deploymentConfigBytes,
                 deployment_info.deployment_config.to_proto_bytes(),
                 # byte[] deploymentVersionBytes,
@@ -1939,11 +1945,7 @@
         failed_to_start_count = self._replica_constructor_retry_counter
         failed_to_start_threshold = min(
             MAX_DEPLOYMENT_CONSTRUCTOR_RETRY_COUNT,
-<<<<<<< HEAD
-            target_num_replicas * self._byted_max_failed_threshold,
-=======
-            self._target_state.target_num_replicas * 3,
->>>>>>> ae44d0d6
+            self._target_state.target_num_replicas * self._byted_max_failed_threshold,
         )
 
         # Got to make a call to complete current deploy() goal after
