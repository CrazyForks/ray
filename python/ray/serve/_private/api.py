import inspect
import logging
import os
from types import FunctionType
from typing import Any, Dict, Union

import ray
from ray._private.pydantic_compat import is_subclass_of_base_model
from ray._private.resource_spec import HEAD_NODE_RESOURCE_NAME
from ray._private.usage import usage_lib
from ray.actor import ActorHandle
from ray.serve._private.client import ServeControllerClient
from ray.serve._private.constants import (
    CONTROLLER_MAX_CONCURRENCY,
    HTTP_PROXY_TIMEOUT,
    RAY_SERVE_ENABLE_TASK_EVENTS,
    SERVE_CONTROLLER_NAME,
    SERVE_NAMESPACE,
)
from ray.serve._private.controller import ServeController
from ray.serve._private.utils import format_actor_name, get_random_letters
from ray.serve.config import HTTPOptions, gRPCOptions
from ray.serve.context import _get_global_client, _set_global_client
from ray.serve.deployment import Application, Deployment
from ray.serve.exceptions import RayServeException
from ray.serve.schema import LoggingConfig

logger = logging.getLogger(__file__)


def get_deployment(name: str, app_name: str = ""):
    """Dynamically fetch a handle to a Deployment object.

    Args:
        name: name of the deployment. This must have already been
        deployed.

    Returns:
        Deployment
    """
    try:
        (
            deployment_info,
            route_prefix,
        ) = _get_global_client().get_deployment_info(name, app_name)
    except KeyError:
        if len(app_name) == 0:
            msg = (
                f"Deployment {name} was not found. Did you call Deployment.deploy()? "
                "Note that `serve.get_deployment()` can only be used to fetch a "
                "deployment that was deployed using the 1.x API `Deployment.deploy()`. "
                "If you want to fetch a handle to an application deployed through "
                "`serve.run` or through a Serve config, please use "
                "`serve.get_app_handle()` instead."
            )
        else:
            msg = f"Deployment {name} in application {app_name} was not found."
        raise KeyError(msg)
    return Deployment(
        name,
        deployment_info.deployment_config,
        deployment_info.replica_config,
        version=deployment_info.version,
        route_prefix=route_prefix,
        _internal=True,
    )


def _check_http_options(
    client: ServeControllerClient, http_options: Union[dict, HTTPOptions]
) -> None:
    if http_options:
        client_http_options = client.http_config
        new_http_options = (
            http_options
            if isinstance(http_options, HTTPOptions)
            else HTTPOptions.parse_obj(http_options)
        )
        different_fields = []
        all_http_option_fields = new_http_options.__dict__
        for field in all_http_option_fields:
            if getattr(new_http_options, field) != getattr(client_http_options, field):
                different_fields.append(field)

        if len(different_fields):
            logger.warning(
                "The new client HTTP config differs from the existing one "
                f"in the following fields: {different_fields}. "
                "The new HTTP config is ignored."
            )


def _start_controller(
    http_options: Union[None, dict, HTTPOptions] = None,
    grpc_options: Union[None, dict, gRPCOptions] = None,
    global_logging_config: Union[None, dict, LoggingConfig] = None,
    **kwargs,
) -> ActorHandle:
    """Start Ray Serve controller.

    The function makes sure controller is ready to start deploying apps
    after it returns.

    Parameters are same as ray.serve._private.api.serve_start().

    Returns: controller actor handle.
    """

    # Initialize ray if needed.
    detached = os.environ.get("BYTED_RAY_SERVE_CONTROLLER_OLD_MODE") is None
    ray._private.worker.global_worker._filter_logs_by_job = False
    if not ray.is_initialized():
        ray.init(namespace=SERVE_NAMESPACE)

<<<<<<< HEAD
    if detached:
        controller_name = SERVE_CONTROLLER_NAME
    else:
        controller_name = format_actor_name(get_random_letters(), SERVE_CONTROLLER_NAME)

    controller_actor_options = {
        "num_cpus": 0,
        "name": controller_name,
        "lifetime": "detached" if detached else None,
        "max_restarts": -1,
        "max_task_retries": -1,
        "resources": {HEAD_NODE_RESOURCE_NAME: 0.001},
        "namespace": SERVE_NAMESPACE,
        "max_concurrency": CONTROLLER_MAX_CONCURRENCY,
    }

=======
>>>>>>> ae44d0d6
    # Legacy http proxy actor check
    http_deprecated_args = ["http_host", "http_port", "http_middlewares"]
    for key in http_deprecated_args:
        if key in kwargs:
            raise ValueError(
                f"{key} is deprecated, please use serve.start(http_options="
                f'{{"{key}": {kwargs[key]}}}) instead.'
            )

    if isinstance(http_options, dict):
        http_options = HTTPOptions.parse_obj(http_options)
    if http_options is None:
        http_options = HTTPOptions()

    if isinstance(grpc_options, dict):
        grpc_options = gRPCOptions(**grpc_options)

<<<<<<< HEAD
    if system_logging_config is None:
        system_logging_config = LoggingConfig()
    elif isinstance(system_logging_config, dict):
        system_logging_config = LoggingConfig(**system_logging_config)

    controller = ServeController.options(**controller_actor_options).remote(
        controller_name,
=======
    if global_logging_config is None:
        global_logging_config = LoggingConfig()
    elif isinstance(global_logging_config, dict):
        global_logging_config = LoggingConfig(**global_logging_config)

    controller = ServeController.options(
        num_cpus=0,
        name=SERVE_CONTROLLER_NAME,
        lifetime="detached",
        max_restarts=-1,
        max_task_retries=-1,
        resources={HEAD_NODE_RESOURCE_NAME: 0.001},
        namespace=SERVE_NAMESPACE,
        max_concurrency=CONTROLLER_MAX_CONCURRENCY,
        enable_task_events=RAY_SERVE_ENABLE_TASK_EVENTS,
    ).remote(
>>>>>>> ae44d0d6
        http_config=http_options,
        grpc_options=grpc_options,
        global_logging_config=global_logging_config,
    )

    proxy_handles = ray.get(controller.get_proxies.remote())
    if len(proxy_handles) > 0:
        try:
            ray.get(
                [handle.ready.remote() for handle in proxy_handles.values()],
                timeout=HTTP_PROXY_TIMEOUT,
            )
        except ray.exceptions.GetTimeoutError:
            raise TimeoutError(
                f"HTTP proxies not available after {HTTP_PROXY_TIMEOUT}s."
            )
<<<<<<< HEAD
    return controller, controller_name
=======
    return controller
>>>>>>> ae44d0d6


async def serve_start_async(
    detached: bool = False,
    http_options: Union[None, dict, HTTPOptions] = None,
    grpc_options: Union[None, dict, gRPCOptions] = None,
    global_logging_config: Union[None, dict, LoggingConfig] = None,
    **kwargs,
) -> ServeControllerClient:
    """Initialize a serve instance asynchronously.

    This function is not thread-safe. The caller should maintain the async lock in order
    to start the serve instance asynchronously.

    This function has the same functionality as ray.serve._private.api.serve_start().

    Parameters & Returns are same as ray.serve._private.api.serve_start().
    """

    usage_lib.record_library_usage("serve")

    try:
        client = _get_global_client(_health_check_controller=True)
        logger.info(
            f'Connecting to existing Serve app in namespace "{SERVE_NAMESPACE}".'
            " New http options will not be applied."
        )
        if http_options:
            _check_http_options(client, http_options)
        return client
    except RayServeException:
        pass

    controller = (
        await ray.remote(_start_controller)
        .options(num_cpus=0)
        .remote(http_options, grpc_options, global_logging_config, **kwargs)
    )

    client = ServeControllerClient(
        controller,
    )
    _set_global_client(client)
    logger.info(f'Started Serve in namespace "{SERVE_NAMESPACE}".')
    return client


def serve_start(
    http_options: Union[None, dict, HTTPOptions] = None,
    grpc_options: Union[None, dict, gRPCOptions] = None,
    global_logging_config: Union[None, dict, LoggingConfig] = None,
    **kwargs,
) -> ServeControllerClient:
    """Initialize a serve instance.

    By default, the instance will be scoped to the lifetime of the returned
    Client object (or when the script exits). This is
    only relevant if connecting to a long-running Ray cluster (e.g., with
    ray.init(address="auto") or ray.init("ray://<remote_addr>")).

    Args:
        http_options (Optional[Dict, serve.HTTPOptions]): Configuration options
          for HTTP proxy. You can pass in a dictionary or HTTPOptions object
          with fields:

            - host(str, None): Host for HTTP servers to listen on. Defaults to
              "127.0.0.1". To expose Serve publicly, you probably want to set
              this to "0.0.0.0".
            - port(int): Port for HTTP server. Defaults to 8000.
            - root_path(str): Root path to mount the serve application
              (for example, "/serve"). All deployment routes will be prefixed
              with this path. Defaults to "".
            - middlewares(list): A list of Starlette middlewares that will be
              applied to the HTTP servers in the cluster. Defaults to [].
            - location(str, serve.config.DeploymentMode): The deployment
              location of HTTP servers:

                - "HeadOnly": start one HTTP server on the head node. Serve
                  assumes the head node is the node you executed serve.start
                  on. This is the default.
                - "EveryNode": start one HTTP server per node.
                - "NoServer" or None: disable HTTP server.
            - num_cpus (int): The number of CPU cores to reserve for each
              internal Serve HTTP proxy actor.  Defaults to 0.
        grpc_options: [Experimental] Configuration options for gRPC proxy.
          You can pass in a gRPCOptions object with fields:

            - port(int): Port for gRPC server. Defaults to 9000.
            - grpc_servicer_functions(list): List of import paths for gRPC
                `add_servicer_to_server` functions to add to Serve's gRPC proxy.
                Default empty list, meaning not to start the gRPC server.
    """

    usage_lib.record_library_usage("serve")

    try:
        client = _get_global_client(_health_check_controller=True)
        logger.info(
            f'Connecting to existing Serve app in namespace "{SERVE_NAMESPACE}".'
            " New http options will not be applied."
        )
        if http_options:
            _check_http_options(client, http_options)
        return client
    except RayServeException:
        pass

    controller = _start_controller(
        http_options, grpc_options, global_logging_config, **kwargs
    )

    client = ServeControllerClient(
        controller,
    )
    _set_global_client(client)
    logger.info(f'Started Serve in namespace "{SERVE_NAMESPACE}".')
    return client


def call_app_builder_with_args_if_necessary(
    builder: Union[Application, FunctionType],
    args: Dict[str, Any],
) -> Application:
    """Builds a Serve application from an application builder function.

    If a pre-built application is passed, this is a no-op.

    Else, we validate the signature of the builder, convert the args dictionary to
    the user-annotated Pydantic model if provided, and call the builder function.

    The output of the function is returned (must be an Application).
    """
    if isinstance(builder, Application):
        if len(args) > 0:
            raise ValueError(
                "Arguments can only be passed to an application builder function, "
                "not an already built application."
            )
        return builder
    elif not isinstance(builder, FunctionType):
        raise TypeError(
            "Expected a built Serve application or an application builder function "
            f"but got: {type(builder)}."
        )

    # Check that the builder only takes a single argument.
    # TODO(edoakes): we may want to loosen this to allow optional kwargs in the future.
    signature = inspect.signature(builder)
    if len(signature.parameters) != 1:
        raise TypeError(
            "Application builder functions should take exactly one parameter, "
            "a dictionary containing the passed arguments."
        )

    # If the sole argument to the builder is a pydantic model, convert the args dict to
    # that model. This will perform standard pydantic validation (e.g., raise an
    # exception if required fields are missing).
    param = signature.parameters[list(signature.parameters.keys())[0]]
    if inspect.isclass(param.annotation) and is_subclass_of_base_model(
        param.annotation
    ):
        args = param.annotation.parse_obj(args)

    app = builder(args)
    if not isinstance(app, Application):
        raise TypeError(
            "Application builder functions must return an `Application` returned "
            f"`from `Deployment.bind()`, but got: {type(app)}."
        )

    return app<|MERGE_RESOLUTION|>--- conflicted
+++ resolved
@@ -1,6 +1,5 @@
 import inspect
 import logging
-import os
 from types import FunctionType
 from typing import Any, Dict, Union
 
@@ -18,7 +17,6 @@
     SERVE_NAMESPACE,
 )
 from ray.serve._private.controller import ServeController
-from ray.serve._private.utils import format_actor_name, get_random_letters
 from ray.serve.config import HTTPOptions, gRPCOptions
 from ray.serve.context import _get_global_client, _set_global_client
 from ray.serve.deployment import Application, Deployment
@@ -107,30 +105,10 @@
     """
 
     # Initialize ray if needed.
-    detached = os.environ.get("BYTED_RAY_SERVE_CONTROLLER_OLD_MODE") is None
     ray._private.worker.global_worker._filter_logs_by_job = False
     if not ray.is_initialized():
         ray.init(namespace=SERVE_NAMESPACE)
 
-<<<<<<< HEAD
-    if detached:
-        controller_name = SERVE_CONTROLLER_NAME
-    else:
-        controller_name = format_actor_name(get_random_letters(), SERVE_CONTROLLER_NAME)
-
-    controller_actor_options = {
-        "num_cpus": 0,
-        "name": controller_name,
-        "lifetime": "detached" if detached else None,
-        "max_restarts": -1,
-        "max_task_retries": -1,
-        "resources": {HEAD_NODE_RESOURCE_NAME: 0.001},
-        "namespace": SERVE_NAMESPACE,
-        "max_concurrency": CONTROLLER_MAX_CONCURRENCY,
-    }
-
-=======
->>>>>>> ae44d0d6
     # Legacy http proxy actor check
     http_deprecated_args = ["http_host", "http_port", "http_middlewares"]
     for key in http_deprecated_args:
@@ -148,15 +126,6 @@
     if isinstance(grpc_options, dict):
         grpc_options = gRPCOptions(**grpc_options)
 
-<<<<<<< HEAD
-    if system_logging_config is None:
-        system_logging_config = LoggingConfig()
-    elif isinstance(system_logging_config, dict):
-        system_logging_config = LoggingConfig(**system_logging_config)
-
-    controller = ServeController.options(**controller_actor_options).remote(
-        controller_name,
-=======
     if global_logging_config is None:
         global_logging_config = LoggingConfig()
     elif isinstance(global_logging_config, dict):
@@ -173,7 +142,6 @@
         max_concurrency=CONTROLLER_MAX_CONCURRENCY,
         enable_task_events=RAY_SERVE_ENABLE_TASK_EVENTS,
     ).remote(
->>>>>>> ae44d0d6
         http_config=http_options,
         grpc_options=grpc_options,
         global_logging_config=global_logging_config,
@@ -190,11 +158,7 @@
             raise TimeoutError(
                 f"HTTP proxies not available after {HTTP_PROXY_TIMEOUT}s."
             )
-<<<<<<< HEAD
-    return controller, controller_name
-=======
     return controller
->>>>>>> ae44d0d6
 
 
 async def serve_start_async(
