import asyncio
import logging
import os
import pickle
import time
from typing import Any, Dict, Iterable, List, Optional, Tuple, Union

import ray
from ray._common.network_utils import build_address
from ray._common.utils import run_background_task
from ray._raylet import GcsClient
from ray.actor import ActorHandle
from ray.serve._private.application_state import ApplicationStateManager, StatusOverview
from ray.serve._private.autoscaling_state import AutoscalingStateManager
from ray.serve._private.common import (
<<<<<<< HEAD
=======
    RUNNING_REQUESTS_KEY,
>>>>>>> 7d5a29c4
    DeploymentID,
    HandleMetricReport,
    NodeId,
    ReplicaMetricReport,
    RequestProtocol,
    RequestRoutingInfo,
    RunningReplicaInfo,
    TargetCapacityDirection,
)
from ray.serve._private.config import DeploymentConfig
from ray.serve._private.constants import (
    CONTROL_LOOP_INTERVAL_S,
    RAY_SERVE_CONTROLLER_CALLBACK_IMPORT_PATH,
    RAY_SERVE_RPC_LATENCY_WARNING_THRESHOLD_MS,
    RECOVERING_LONG_POLL_BROADCAST_TIMEOUT_S,
    SERVE_CONTROLLER_NAME,
    SERVE_DEFAULT_APP_NAME,
    SERVE_LOGGER_NAME,
    SERVE_NAMESPACE,
    SERVE_ROOT_URL_ENV_KEY,
)
from ray.serve._private.default_impl import create_cluster_node_info_cache
from ray.serve._private.deployment_info import DeploymentInfo
from ray.serve._private.deployment_state import DeploymentStateManager
from ray.serve._private.endpoint_state import EndpointState
from ray.serve._private.grpc_util import set_proxy_default_grpc_options
from ray.serve._private.http_util import (
    configure_http_options_with_defaults,
)
from ray.serve._private.logging_utils import (
    configure_component_logger,
    configure_component_memory_profiler,
    get_component_logger_file_path,
)
from ray.serve._private.long_poll import LongPollHost, LongPollNamespace
from ray.serve._private.proxy_state import ProxyStateManager
from ray.serve._private.storage.kv_store import RayInternalKVStore
from ray.serve._private.usage import ServeUsageTag
from ray.serve._private.utils import (
    call_function_from_import_path,
    get_all_live_placement_group_names,
    get_head_node_id,
    is_grpc_enabled,
)
from ray.serve.config import HTTPOptions, ProxyLocation, gRPCOptions
from ray.serve.generated.serve_pb2 import (
    ActorNameList,
    DeploymentArgs,
    DeploymentRoute,
    EndpointInfo as EndpointInfoProto,
    EndpointSet,
)
from ray.serve.schema import (
    ApplicationDetails,
    DeploymentDetails,
    HTTPOptionsSchema,
    LoggingConfig,
    ProxyDetails,
    ServeActorDetails,
    ServeApplicationSchema,
    ServeDeploySchema,
    ServeInstanceDetails,
    TargetGroup,
    gRPCOptionsSchema,
)
from ray.util import metrics

logger = logging.getLogger(SERVE_LOGGER_NAME)

# Used for testing purposes only. If this is set, the controller will crash
# after writing each checkpoint with the specified probability.
_CRASH_AFTER_CHECKPOINT_PROBABILITY = 0

CONFIG_CHECKPOINT_KEY = "serve-app-config-checkpoint"
LOGGING_CONFIG_CHECKPOINT_KEY = "serve-logging-config-checkpoint"


class ServeController:
    """Responsible for managing the state of the serving system.

    The controller implements fault tolerance by persisting its state in
    a new checkpoint each time a state change is made. If the actor crashes,
    the latest checkpoint is loaded and the state is recovered. Checkpoints
    are written/read using a provided KV-store interface.

    All hard state in the system is maintained by this actor and persisted via
    these checkpoints. Soft state required by other components is fetched by
    those actors from this actor on startup and updates are pushed out from
    this actor.

    All other actors started by the controller are named, detached actors
    so they will not fate share with the controller if it crashes.

    The following guarantees are provided for state-changing calls to the
    controller:
        - If the call succeeds, the change was made and will be reflected in
          the system even if the controller or other actors die unexpectedly.
        - If the call fails, the change may have been made but isn't guaranteed
          to have been. The client should retry in this case. Note that this
          requires all implementations here to be idempotent.
    """

    async def __init__(
        self,
        *,
        http_options: HTTPOptions,
        global_logging_config: LoggingConfig,
        grpc_options: Optional[gRPCOptions] = None,
    ):
        self._controller_node_id = ray.get_runtime_context().get_node_id()
        assert (
            self._controller_node_id == get_head_node_id()
        ), "Controller must be on the head node."

        self.ray_worker_namespace = ray.get_runtime_context().namespace
        self.gcs_client = GcsClient(address=ray.get_runtime_context().gcs_address)
        kv_store_namespace = f"ray-serve-{self.ray_worker_namespace}"
        self.kv_store = RayInternalKVStore(kv_store_namespace, self.gcs_client)

        self.long_poll_host = LongPollHost()
        self.done_recovering_event = asyncio.Event()

        # Try to read config from checkpoint
        # logging config from checkpoint take precedence over the one passed in
        # the constructor.
        self.global_logging_config = None
        log_config_checkpoint = self.kv_store.get(LOGGING_CONFIG_CHECKPOINT_KEY)
        if log_config_checkpoint is not None:
            global_logging_config = pickle.loads(log_config_checkpoint)
        self.reconfigure_global_logging_config(global_logging_config)

        configure_component_memory_profiler(
            component_name="controller", component_id=str(os.getpid())
        )

        if RAY_SERVE_CONTROLLER_CALLBACK_IMPORT_PATH:
            logger.info(
                "Calling user-provided callback from import path "
                f"{RAY_SERVE_CONTROLLER_CALLBACK_IMPORT_PATH}."
            )
            call_function_from_import_path(RAY_SERVE_CONTROLLER_CALLBACK_IMPORT_PATH)

        # Used to read/write checkpoints.
        self.cluster_node_info_cache = create_cluster_node_info_cache(self.gcs_client)
        self.cluster_node_info_cache.update()

        # Configure proxy default HTTP and gRPC options.
        self.proxy_state_manager = ProxyStateManager(
            http_options=configure_http_options_with_defaults(http_options),
            head_node_id=self._controller_node_id,
            cluster_node_info_cache=self.cluster_node_info_cache,
            logging_config=self.global_logging_config,
            grpc_options=set_proxy_default_grpc_options(grpc_options),
        )
        # We modify the HTTP and gRPC options above, so delete them to avoid
        del http_options, grpc_options

        self.endpoint_state = EndpointState(self.kv_store, self.long_poll_host)

        # Fetch all running actors in current cluster as source of current
        # replica state for controller failure recovery
        all_current_actors = ray.util.list_named_actors(all_namespaces=True)
        all_serve_actor_names = [
            actor["name"]
            for actor in all_current_actors
            if actor["namespace"] == SERVE_NAMESPACE
        ]

        self.autoscaling_state_manager = AutoscalingStateManager()
        self.deployment_state_manager = DeploymentStateManager(
            self.kv_store,
            self.long_poll_host,
            all_serve_actor_names,
            get_all_live_placement_group_names(),
            self.cluster_node_info_cache,
            self.autoscaling_state_manager,
        )

        # Manage all applications' state
        self.application_state_manager = ApplicationStateManager(
            self.deployment_state_manager,
            self.endpoint_state,
            self.kv_store,
            self.global_logging_config,
        )

        # Controller actor details
        self._actor_details = ServeActorDetails(
            node_id=ray.get_runtime_context().get_node_id(),
            node_ip=ray.util.get_node_ip_address(),
            node_instance_id=ray.util.get_node_instance_id(),
            actor_id=ray.get_runtime_context().get_actor_id(),
            actor_name=SERVE_CONTROLLER_NAME,
            worker_id=ray.get_runtime_context().get_worker_id(),
            log_file_path=get_component_logger_file_path(),
        )
        self._shutting_down = False
        self._shutdown_event = asyncio.Event()
        self._shutdown_start_time = None

        self._create_control_loop_metrics()
        run_background_task(self.run_control_loop())

        # The target capacity percentage for all deployments across the cluster.
        self._target_capacity: Optional[float] = None
        self._target_capacity_direction: Optional[TargetCapacityDirection] = None
        self._recover_state_from_checkpoint()

        # Nodes where proxy actors should run.
        self._proxy_nodes = set()
        self._update_proxy_nodes()

    def reconfigure_global_logging_config(self, global_logging_config: LoggingConfig):
        if (
            self.global_logging_config
            and self.global_logging_config == global_logging_config
        ):
            return
        self.kv_store.put(
            LOGGING_CONFIG_CHECKPOINT_KEY, pickle.dumps(global_logging_config)
        )
        self.global_logging_config = global_logging_config

        self.long_poll_host.notify_changed(
            {LongPollNamespace.GLOBAL_LOGGING_CONFIG: global_logging_config}
        )
        configure_component_logger(
            component_name="controller",
            component_id=str(os.getpid()),
            logging_config=global_logging_config,
        )

        logger.info(
            f"Controller starting (version='{ray.__version__}').",
            extra={"log_to_stderr": False},
        )
        logger.debug(
            "Configure the serve controller logger "
            f"with logging config: {self.global_logging_config}"
        )

    def check_alive(self) -> None:
        """No-op to check if this controller is alive."""
        return

    def get_pid(self) -> int:
        return os.getpid()

    def record_autoscaling_metrics_from_replica(
        self, replica_metric_report: ReplicaMetricReport
    ):
        logger.debug(
<<<<<<< HEAD
            f"Received metrics from replica {replica_metric_report.replica_id}: {replica_metric_report.avg_running_requests} running requests"
        )
        curr_time = time.time()
        latency = curr_time - replica_metric_report.timestamp
=======
            f"Received metrics from replica {replica_metric_report.replica_id}: {replica_metric_report.aggregated_metrics.get(RUNNING_REQUESTS_KEY)} running requests"
        )
        latency = time.time() - replica_metric_report.timestamp
>>>>>>> 7d5a29c4
        latency_ms = latency * 1000
        if latency_ms > RAY_SERVE_RPC_LATENCY_WARNING_THRESHOLD_MS:
            logger.warning(
                f"Received autoscaling metrics from replica {replica_metric_report.replica_id} with timestamp {replica_metric_report.timestamp} "
                f"which is {latency_ms}ms ago. "
                f"This is greater than the warning threshold RPC latency of {RAY_SERVE_RPC_LATENCY_WARNING_THRESHOLD_MS}ms. "
<<<<<<< HEAD
                f"This may indicate a performance issue with the controller try increasing the RAY_SERVE_RPC_LATENCY_WARNING_THRESHOLD_MS environment variable."
=======
                "This may indicate a performance issue with the controller try increasing the RAY_SERVE_RPC_LATENCY_WARNING_THRESHOLD_MS environment variable."
>>>>>>> 7d5a29c4
            )
        self.autoscaling_state_manager.record_request_metrics_for_replica(
            replica_metric_report
        )

    def record_autoscaling_metrics_from_handle(
        self, handle_metric_report: HandleMetricReport
    ):
        logger.debug(
            f"Received metrics from handle {handle_metric_report.handle_id} for deployment {handle_metric_report.deployment_id}: "
<<<<<<< HEAD
            f"{handle_metric_report.queued_requests} queued requests and {handle_metric_report.avg_running_requests} running requests"
        )
        curr_time = time.time()
        latency = curr_time - handle_metric_report.timestamp
=======
            f"{handle_metric_report.queued_requests} queued requests and {handle_metric_report.aggregated_metrics[RUNNING_REQUESTS_KEY]} running requests"
        )
        latency = time.time() - handle_metric_report.timestamp
>>>>>>> 7d5a29c4
        latency_ms = latency * 1000
        if latency_ms > RAY_SERVE_RPC_LATENCY_WARNING_THRESHOLD_MS:
            logger.warning(
                f"Received autoscaling metrics from handle {handle_metric_report.handle_id} for deployment {handle_metric_report.deployment_id} with timestamp {handle_metric_report.timestamp} "
                f"which is {latency_ms}ms ago. "
                f"This is greater than the warning threshold RPC latency of {RAY_SERVE_RPC_LATENCY_WARNING_THRESHOLD_MS}ms. "
<<<<<<< HEAD
                f"This may indicate a performance issue with the controller try increasing the RAY_SERVE_RPC_LATENCY_WARNING_THRESHOLD_MS environment variable."
=======
                "This may indicate a performance issue with the controller try increasing the RAY_SERVE_RPC_LATENCY_WARNING_THRESHOLD_MS environment variable."
>>>>>>> 7d5a29c4
            )
        self.autoscaling_state_manager.record_request_metrics_for_handle(
            handle_metric_report
        )

    def _dump_autoscaling_metrics_for_testing(self):
        return self.autoscaling_state_manager.get_metrics()

    def _dump_replica_states_for_testing(self, deployment_id: DeploymentID):
        return self.deployment_state_manager._deployment_states[deployment_id]._replicas

    def _stop_one_running_replica_for_testing(self, deployment_id):
        self.deployment_state_manager._deployment_states[
            deployment_id
        ]._stop_one_running_replica_for_testing()

    async def listen_for_change(self, keys_to_snapshot_ids: Dict[str, int]):
        """Proxy long pull client's listen request.

        Args:
            keys_to_snapshot_ids (Dict[str, int]): Snapshot IDs are used to
              determine whether or not the host should immediately return the
              data or wait for the value to be changed.
        """
        if not self.done_recovering_event.is_set():
            await self.done_recovering_event.wait()

        return await self.long_poll_host.listen_for_change(keys_to_snapshot_ids)

    async def listen_for_change_java(self, keys_to_snapshot_ids_bytes: bytes):
        """Proxy long pull client's listen request.

        Args:
            keys_to_snapshot_ids_bytes (Dict[str, int]): the protobuf bytes of
              keys_to_snapshot_ids (Dict[str, int]).
        """
        if not self.done_recovering_event.is_set():
            await self.done_recovering_event.wait()

        return await self.long_poll_host.listen_for_change_java(
            keys_to_snapshot_ids_bytes
        )

    def get_all_endpoints(self) -> Dict[DeploymentID, Dict[str, Any]]:
        """Returns a dictionary of deployment name to config."""
        return self.endpoint_state.get_endpoints()

    def get_all_endpoints_java(self) -> bytes:
        """Returns a dictionary of deployment name to config."""
        endpoints = self.get_all_endpoints()
        # NOTE(zcin): Java only supports 1.x deployments, so only return
        # a dictionary of deployment name -> endpoint info
        data = {
            endpoint_tag.name: EndpointInfoProto(route=endpoint_dict["route"])
            for endpoint_tag, endpoint_dict in endpoints.items()
        }
        return EndpointSet(endpoints=data).SerializeToString()

    def get_proxies(self) -> Dict[NodeId, ActorHandle]:
        """Returns a dictionary of node ID to proxy actor handles."""
        if self.proxy_state_manager is None:
            return {}
        return self.proxy_state_manager.get_proxy_handles()

    def get_proxy_names(self) -> bytes:
        """Returns the proxy actor name list serialized by protobuf."""
        if self.proxy_state_manager is None:
            return None

        actor_name_list = ActorNameList(
            names=self.proxy_state_manager.get_proxy_names().values()
        )
        return actor_name_list.SerializeToString()

    def _update_proxy_nodes(self):
        """Update the nodes set where proxy actors should run.

        Controller decides where proxy actors should run
        (head node and nodes with deployment replicas).
        """
        new_proxy_nodes = self.deployment_state_manager.get_active_node_ids()
        new_proxy_nodes = new_proxy_nodes - set(
            self.cluster_node_info_cache.get_draining_nodes()
        )
        new_proxy_nodes.add(self._controller_node_id)
        self._proxy_nodes = new_proxy_nodes

    async def run_control_loop(self) -> None:
        # NOTE(edoakes): we catch all exceptions here and simply log them,
        # because an unhandled exception would cause the main control loop to
        # halt, which should *never* happen.
        recovering_timeout = RECOVERING_LONG_POLL_BROADCAST_TIMEOUT_S
        num_loops = 0
        start_time = time.time()
        while True:
            loop_start_time = time.time()
            try:
                await self.run_control_loop_step(
                    start_time, recovering_timeout, num_loops
                )
            except Exception as e:
                # we never expect this to happen, but adding this to be safe
                logger.exception(f"There was an exception in the control loop: {e}")
                await asyncio.sleep(1)

            loop_duration = time.time() - loop_start_time
            if loop_duration > 10:
                logger.warning(
                    f"The last control loop was slow (took {loop_duration}s). "
                    "This is likely caused by running a large number of "
                    "replicas in a single Ray cluster. Consider using "
                    "multiple Ray clusters.",
                    extra={"log_to_stderr": False},
                )
            self.control_loop_duration_gauge_s.set(loop_duration)

            num_loops += 1
            self.num_control_loops_gauge.set(num_loops)

            sleep_start_time = time.time()
            await asyncio.sleep(CONTROL_LOOP_INTERVAL_S)
            self.sleep_duration_gauge_s.set(time.time() - sleep_start_time)

    async def run_control_loop_step(
        self, start_time: float, recovering_timeout: float, num_loops: int
    ):
        try:
            self.cluster_node_info_cache.update()
        except Exception:
            logger.exception("Exception updating cluster node info cache.")

        if self._shutting_down:
            try:
                self.shutdown()
            except Exception:
                logger.exception("Exception during shutdown.")

        if (
            not self.done_recovering_event.is_set()
            and time.time() - start_time > recovering_timeout
        ):
            logger.warning(
                f"Replicas still recovering after {recovering_timeout}s, "
                "setting done recovering event to broadcast long poll updates."
            )
            self.done_recovering_event.set()

        # initialize any_recovering to None to indicate that we don't know if
        # we've recovered anything yet
        any_recovering: Optional[bool] = None
        try:
            dsm_update_start_time = time.time()
            any_recovering = self.deployment_state_manager.update()

            self.dsm_update_duration_gauge_s.set(time.time() - dsm_update_start_time)
            if not self.done_recovering_event.is_set() and not any_recovering:
                self.done_recovering_event.set()
                if num_loops > 0:
                    # Only log if we actually needed to recover anything.
                    logger.info(
                        "Finished recovering deployments after "
                        f"{(time.time() - start_time):.2f}s.",
                        extra={"log_to_stderr": False},
                    )
        except Exception:
            logger.exception("Exception updating deployment state.")

        try:
            asm_update_start_time = time.time()
            self.application_state_manager.update()

            self.asm_update_duration_gauge_s.set(time.time() - asm_update_start_time)
        except Exception:
            logger.exception("Exception updating application state.")

        # Update the proxy nodes set before updating the proxy states,
        # so they are more consistent.
        node_update_start_time = time.time()
        self._update_proxy_nodes()
        self.node_update_duration_gauge_s.set(time.time() - node_update_start_time)

        # Don't update proxy_state until after the done recovering event is set,
        # otherwise we may start a new proxy but not broadcast it any
        # info about available deployments & their replicas.
        if self.proxy_state_manager and self.done_recovering_event.is_set():
            try:
                proxy_update_start_time = time.time()
                self.proxy_state_manager.update(proxy_nodes=self._proxy_nodes)
                self.proxy_update_duration_gauge_s.set(
                    time.time() - proxy_update_start_time
                )
            except Exception:
                logger.exception("Exception updating proxy state.")

        # When the controller is done recovering, drop invalid handle metrics
        # that may be stale for autoscaling
        if any_recovering is False:
            self.autoscaling_state_manager.drop_stale_handle_metrics(
                self.deployment_state_manager.get_alive_replica_actor_ids()
                | self.proxy_state_manager.get_alive_proxy_actor_ids()
            )

    def _create_control_loop_metrics(self):
        self.node_update_duration_gauge_s = metrics.Gauge(
            "serve_controller_node_update_duration_s",
            description="The control loop time spent on collecting proxy node info.",
        )
        self.proxy_update_duration_gauge_s = metrics.Gauge(
            "serve_controller_proxy_state_update_duration_s",
            description="The control loop time spent on updating proxy state.",
        )
        self.dsm_update_duration_gauge_s = metrics.Gauge(
            "serve_controller_deployment_state_update_duration_s",
            description="The control loop time spent on updating deployment state.",
        )
        self.asm_update_duration_gauge_s = metrics.Gauge(
            "serve_controller_application_state_update_duration_s",
            description="The control loop time spent on updating application state.",
        )
        self.sleep_duration_gauge_s = metrics.Gauge(
            "serve_controller_sleep_duration_s",
            description="The duration of the last control loop's sleep.",
        )
        self.control_loop_duration_gauge_s = metrics.Gauge(
            "serve_controller_control_loop_duration_s",
            description="The duration of the last control loop.",
        )
        self.num_control_loops_gauge = metrics.Gauge(
            "serve_controller_num_control_loops",
            description=(
                "The number of control loops performed by the controller. "
                "Increases monotonically over the controller's lifetime."
            ),
            tag_keys=("actor_id",),
        )
        self.num_control_loops_gauge.set_default_tags(
            {"actor_id": ray.get_runtime_context().get_actor_id()}
        )

    def _recover_state_from_checkpoint(self):
        (
            deployment_time,
            serve_config,
            target_capacity_direction,
        ) = self._read_config_checkpoint()
        self._target_capacity_direction = target_capacity_direction
        if serve_config is not None:
            logger.info(
                "Recovered config from checkpoint.", extra={"log_to_stderr": False}
            )
            self.apply_config(serve_config, deployment_time=deployment_time)

    def _read_config_checkpoint(
        self,
    ) -> Tuple[float, Optional[ServeDeploySchema], Optional[TargetCapacityDirection]]:
        """Reads the current Serve config checkpoint.

        The Serve config checkpoint stores active application configs and
        other metadata.

        Returns:

        If the GCS contains a checkpoint, tuple of:
            1. A deployment timestamp.
            2. A Serve config. This Serve config is reconstructed from the
                active application states. It may not exactly match the
                submitted config (e.g. the top-level http options may be
                different).
            3. The target_capacity direction calculated after the Serve
               was submitted.

        If the GCS doesn't contain a checkpoint, returns (0, None, None).
        """

        checkpoint = self.kv_store.get(CONFIG_CHECKPOINT_KEY)
        if checkpoint is not None:
            (
                deployment_time,
                target_capacity,
                target_capacity_direction,
                config_checkpoints_dict,
            ) = pickle.loads(checkpoint)

            return (
                deployment_time,
                ServeDeploySchema(
                    applications=list(config_checkpoints_dict.values()),
                    target_capacity=target_capacity,
                ),
                target_capacity_direction,
            )
        else:
            return (0.0, None, None)

    def _all_running_replicas(self) -> Dict[DeploymentID, List[RunningReplicaInfo]]:
        """Used for testing.

        Returned dictionary maps deployment names to replica infos.
        """

        return self.deployment_state_manager.get_running_replica_infos()

    def get_actor_details(self) -> ServeActorDetails:
        """Returns the actor details for this controller.

        Currently used for test only.
        """
        return self._actor_details

    def get_proxy_details(self, node_id: str) -> Optional[ProxyDetails]:
        """Returns the proxy details for the proxy on the given node.

        Currently used for test only. Will return None if the proxy doesn't exist on
        the given node.
        """
        if self.proxy_state_manager is None:
            return None

        return self.proxy_state_manager.get_proxy_details().get(node_id)

    def get_deployment_timestamps(self, app_name: str) -> float:
        """Returns the deployment timestamp for the given app.

        Currently used for test only.
        """
        for (
            _app_name,
            app_status_info,
        ) in self.application_state_manager.list_app_statuses().items():
            if app_name == _app_name:
                return app_status_info.deployment_timestamp

    def get_deployment_details(
        self, app_name: str, deployment_name: str
    ) -> DeploymentDetails:
        """Returns the deployment details for the app and deployment.

        Currently used for test only.
        """
        return self.application_state_manager.list_deployment_details(app_name)[
            deployment_name
        ]

    def get_http_config(self) -> HTTPOptions:
        """Return the HTTP proxy configuration."""
        if self.proxy_state_manager is None:
            return HTTPOptions()
        return self.proxy_state_manager.get_config()

    def get_grpc_config(self) -> gRPCOptions:
        """Return the gRPC proxy configuration."""
        if self.proxy_state_manager is None:
            return gRPCOptions()
        return self.proxy_state_manager.get_grpc_config()

    def get_root_url(self):
        """Return the root url for the serve instance."""
        if self.proxy_state_manager is None:
            return None
        http_config = self.get_http_config()
        if http_config.root_url == "":
            if SERVE_ROOT_URL_ENV_KEY in os.environ:
                return os.environ[SERVE_ROOT_URL_ENV_KEY]
            else:
                # HTTP is disabled
                if http_config.host is None:
                    return ""
                return (
                    f"http://{build_address(http_config.host, http_config.port)}"
                    f"{http_config.root_path}"
                )
        return http_config.root_url

    def config_checkpoint_deleted(self) -> bool:
        """Returns whether the config checkpoint has been deleted.

        Get the config checkpoint from the kv store. If it is None, then it has been
        deleted.
        """
        return self.kv_store.get(CONFIG_CHECKPOINT_KEY) is None

    def shutdown(self):
        """Shuts down the serve instance completely.

        This method will only be triggered when `self._shutting_down` is true. It
        deletes the kv store for config checkpoints, sets application state to deleting,
        delete all deployments, and shuts down all proxies. Once all these
        resources are released, it then kills the controller actor.
        """
        if not self._shutting_down:
            return

        if self._shutdown_start_time is None:
            self._shutdown_start_time = time.time()
            logger.info("Controller shutdown started.", extra={"log_to_stderr": False})

        self.kv_store.delete(CONFIG_CHECKPOINT_KEY)
        self.kv_store.delete(LOGGING_CONFIG_CHECKPOINT_KEY)
        self.application_state_manager.shutdown()
        self.deployment_state_manager.shutdown()
        self.endpoint_state.shutdown()
        if self.proxy_state_manager:
            self.proxy_state_manager.shutdown()

        config_checkpoint_deleted = self.config_checkpoint_deleted()
        application_is_shutdown = self.application_state_manager.is_ready_for_shutdown()
        deployment_is_shutdown = self.deployment_state_manager.is_ready_for_shutdown()
        endpoint_is_shutdown = self.endpoint_state.is_ready_for_shutdown()
        proxy_state_is_shutdown = (
            self.proxy_state_manager is None
            or self.proxy_state_manager.is_ready_for_shutdown()
        )
        if (
            config_checkpoint_deleted
            and application_is_shutdown
            and deployment_is_shutdown
            and endpoint_is_shutdown
            and proxy_state_is_shutdown
        ):
            logger.warning(
                "All resources have shut down, controller exiting.",
                extra={"log_to_stderr": False},
            )
            _controller_actor = ray.get_runtime_context().current_actor
            ray.kill(_controller_actor, no_restart=True)
        elif time.time() - self._shutdown_start_time > 10:
            if not config_checkpoint_deleted:
                logger.warning(
                    f"{CONFIG_CHECKPOINT_KEY} not yet deleted",
                    extra={"log_to_stderr": False},
                )
            if not application_is_shutdown:
                logger.warning(
                    "application not yet shutdown",
                    extra={"log_to_stderr": False},
                )
            if not deployment_is_shutdown:
                logger.warning(
                    "deployment not yet shutdown",
                    extra={"log_to_stderr": False},
                )
            if not endpoint_is_shutdown:
                logger.warning(
                    "endpoint not yet shutdown",
                    extra={"log_to_stderr": False},
                )
            if not proxy_state_is_shutdown:
                logger.warning(
                    "proxy_state not yet shutdown",
                    extra={"log_to_stderr": False},
                )

    def deploy_applications(
        self, name_to_deployment_args_list: Dict[str, List[bytes]]
    ) -> None:
        """
        Takes in a list of dictionaries that contain deployment arguments.
        If same app name deployed, old application will be overwritten.

        Args:
            name: Application name.
            deployment_args_list: List of serialized deployment information,
                where each item in the list is bytes representing the serialized
                protobuf `DeploymentArgs` object. `DeploymentArgs` contains all the
                information for the single deployment.
        """
        name_to_deployment_args = {}
        for name, deployment_args_list in name_to_deployment_args_list.items():
            deployment_args_deserialized = []
            for deployment_args_bytes in deployment_args_list:
                args = DeploymentArgs.FromString(deployment_args_bytes)
                deployment_args_deserialized.append(
                    {
                        "deployment_name": args.deployment_name,
                        "deployment_config_proto_bytes": args.deployment_config,
                        "replica_config_proto_bytes": args.replica_config,
                        "deployer_job_id": args.deployer_job_id,
                        "ingress": args.ingress,
                        "route_prefix": (
                            args.route_prefix if args.HasField("route_prefix") else None
                        ),
                    }
                )
            name_to_deployment_args[name] = deployment_args_deserialized

        self.application_state_manager.deploy_apps(name_to_deployment_args)

        self.application_state_manager.save_checkpoint()

    def deploy_application(self, name: str, deployment_args_list: List[bytes]) -> None:
        """
        Deploy a single application
        (as deploy_applications(), but it only takes a single name and deployment args).
        This primarily exists as a shim to avoid
        changing Java code in https://github.com/ray-project/ray/pull/49168,
        and could be removed if the Java code was refactored
        to use the new bulk deploy_applications API.
        """
        self.deploy_applications({name: deployment_args_list})

    def apply_config(
        self,
        config: ServeDeploySchema,
        deployment_time: float = 0.0,
    ) -> None:
        """Apply the config described in `ServeDeploySchema`.

        This will upgrade the applications to the goal state specified in the
        config.

        If `deployment_time` is not provided, `time.time()` is used.
        """
        ServeUsageTag.API_VERSION.record("v2")
        if not deployment_time:
            deployment_time = time.time()

        new_config_checkpoint = {}

        _, curr_config, _ = self._read_config_checkpoint()

        self._target_capacity_direction = calculate_target_capacity_direction(
            curr_config=curr_config,
            new_config=config,
            curr_target_capacity_direction=self._target_capacity_direction,
        )
        log_target_capacity_change(
            self._target_capacity,
            config.target_capacity,
            self._target_capacity_direction,
        )
        self._target_capacity = config.target_capacity

        for app_config in config.applications:
            # If the application logging config is not set, use the global logging
            # config.
            if app_config.logging_config is None and config.logging_config:
                app_config.logging_config = config.logging_config

            app_config_dict = app_config.dict(exclude_unset=True)
            new_config_checkpoint[app_config.name] = app_config_dict

        self.kv_store.put(
            CONFIG_CHECKPOINT_KEY,
            pickle.dumps(
                (
                    deployment_time,
                    self._target_capacity,
                    self._target_capacity_direction,
                    new_config_checkpoint,
                )
            ),
        )

        # Declaratively apply the new set of applications.
        # This will delete any applications no longer in the config that were
        # previously deployed via the REST API.
        self.application_state_manager.apply_app_configs(
            config.applications,
            deployment_time=deployment_time,
            target_capacity=self._target_capacity,
            target_capacity_direction=self._target_capacity_direction,
        )

        self.application_state_manager.save_checkpoint()

    def get_deployment_info(self, name: str, app_name: str = "") -> bytes:
        """Get the current information about a deployment.

        Args:
            name: the name of the deployment.

        Returns:
            DeploymentRoute's protobuf serialized bytes

        Raises:
            KeyError: If the deployment doesn't exist.
        """
        id = DeploymentID(name=name, app_name=app_name)
        deployment_info = self.deployment_state_manager.get_deployment(id)
        if deployment_info is None:
            app_msg = f" in application '{app_name}'" if app_name else ""
            raise KeyError(f"Deployment '{name}' does not exist{app_msg}.")

        route = self.endpoint_state.get_endpoint_route(id)

        deployment_route = DeploymentRoute(
            deployment_info=deployment_info.to_proto(), route=route
        )
        return deployment_route.SerializeToString()

    def list_deployments_internal(
        self,
    ) -> Dict[DeploymentID, Tuple[DeploymentInfo, str]]:
        """Gets the current information about all deployments.

        Returns:
            Dict(deployment_id, (DeploymentInfo, route))
        """
        return {
            id: (info, self.endpoint_state.get_endpoint_route(id))
            for id, info in self.deployment_state_manager.get_deployment_infos().items()
        }

    def get_deployment_config(
        self, deployment_id: DeploymentID
    ) -> Optional[DeploymentConfig]:
        """Get the deployment config for the given deployment id.

        Args:
            deployment_id: The deployment id to get the config for.

        Returns:
            A deployment config object if the deployment id exist,
            None otherwise.
        """
        deployment_info = self.deployment_state_manager.get_deployment_infos().get(
            deployment_id
        )
        return deployment_info.deployment_config if deployment_info else None

    def list_deployment_ids(self) -> List[DeploymentID]:
        """Gets the current list of all deployments' identifiers."""
        return self.deployment_state_manager._deployment_states.keys()

    def get_serve_instance_details(self) -> Dict:
        """Gets details on all applications on the cluster and system-level info.

        The information includes application and deployment statuses, config options,
        error messages, etc.

        Returns:
            Dict that follows the format of the schema ServeInstanceDetails.
        """

        http_config = self.get_http_config()
        grpc_config = self.get_grpc_config()
        applications = {}

        app_statuses = self.application_state_manager.list_app_statuses()

        # If there are no app statuses, there's no point getting the app configs.
        # Moreover, there might be no app statuses because the GCS is down,
        # in which case getting the app configs would fail anyway,
        # since they're stored in the checkpoint in the GCS.
        app_configs = self.get_app_configs() if app_statuses else {}

        for (
            app_name,
            app_status_info,
        ) in app_statuses.items():
            applications[app_name] = ApplicationDetails(
                name=app_name,
                route_prefix=self.application_state_manager.get_route_prefix(app_name),
                docs_path=self.get_docs_path(app_name),
                status=app_status_info.status,
                message=app_status_info.message,
                last_deployed_time_s=app_status_info.deployment_timestamp,
                # This can be none if the app was deployed through
                # serve.run, the app is in deleting state,
                # or a checkpoint hasn't been set yet
                deployed_app_config=app_configs.get(app_name),
                source=self.application_state_manager.get_app_source(app_name),
                deployments=self.application_state_manager.list_deployment_details(
                    app_name
                ),
            )

        # NOTE(zcin): We use exclude_unset here because we explicitly and intentionally
        # fill in all info that should be shown to users.
        http_options = HTTPOptionsSchema.parse_obj(http_config.dict(exclude_unset=True))
        grpc_options = gRPCOptionsSchema.parse_obj(grpc_config.dict(exclude_unset=True))

        return ServeInstanceDetails(
            target_capacity=self._target_capacity,
            controller_info=self._actor_details,
            proxy_location=ProxyLocation._from_deployment_mode(http_config.location),
            http_options=http_options,
            grpc_options=grpc_options,
            proxies=(
                self.proxy_state_manager.get_proxy_details()
                if self.proxy_state_manager
                else None
            ),
            applications=applications,
            target_groups=self.get_target_groups(),
        )._get_user_facing_json_serializable_dict(exclude_unset=True)

    def get_target_groups(self, app_name: Optional[str] = None) -> List[TargetGroup]:
        """Target groups contains information about IP
        addresses and ports of all proxies in the cluster.

        This information is used to setup the load balancer.
        """
        target_groups: List[TargetGroup] = []

        if self.proxy_state_manager.get_proxy_details():
            # setting prefix route to "/" because in ray serve, proxy
            # accepts requests from the client and routes them to the
            # correct application. This is true for both HTTP and gRPC proxies.
            target_groups.append(
                TargetGroup(
                    protocol=RequestProtocol.HTTP,
                    route_prefix="/",
                    targets=self.proxy_state_manager.get_targets(RequestProtocol.HTTP),
                )
            )
            if is_grpc_enabled(self.get_grpc_config()):
                target_groups.append(
                    TargetGroup(
                        protocol=RequestProtocol.GRPC,
                        route_prefix="/",
                        targets=self.proxy_state_manager.get_targets(
                            RequestProtocol.GRPC
                        ),
                    )
                )
        return target_groups

    def get_serve_status(self, name: str = SERVE_DEFAULT_APP_NAME) -> bytes:
        """Return application status
        Args:
            name: application name. If application name doesn't exist, app_status
                  is NOT_STARTED.
        """

        app_status = self.application_state_manager.get_app_status_info(name)
        deployment_statuses = self.application_state_manager.get_deployments_statuses(
            name
        )
        status_info = StatusOverview(
            name=name,
            app_status=app_status,
            deployment_statuses=deployment_statuses,
        )
        return status_info.to_proto().SerializeToString()

    def get_serve_statuses(self, names: List[str]) -> List[bytes]:
        statuses = []
        for name in names:
            statuses.append(self.get_serve_status(name))
        return statuses

    def list_serve_statuses(self) -> List[bytes]:
        statuses = []
        for name in self.application_state_manager.list_app_statuses():
            statuses.append(self.get_serve_status(name))
        return statuses

    def get_app_configs(self) -> Dict[str, ServeApplicationSchema]:
        checkpoint = self.kv_store.get(CONFIG_CHECKPOINT_KEY)
        if checkpoint is None:
            return {}

        _, _, _, config_checkpoints_dict = pickle.loads(checkpoint)
        return {
            app: ServeApplicationSchema.parse_obj(config)
            for app, config in config_checkpoints_dict.items()
        }

    def get_all_deployment_statuses(self) -> List[bytes]:
        """Gets deployment status bytes for all live deployments."""
        statuses = self.deployment_state_manager.get_deployment_statuses()
        return [status.to_proto().SerializeToString() for status in statuses]

    def get_deployment_status(
        self, name: str, app_name: str = ""
    ) -> Union[None, bytes]:
        """Get deployment status by deployment name.

        Args:
            name: Deployment name.
            app_name: Application name. Default is "" because 1.x
                deployments go through this API.
        """

        id = DeploymentID(name=name, app_name=app_name)
        status = self.deployment_state_manager.get_deployment_statuses([id])
        if not status:
            return None
        return status[0].to_proto().SerializeToString()

    def get_docs_path(self, name: str):
        """Docs path for application.

        Currently, this is the OpenAPI docs path for FastAPI-integrated applications."""
        return self.application_state_manager.get_docs_path(name)

    def get_ingress_deployment_name(self, app_name: str) -> Optional[str]:
        """Name of the ingress deployment in an application.

        Returns:
            Ingress deployment name (str): if the application exists.
            None: if the application does not exist.
        """
        return self.application_state_manager.get_ingress_deployment_name(app_name)

    def delete_apps(self, names: Iterable[str]):
        """Delete applications based on names

        During deletion, the application status is DELETING
        """
        for name in names:
            self.application_state_manager.delete_app(name)

        self.application_state_manager.save_checkpoint()

    def record_request_routing_info(self, info: RequestRoutingInfo):
        """Record replica routing information for a replica.

        Args:
            info: RequestRoutingInfo including deployment name, replica tag,
                multiplex model ids, and routing stats.
        """
        self.deployment_state_manager.record_request_routing_info(info)

    async def graceful_shutdown(self, wait: bool = True):
        """Set the shutting down flag on controller to signal shutdown in
        run_control_loop().

        This is used to signal to the controller that it should proceed with shutdown
        process, so it can shut down gracefully. It also waits until the shutdown
        event is triggered if wait is true.

        Raises:
            RayActorError: if wait is True, the caller waits until the controller
                is killed, which raises a RayActorError.
        """
        self._shutting_down = True
        if not wait:
            return

        # This event never gets set. The caller waits indefinitely on this event
        # until the controller is killed, which raises a RayActorError.
        await self._shutdown_event.wait()

    def _get_logging_config(self) -> Tuple:
        """Get the logging configuration (for testing purposes)."""
        log_file_path = None
        for handler in logger.handlers:
            if isinstance(handler, logging.handlers.MemoryHandler):
                log_file_path = handler.target.baseFilename
        return self.global_logging_config, log_file_path

    def _get_target_capacity_direction(self) -> Optional[TargetCapacityDirection]:
        """Gets the controller's scale direction (for testing purposes)."""

        return self._target_capacity_direction


def calculate_target_capacity_direction(
    curr_config: Optional[ServeDeploySchema],
    new_config: ServeDeploySchema,
    curr_target_capacity_direction: Optional[float],
) -> Optional[TargetCapacityDirection]:
    """Compares two Serve configs to calculate the next scaling direction."""

    curr_target_capacity = None
    next_target_capacity_direction = None

    if curr_config is not None and applications_match(curr_config, new_config):
        curr_target_capacity = curr_config.target_capacity
        next_target_capacity = new_config.target_capacity

        if curr_target_capacity == next_target_capacity:
            next_target_capacity_direction = curr_target_capacity_direction
        elif curr_target_capacity is None and next_target_capacity is not None:
            # target_capacity is scaling down from None to a number.
            next_target_capacity_direction = TargetCapacityDirection.DOWN
        elif next_target_capacity is None:
            next_target_capacity_direction = None
        elif curr_target_capacity < next_target_capacity:
            next_target_capacity_direction = TargetCapacityDirection.UP
        else:
            next_target_capacity_direction = TargetCapacityDirection.DOWN
    elif new_config.target_capacity is not None:
        # A config with different apps has been applied, and it contains a
        # target_capacity. Serve must start scaling this config up.
        next_target_capacity_direction = TargetCapacityDirection.UP
    else:
        next_target_capacity_direction = None

    return next_target_capacity_direction


def applications_match(config1: ServeDeploySchema, config2: ServeDeploySchema) -> bool:
    """Checks whether the applications in config1 and config2 match.

    Two applications match if they have the same name.
    """

    config1_app_names = {app.name for app in config1.applications}
    config2_app_names = {app.name for app in config2.applications}

    return config1_app_names == config2_app_names


def log_target_capacity_change(
    curr_target_capacity: Optional[float],
    next_target_capacity: Optional[float],
    next_target_capacity_direction: Optional[TargetCapacityDirection],
):
    """Logs changes in the target_capacity."""

    if curr_target_capacity != next_target_capacity:
        if isinstance(next_target_capacity_direction, TargetCapacityDirection):
            logger.info(
                "Target capacity scaling "
                f"{next_target_capacity_direction.value.lower()} "
                f"from {curr_target_capacity} to {next_target_capacity}."
            )
        else:
            logger.info("Target capacity entering 100% at steady state.")<|MERGE_RESOLUTION|>--- conflicted
+++ resolved
@@ -13,10 +13,7 @@
 from ray.serve._private.application_state import ApplicationStateManager, StatusOverview
 from ray.serve._private.autoscaling_state import AutoscalingStateManager
 from ray.serve._private.common import (
-<<<<<<< HEAD
-=======
     RUNNING_REQUESTS_KEY,
->>>>>>> 7d5a29c4
     DeploymentID,
     HandleMetricReport,
     NodeId,
@@ -269,27 +266,16 @@
         self, replica_metric_report: ReplicaMetricReport
     ):
         logger.debug(
-<<<<<<< HEAD
-            f"Received metrics from replica {replica_metric_report.replica_id}: {replica_metric_report.avg_running_requests} running requests"
-        )
-        curr_time = time.time()
-        latency = curr_time - replica_metric_report.timestamp
-=======
             f"Received metrics from replica {replica_metric_report.replica_id}: {replica_metric_report.aggregated_metrics.get(RUNNING_REQUESTS_KEY)} running requests"
         )
         latency = time.time() - replica_metric_report.timestamp
->>>>>>> 7d5a29c4
         latency_ms = latency * 1000
         if latency_ms > RAY_SERVE_RPC_LATENCY_WARNING_THRESHOLD_MS:
             logger.warning(
                 f"Received autoscaling metrics from replica {replica_metric_report.replica_id} with timestamp {replica_metric_report.timestamp} "
                 f"which is {latency_ms}ms ago. "
                 f"This is greater than the warning threshold RPC latency of {RAY_SERVE_RPC_LATENCY_WARNING_THRESHOLD_MS}ms. "
-<<<<<<< HEAD
-                f"This may indicate a performance issue with the controller try increasing the RAY_SERVE_RPC_LATENCY_WARNING_THRESHOLD_MS environment variable."
-=======
                 "This may indicate a performance issue with the controller try increasing the RAY_SERVE_RPC_LATENCY_WARNING_THRESHOLD_MS environment variable."
->>>>>>> 7d5a29c4
             )
         self.autoscaling_state_manager.record_request_metrics_for_replica(
             replica_metric_report
@@ -300,27 +286,16 @@
     ):
         logger.debug(
             f"Received metrics from handle {handle_metric_report.handle_id} for deployment {handle_metric_report.deployment_id}: "
-<<<<<<< HEAD
-            f"{handle_metric_report.queued_requests} queued requests and {handle_metric_report.avg_running_requests} running requests"
-        )
-        curr_time = time.time()
-        latency = curr_time - handle_metric_report.timestamp
-=======
             f"{handle_metric_report.queued_requests} queued requests and {handle_metric_report.aggregated_metrics[RUNNING_REQUESTS_KEY]} running requests"
         )
         latency = time.time() - handle_metric_report.timestamp
->>>>>>> 7d5a29c4
         latency_ms = latency * 1000
         if latency_ms > RAY_SERVE_RPC_LATENCY_WARNING_THRESHOLD_MS:
             logger.warning(
                 f"Received autoscaling metrics from handle {handle_metric_report.handle_id} for deployment {handle_metric_report.deployment_id} with timestamp {handle_metric_report.timestamp} "
                 f"which is {latency_ms}ms ago. "
                 f"This is greater than the warning threshold RPC latency of {RAY_SERVE_RPC_LATENCY_WARNING_THRESHOLD_MS}ms. "
-<<<<<<< HEAD
-                f"This may indicate a performance issue with the controller try increasing the RAY_SERVE_RPC_LATENCY_WARNING_THRESHOLD_MS environment variable."
-=======
                 "This may indicate a performance issue with the controller try increasing the RAY_SERVE_RPC_LATENCY_WARNING_THRESHOLD_MS environment variable."
->>>>>>> 7d5a29c4
             )
         self.autoscaling_state_manager.record_request_metrics_for_handle(
             handle_metric_report
