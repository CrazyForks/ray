--- conflicted
+++ resolved
@@ -220,17 +220,7 @@
 RAY_SERVE_CONTROLLER_CALLBACK_IMPORT_PATH = os.environ.get(
     "RAY_SERVE_CONTROLLER_CALLBACK_IMPORT_PATH", None
 )
-<<<<<<< HEAD
-# Serve gauge metric set period.
-RAY_SERVE_GAUGE_METRIC_SET_PERIOD_S = 1
-
-# Timeout for Ray deployment ready
-BYTED_RAY_SERVE_TIMEOUT = (
-    int(os.environ.get("BYTED_RAY_SERVE_TIMEOUT_SECONDS", "-1")) or None
-)
-=======
-
->>>>>>> ae44d0d6
+
 # How often autoscaling metrics are recorded on Serve replicas.
 RAY_SERVE_REPLICA_AUTOSCALING_METRIC_RECORD_PERIOD_S = 0.5
 
