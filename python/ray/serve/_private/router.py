--- conflicted
+++ resolved
@@ -392,11 +392,7 @@
         start_timestamp = time.time() - self.autoscaling_config.look_back_period_s
         self.metrics_store.prune_keys_and_compact_data(start_timestamp)
 
-<<<<<<< HEAD
-    def _get_metrics_report(self):
-=======
     def _get_metrics_report(self) -> HandleMetricReport:
->>>>>>> 7d5a29c4
         running_requests = dict()
         avg_running_requests = dict()
         timestamp = time.time()
@@ -405,10 +401,6 @@
             self.metrics_store.prune_keys_and_compact_data(
                 time.time() - look_back_period
             )
-<<<<<<< HEAD
-            # Combine two loops into one for efficiency
-=======
->>>>>>> 7d5a29c4
             for replica_id, num_requests in self.num_requests_sent_to_replicas.items():
                 # Calculate avg running requests
                 avg_running_requests[replica_id] = (
@@ -428,13 +420,8 @@
             actor_id=self._self_actor_id,
             handle_source=self._handle_source,
             queued_requests=self.num_queued_requests,
-<<<<<<< HEAD
-            avg_running_requests=avg_running_requests,
-            running_requests=running_requests,
-=======
             aggregated_metrics={RUNNING_REQUESTS_KEY: avg_running_requests},
             metrics={RUNNING_REQUESTS_KEY: running_requests},
->>>>>>> 7d5a29c4
             timestamp=timestamp,
         )
 
