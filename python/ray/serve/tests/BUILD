--- conflicted
+++ resolved
@@ -28,12 +28,7 @@
     "test_persistence.py",
     "test_cluster_node_info_cache.py",
     "test_long_poll.py",
-<<<<<<< HEAD
-    # "test_util.py", modified by bytedance
-    "test_cross_language.py",
-=======
     "test_util.py",
->>>>>>> ae44d0d6
     "test_proxy.py",
     "test_deployment_graph_ingress.py",
     "test_deployment_graph_handle_serde.py",
