--- conflicted
+++ resolved
@@ -2840,16 +2840,6 @@
                 actor_id="actor_id",
                 handle_source=DeploymentHandleSource.UNKNOWN,
                 queued_requests=0,
-<<<<<<< HEAD
-                avg_running_requests={
-                    replica._actor.replica_id: req_per_replica for replica in replicas
-                },
-                running_requests={
-                    replica._actor.replica_id: [
-                        TimeStampedValue(timer.time(), req_per_replica)
-                    ]
-                    for replica in replicas
-=======
                 aggregated_metrics={
                     RUNNING_REQUESTS_KEY: {
                         replica._actor.replica_id: req_per_replica
@@ -2863,7 +2853,6 @@
                         ]
                         for replica in replicas
                     }
->>>>>>> 7d5a29c4
                 },
                 timestamp=timer.time(),
             )
@@ -2872,17 +2861,12 @@
             for replica in replicas:
                 replica_metric_report = ReplicaMetricReport(
                     replica_id=replica._actor.replica_id,
-<<<<<<< HEAD
-                    avg_running_requests=req_per_replica,
-                    running_requests=[TimeStampedValue(timer.time(), req_per_replica)],
-=======
                     aggregated_metrics={RUNNING_REQUESTS_KEY: req_per_replica},
                     metrics={
                         RUNNING_REQUESTS_KEY: [
                             TimeStampedValue(timer.time(), req_per_replica)
                         ]
                     },
->>>>>>> 7d5a29c4
                     timestamp=timer.time(),
                 )
                 asm.record_request_metrics_for_replica(replica_metric_report)
@@ -3032,14 +3016,6 @@
                 actor_id="actor_id",
                 handle_source=DeploymentHandleSource.UNKNOWN,
                 queued_requests=0,
-<<<<<<< HEAD
-                avg_running_requests={
-                    replica._actor.replica_id: 2 for replica in replicas
-                },
-                running_requests={
-                    replica._actor.replica_id: [TimeStampedValue(timer.time(), 2)]
-                    for replica in replicas
-=======
                 aggregated_metrics={
                     RUNNING_REQUESTS_KEY: {
                         replica._actor.replica_id: 2 for replica in replicas
@@ -3050,7 +3026,6 @@
                         replica._actor.replica_id: [TimeStampedValue(timer.time(), 2)]
                         for replica in replicas
                     }
->>>>>>> 7d5a29c4
                 },
                 timestamp=timer.time(),
             )
@@ -3059,13 +3034,8 @@
             for replica in replicas:
                 replica_metric_report = ReplicaMetricReport(
                     replica_id=replica._actor.replica_id,
-<<<<<<< HEAD
-                    avg_running_requests=2,
-                    running_requests=[TimeStampedValue(timer.time(), 2)],
-=======
                     aggregated_metrics={RUNNING_REQUESTS_KEY: 2},
                     metrics={RUNNING_REQUESTS_KEY: [TimeStampedValue(timer.time(), 2)]},
->>>>>>> 7d5a29c4
                     timestamp=timer.time(),
                 )
                 asm.record_request_metrics_for_replica(replica_metric_report)
@@ -3138,14 +3108,6 @@
                 actor_id="actor_id",
                 handle_source=DeploymentHandleSource.UNKNOWN,
                 queued_requests=0,
-<<<<<<< HEAD
-                avg_running_requests={
-                    replica._actor.replica_id: 1 for replica in replicas
-                },
-                running_requests={
-                    replica._actor.replica_id: [TimeStampedValue(timer.time(), 1)]
-                    for replica in replicas
-=======
                 aggregated_metrics={
                     RUNNING_REQUESTS_KEY: {
                         replica._actor.replica_id: 1 for replica in replicas
@@ -3156,7 +3118,6 @@
                         replica._actor.replica_id: [TimeStampedValue(timer.time(), 1)]
                         for replica in replicas
                     }
->>>>>>> 7d5a29c4
                 },
                 timestamp=timer.time(),
             )
@@ -3165,13 +3126,8 @@
             for replica in replicas:
                 replica_metric_report = ReplicaMetricReport(
                     replica_id=replica._actor.replica_id,
-<<<<<<< HEAD
-                    avg_running_requests=1,
-                    running_requests=[TimeStampedValue(timer.time(), 1)],
-=======
                     aggregated_metrics={RUNNING_REQUESTS_KEY: 1},
                     metrics={RUNNING_REQUESTS_KEY: [TimeStampedValue(timer.time(), 1)]},
->>>>>>> 7d5a29c4
                     timestamp=timer.time(),
                 )
                 asm.record_request_metrics_for_replica(replica_metric_report)
@@ -3257,14 +3213,6 @@
                 actor_id="actor_id",
                 handle_source=DeploymentHandleSource.UNKNOWN,
                 queued_requests=0,
-<<<<<<< HEAD
-                avg_running_requests={
-                    replica._actor.replica_id: 1 for replica in replicas
-                },
-                running_requests={
-                    replica._actor.replica_id: [TimeStampedValue(timer.time(), 1)]
-                    for replica in replicas
-=======
                 aggregated_metrics={
                     RUNNING_REQUESTS_KEY: {
                         replica._actor.replica_id: 1 for replica in replicas
@@ -3275,7 +3223,6 @@
                         replica._actor.replica_id: [TimeStampedValue(timer.time(), 1)]
                         for replica in replicas
                     }
->>>>>>> 7d5a29c4
                 },
                 timestamp=timer.time(),
             )
@@ -3284,13 +3231,8 @@
             for replica in replicas:
                 replica_metric_report = ReplicaMetricReport(
                     replica_id=replica._actor.replica_id,
-<<<<<<< HEAD
-                    avg_running_requests=1,
-                    running_requests=[TimeStampedValue(timer.time(), 1)],
-=======
                     aggregated_metrics={RUNNING_REQUESTS_KEY: 1},
                     metrics={RUNNING_REQUESTS_KEY: [TimeStampedValue(timer.time(), 1)]},
->>>>>>> 7d5a29c4
                     timestamp=timer.time(),
                 )
                 asm.record_request_metrics_for_replica(replica_metric_report)
@@ -3384,13 +3326,8 @@
             actor_id="actor_id",
             handle_source=DeploymentHandleSource.UNKNOWN,
             queued_requests=1,
-<<<<<<< HEAD
-            avg_running_requests={},
-            running_requests={},
-=======
             aggregated_metrics={},
             metrics={},
->>>>>>> 7d5a29c4
             timestamp=timer.time(),
         )
         asm.record_request_metrics_for_handle(handle_metric_report)
@@ -3505,13 +3442,8 @@
             actor_id="actor_id",
             handle_source=DeploymentHandleSource.UNKNOWN,
             queued_requests=1,
-<<<<<<< HEAD
-            avg_running_requests={},
-            running_requests={},
-=======
             aggregated_metrics={},
             metrics={},
->>>>>>> 7d5a29c4
             timestamp=timer.time(),
         )
         asm.record_request_metrics_for_handle(handle_metric_report)
@@ -3586,13 +3518,6 @@
             actor_id="actor_id",
             handle_source=DeploymentHandleSource.UNKNOWN,
             queued_requests=0,
-<<<<<<< HEAD
-            avg_running_requests={ds._replicas.get()[0]._actor.replica_id: 2},
-            running_requests={
-                ds._replicas.get()[0]._actor.replica_id: [
-                    TimeStampedValue(timer.time(), 2)
-                ]
-=======
             aggregated_metrics={
                 RUNNING_REQUESTS_KEY: {ds._replicas.get()[0]._actor.replica_id: 2}
             },
@@ -3602,7 +3527,6 @@
                         TimeStampedValue(timer.time(), 2)
                     ]
                 }
->>>>>>> 7d5a29c4
             },
             timestamp=timer.time(),
         )
@@ -3690,13 +3614,6 @@
             actor_id="d2_replica_actor_id",
             handle_source=DeploymentHandleSource.REPLICA,
             queued_requests=0,
-<<<<<<< HEAD
-            avg_running_requests={ds1._replicas.get()[0]._actor.replica_id: 2},
-            running_requests={
-                ds1._replicas.get()[0]._actor.replica_id: [
-                    TimeStampedValue(timer.time(), 2)
-                ]
-=======
             aggregated_metrics={
                 RUNNING_REQUESTS_KEY: {ds1._replicas.get()[0]._actor.replica_id: 2}
             },
@@ -3706,7 +3623,6 @@
                         TimeStampedValue(timer.time(), 2)
                     ]
                 }
->>>>>>> 7d5a29c4
             },
             timestamp=timer.time(),
         )
