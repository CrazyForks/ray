import logging
import os
import json
from abc import ABC
from typing import List, Dict, Optional, Any, Type

<<<<<<< HEAD
import asyncio
=======
from ray._common.utils import import_attr
>>>>>>> 4919aa49
from ray._private.runtime_env.context import RuntimeEnvContext
from ray._private.runtime_env.uri_cache import URICache
from ray._private.runtime_env.constants import (
    RAY_RUNTIME_ENV_PLUGINS_ENV_VAR,
    RAY_RUNTIME_ENV_PLUGIN_DEFAULT_PRIORITY,
    RAY_RUNTIME_ENV_CLASS_FIELD_NAME,
    RAY_RUNTIME_ENV_PRIORITY_FIELD_NAME,
    RAY_RUNTIME_ENV_PLUGIN_MIN_PRIORITY,
    RAY_RUNTIME_ENV_PLUGIN_MAX_PRIORITY,
)
from ray.util.annotations import DeveloperAPI

from ray._private.runtime_env.packaging import parse_uri

default_logger = logging.getLogger(__name__)
byted_create_locks: Dict[str, asyncio.Lock] = {}
byted_lock_for_create = asyncio.Lock()


@DeveloperAPI
class RuntimeEnvPlugin(ABC):
    """Abstract base class for runtime environment plugins."""

    name: str = None
    priority: int = RAY_RUNTIME_ENV_PLUGIN_DEFAULT_PRIORITY

    @staticmethod
    def validate(runtime_env_dict: dict) -> None:
        """Validate user entry for this plugin.

        The method is invoked upon installation of runtime env.

        Args:
            runtime_env_dict: the user-supplied runtime environment dict.

        Raises:
            ValueError: if the validation fails.
        """
        pass

    def get_uris(self, runtime_env: "RuntimeEnv") -> List[str]:  # noqa: F821
        return []

    async def create(
        self,
        uri: Optional[str],
        runtime_env,
        context: RuntimeEnvContext,
        logger: logging.Logger,
    ) -> float:
        """Create and install the runtime environment.

        Gets called in the runtime env agent at install time. The URI can be
        used as a caching mechanism.

        Args:
            uri: A URI uniquely describing this resource.
            runtime_env: The RuntimeEnv object.
            context: auxiliary information supplied by Ray.
            logger: A logger to log messages during the context modification.

        Returns:
            the disk space taken up by this plugin installation for this
            environment. e.g. for working_dir, this downloads the files to the
            local node.
        """
        return 0

    def modify_context(
        self,
        uris: List[str],
        runtime_env: "RuntimeEnv",  # noqa: F821
        context: RuntimeEnvContext,
        logger: logging.Logger,
    ) -> None:
        """Modify context to change worker startup behavior.

        For example, you can use this to preprend "cd <dir>" command to worker
        startup, or add new environment variables.

        Args:
            uris: The URIs used by this resource.
            runtime_env: The RuntimeEnv object.
            context: Auxiliary information supplied by Ray.
            logger: A logger to log messages during the context modification.
        """
        return

    def delete_uri(self, uri: str, logger: logging.Logger) -> float:
        """Delete the the runtime environment given uri.

        Args:
            uri: a URI uniquely describing this resource.

        Returns:
            the amount of space reclaimed by the deletion.
        """
        return 0


class PluginSetupContext:
    def __init__(
        self,
        name: str,
        class_instance: RuntimeEnvPlugin,
        priority: int,
        uri_cache: URICache,
    ):
        self.name = name
        self.class_instance = class_instance
        self.priority = priority
        self.uri_cache = uri_cache


class RuntimeEnvPluginManager:
    """This manager is used to load plugins in runtime env agent."""

    def __init__(self):
        self.plugins: Dict[str, PluginSetupContext] = {}
        plugin_config_str = os.environ.get(RAY_RUNTIME_ENV_PLUGINS_ENV_VAR)
        if plugin_config_str:
            plugin_configs = json.loads(plugin_config_str)
            self.load_plugins(plugin_configs)

    def validate_plugin_class(self, plugin_class: Type[RuntimeEnvPlugin]) -> None:
        if not issubclass(plugin_class, RuntimeEnvPlugin):
            raise RuntimeError(
                f"Invalid runtime env plugin class {plugin_class}. "
                "The plugin class must inherit "
                "ray._private.runtime_env.plugin.RuntimeEnvPlugin."
            )
        if not plugin_class.name:
            raise RuntimeError(f"No valid name in runtime env plugin {plugin_class}.")
        if plugin_class.name in self.plugins:
            raise RuntimeError(
                f"The name of runtime env plugin {plugin_class} conflicts "
                f"with {self.plugins[plugin_class.name]}.",
            )

    def validate_priority(self, priority: Any) -> None:
        if (
            not isinstance(priority, int)
            or priority < RAY_RUNTIME_ENV_PLUGIN_MIN_PRIORITY
            or priority > RAY_RUNTIME_ENV_PLUGIN_MAX_PRIORITY
        ):
            raise RuntimeError(
                f"Invalid runtime env priority {priority}, "
                "it should be an integer between "
                f"{RAY_RUNTIME_ENV_PLUGIN_MIN_PRIORITY} "
                f"and {RAY_RUNTIME_ENV_PLUGIN_MAX_PRIORITY}."
            )

    def load_plugins(self, plugin_configs: List[Dict]) -> None:
        """Load runtime env plugins and create URI caches for them."""
        for plugin_config in plugin_configs:
            if (
                not isinstance(plugin_config, dict)
                or RAY_RUNTIME_ENV_CLASS_FIELD_NAME not in plugin_config
            ):
                raise RuntimeError(
                    f"Invalid runtime env plugin config {plugin_config}, "
                    "it should be a object which contains the "
                    f"{RAY_RUNTIME_ENV_CLASS_FIELD_NAME} field."
                )
            plugin_class = import_attr(plugin_config[RAY_RUNTIME_ENV_CLASS_FIELD_NAME])
            self.validate_plugin_class(plugin_class)

            # The priority should be an integer between 0 and 100.
            # The default priority is 10. A smaller number indicates a
            # higher priority and the plugin will be set up first.
            if RAY_RUNTIME_ENV_PRIORITY_FIELD_NAME in plugin_config:
                priority = plugin_config[RAY_RUNTIME_ENV_PRIORITY_FIELD_NAME]
            else:
                priority = plugin_class.priority
            self.validate_priority(priority)

            class_instance = plugin_class()
            self.plugins[plugin_class.name] = PluginSetupContext(
                plugin_class.name,
                class_instance,
                priority,
                self.create_uri_cache_for_plugin(class_instance),
            )

    def add_plugin(self, plugin: RuntimeEnvPlugin) -> None:
        """Add a plugin to the manager and create a URI cache for it.

        Args:
            plugin: The class instance of the plugin.
        """
        plugin_class = type(plugin)
        self.validate_plugin_class(plugin_class)
        self.validate_priority(plugin_class.priority)
        self.plugins[plugin_class.name] = PluginSetupContext(
            plugin_class.name,
            plugin,
            plugin_class.priority,
            self.create_uri_cache_for_plugin(plugin),
        )

    def create_uri_cache_for_plugin(self, plugin: RuntimeEnvPlugin) -> URICache:
        """Create a URI cache for a plugin.

        Args:
            plugin_name: The name of the plugin.

        Returns:
            The created URI cache for the plugin.
        """
        # Set the max size for the cache.  Defaults to 10 GB.
        cache_size_env_var = f"RAY_RUNTIME_ENV_{plugin.name}_CACHE_SIZE_GB".upper()
        cache_size_bytes = int(
            (1024**3) * float(os.environ.get(cache_size_env_var, 10))
        )
        return URICache(plugin.delete_uri, cache_size_bytes)

    def sorted_plugin_setup_contexts(self) -> List[PluginSetupContext]:
        """Get the sorted plugin setup contexts, sorted by increasing priority.

        Returns:
            The sorted plugin setup contexts.
        """
        return sorted(self.plugins.values(), key=lambda x: x.priority)


async def create_for_plugin_if_needed(
    runtime_env: "RuntimeEnv",  # noqa: F821
    plugin: RuntimeEnvPlugin,
    uri_cache: URICache,
    context: RuntimeEnvContext,
    logger: logging.Logger = default_logger,
):
    """Set up the environment using the plugin if not already set up and cached."""
    if plugin.name not in runtime_env or runtime_env[plugin.name] is None:
        return

    plugin.validate(runtime_env)

    uris = plugin.get_uris(runtime_env)

    if not uris:
        logger.debug(
            f"No URIs for runtime env plugin {plugin.name}; "
            "create always without checking the cache."
        )
        await plugin.create(None, runtime_env, context, logger=logger)

    for uri in uris:
        if plugin.name == "pip":
            if uri in uri_cache:
                _, hash = parse_uri(uri)
                virtualenv_python = os.path.join(
                    plugin._pip_resources_dir, hash, "virtualenv", "bin", "python"
                )
                if not os.path.exists(virtualenv_python):
                    uri_cache.delete(uri, logger=logger)
            async with byted_lock_for_create:
                if uri not in byted_create_locks:
                    # async lock to prevent the same virtualenv being concurrently installed
                    byted_create_locks[uri] = asyncio.Lock()
            async with byted_create_locks[uri]:
                if uri not in uri_cache:
                    logger.info(f"Cache miss for pip URI {uri}.")
                    size_bytes = await plugin.create(
                        uri, runtime_env, context, logger=logger
                    )
                    uri_cache.add(uri, size_bytes, logger=logger)
                else:
                    logger.info(f"Cache hit for pip URI {uri}.")
                    uri_cache.mark_used(uri, logger=logger)
            continue

        if uri not in uri_cache:
            logger.info(f"Cache miss for URI {uri}.")
            size_bytes = await plugin.create(uri, runtime_env, context, logger=logger)
            uri_cache.add(uri, size_bytes, logger=logger)
        else:
            logger.info(
                f"Runtime env {plugin.name} {uri} is already installed "
                "and will be reused. Search "
                "all runtime_env_setup-*.log to find the corresponding setup log."
            )
            uri_cache.mark_used(uri, logger=logger)

    plugin.modify_context(uris, runtime_env, context, logger)<|MERGE_RESOLUTION|>--- conflicted
+++ resolved
@@ -4,11 +4,8 @@
 from abc import ABC
 from typing import List, Dict, Optional, Any, Type
 
-<<<<<<< HEAD
 import asyncio
-=======
 from ray._common.utils import import_attr
->>>>>>> 4919aa49
 from ray._private.runtime_env.context import RuntimeEnvContext
 from ray._private.runtime_env.uri_cache import URICache
 from ray._private.runtime_env.constants import (
