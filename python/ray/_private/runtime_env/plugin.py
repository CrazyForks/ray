--- conflicted
+++ resolved
@@ -283,15 +283,11 @@
             size_bytes = await plugin.create(uri, runtime_env, context, logger=logger)
             uri_cache.add(uri, size_bytes, logger=logger)
         else:
-<<<<<<< HEAD
-            logger.info(f"Cache hit for URI {uri}.")
-=======
             logger.info(
                 f"Runtime env {plugin.name} {uri} is already installed "
                 "and will be reused. Search "
                 "all runtime_env_setup-*.log to find the corresponding setup log."
             )
->>>>>>> 84ba7402
             uri_cache.mark_used(uri, logger=logger)
 
     plugin.modify_context(uris, runtime_env, context, logger)