--- conflicted
+++ resolved
@@ -96,13 +96,8 @@
     @classmethod
     def remote_protocols(cls):
         # Returns a list of protocols that support remote storage
-<<<<<<< HEAD
         # These protocols should only be used with paths that end in ".zip"
         return [cls.HTTPS, cls.S3, cls.GS, cls.FILE, cls.HDFS]
-=======
-        # These protocols should only be used with paths that end in ".zip" or ".whl"
-        return [cls.HTTPS, cls.S3, cls.GS, cls.FILE]
->>>>>>> 84ba7402
 
 
 def _xor_bytes(left: bytes, right: bytes) -> bytes:
