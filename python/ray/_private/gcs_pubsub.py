import asyncio
from collections import deque
import logging
import random
from typing import Tuple, List

import grpc
from ray._common.utils import get_or_create_event_loop

from grpc import aio as aiogrpc
import ray._private.gcs_utils as gcs_utils
from ray.core.generated import gcs_service_pb2_grpc
from ray.core.generated import gcs_service_pb2
from ray.core.generated import gcs_pb2
from ray.core.generated import common_pb2
from ray.core.generated import pubsub_pb2

logger = logging.getLogger(__name__)

# Max retries for GCS publisher connection error
MAX_GCS_PUBLISH_RETRIES = 60


class _PublisherBase:
    @staticmethod
    def _create_node_resource_usage_request(key: str, json: str):
        return gcs_service_pb2.GcsPublishRequest(
            pub_messages=[
                pubsub_pb2.PubMessage(
                    channel_type=pubsub_pb2.RAY_NODE_RESOURCE_USAGE_CHANNEL,
                    key_id=key.encode(),
                    node_resource_usage_message=common_pb2.NodeResourceUsage(json=json),
                )
            ]
        )


class _SubscriberBase:
    def __init__(self, worker_id: bytes = None):
        self._worker_id = worker_id
        # self._subscriber_id needs to match the binary format of a random
        # SubscriberID / UniqueID, which is 28 (kUniqueIDSize) random bytes.
        self._subscriber_id = bytes(bytearray(random.getrandbits(8) for _ in range(28)))
        self._last_batch_size = 0
        self._max_processed_sequence_id = 0
        self._publisher_id = b""

    # Batch size of the result from last poll. Used to indicate whether the
    # subscriber can keep up.
    @property
    def last_batch_size(self):
        return self._last_batch_size

    def _subscribe_request(self, channel):
        cmd = pubsub_pb2.Command(channel_type=channel, subscribe_message={})
        req = gcs_service_pb2.GcsSubscriberCommandBatchRequest(
            subscriber_id=self._subscriber_id, sender_id=self._worker_id, commands=[cmd]
        )
        return req

    def _poll_request(self):
        return gcs_service_pb2.GcsSubscriberPollRequest(
            subscriber_id=self._subscriber_id,
            max_processed_sequence_id=self._max_processed_sequence_id,
            publisher_id=self._publisher_id,
        )

    def _unsubscribe_request(self, channels):
        req = gcs_service_pb2.GcsSubscriberCommandBatchRequest(
            subscriber_id=self._subscriber_id, sender_id=self._worker_id, commands=[]
        )
        for channel in channels:
            req.commands.append(
                pubsub_pb2.Command(channel_type=channel, unsubscribe_message={})
            )
        return req

    @staticmethod
    def _should_terminate_polling(e: grpc.RpcError) -> None:
        # Caller only expects polling to be terminated after deadline exceeded.
        if e.code() == grpc.StatusCode.DEADLINE_EXCEEDED:
            return True
        # Could be a temporary connection issue. Suppress error.
        # TODO: reconnect GRPC channel?
        if e.code() == grpc.StatusCode.UNAVAILABLE:
            return True
        return False


class GcsAioPublisher(_PublisherBase):
    """Publisher to GCS. Uses async io."""

    def __init__(self, address: str = None, channel: aiogrpc.Channel = None):
        if address:
            assert channel is None, "address and channel cannot both be specified"
            channel = gcs_utils.create_gcs_channel(address, aio=True)
        else:
            assert channel is not None, "One of address and channel must be specified"
        self._stub = gcs_service_pb2_grpc.InternalPubSubGcsServiceStub(channel)

    async def publish_resource_usage(self, key: str, json: str) -> None:
        """Publishes logs to GCS."""
        req = self._create_node_resource_usage_request(key, json)
        await self._stub.GcsPublish(req)

    async def publish_job_change(
        self, submission_id: str, message: str, num_retries=None
    ) -> None:
        """Publishes error info to GCS."""
        msg = pubsub_pb2.PubMessage(
            channel_type=pubsub_pb2.RAY_JOB_SUBMISSION_STATE_CHANGE,
            key_id=submission_id.encode(),
            job_change_message=common_pb2.JobChangeMessage(json=message),
        )
        req = gcs_service_pb2.GcsPublishRequest(pub_messages=[msg])
        await self._stub.GcsPublish(req)


class _AioSubscriber(_SubscriberBase):
    """Async io subscriber to GCS.

    Usage example common to Aio subscribers:
        subscriber = GcsAioXxxSubscriber(address="...")
        await subscriber.subscribe()
        while running:
            ...... = await subscriber.poll()
            ......
        await subscriber.close()
    """

    def __init__(
        self,
        pubsub_channel_type,
        worker_id: bytes = None,
        address: str = None,
        channel: aiogrpc.Channel = None,
    ):
        super().__init__(worker_id)

        if address:
            assert channel is None, "address and channel cannot both be specified"
            channel = gcs_utils.create_gcs_channel(address, aio=True)
        else:
            assert channel is not None, "One of address and channel must be specified"
        # GRPC stub to GCS pubsub.
        self._stub = gcs_service_pb2_grpc.InternalPubSubGcsServiceStub(channel)

        # Type of the channel.
        self._channel = pubsub_channel_type
        # A queue of received PubMessage.
        self._queue = deque()
        # Indicates whether the subscriber has closed.
        self._close = asyncio.Event()

    async def subscribe(self) -> None:
        """Registers a subscription for the subscriber's channel type.

        Before the registration, published messages in the channel will not be
        saved for the subscriber.
        """
        if self._close.is_set():
            return
        req = self._subscribe_request(self._channel)
        await self._stub.GcsSubscriberCommandBatch(req, timeout=30)

    async def _poll_call(self, req, timeout=None):
        # Wrap GRPC _AioCall as a coroutine.
        return await self._stub.GcsSubscriberPoll(req, timeout=timeout)

    async def _poll(self, timeout=None) -> None:
        while len(self._queue) == 0:
            req = self._poll_request()
            poll = get_or_create_event_loop().create_task(
                self._poll_call(req, timeout=timeout)
            )
            close = get_or_create_event_loop().create_task(self._close.wait())
            done, others = await asyncio.wait(
                [poll, close], timeout=timeout, return_when=asyncio.FIRST_COMPLETED
            )
            # Cancel the other task if needed to prevent memory leak.
            other_task = others.pop()
            if not other_task.done():
                other_task.cancel()
            if poll not in done or close in done:
                # Request timed out or subscriber closed.
                break
            try:
                self._last_batch_size = len(poll.result().pub_messages)
                if poll.result().publisher_id != self._publisher_id:
                    if self._publisher_id != "":
                        logger.debug(
                            f"replied publisher_id {poll.result().publisher_id}"
                            f"different from {self._publisher_id}, this should "
                            "only happens during gcs failover."
                        )
                    self._publisher_id = poll.result().publisher_id
                    self._max_processed_sequence_id = 0
                for msg in poll.result().pub_messages:
                    if msg.sequence_id <= self._max_processed_sequence_id:
                        logger.warning(f"Ignoring out of order message {msg}")
                        continue
                    self._max_processed_sequence_id = msg.sequence_id
                    self._queue.append(msg)
            except grpc.RpcError as e:
                if self._should_terminate_polling(e):
                    return
                raise

    async def close(self) -> None:
        """Closes the subscriber and its active subscription."""

        # Mark close to terminate inflight polling and prevent future requests.
        if self._close.is_set():
            return
        self._close.set()
        req = self._unsubscribe_request(channels=[self._channel])
        try:
            await self._stub.GcsSubscriberCommandBatch(req, timeout=5)
        except Exception:
            pass
        self._stub = None


class GcsAioResourceUsageSubscriber(_AioSubscriber):
    def __init__(
        self,
        worker_id: bytes = None,
        address: str = None,
        channel: grpc.Channel = None,
    ):
        super().__init__(
            pubsub_pb2.RAY_NODE_RESOURCE_USAGE_CHANNEL, worker_id, address, channel
        )

    async def poll(self, timeout=None) -> Tuple[bytes, str]:
        """Polls for new resource usage message.

        Returns:
            A tuple of string reporter ID and resource usage json string.
        """
        await self._poll(timeout=timeout)
        return self._pop_resource_usage(self._queue)

    @staticmethod
    def _pop_resource_usage(queue):
        if len(queue) == 0:
            return None, None
        msg = queue.popleft()
        return msg.key_id.decode(), msg.node_resource_usage_message.json


class GcsAioActorSubscriber(_AioSubscriber):
    def __init__(
        self,
        worker_id: bytes = None,
        address: str = None,
        channel: grpc.Channel = None,
    ):
        super().__init__(pubsub_pb2.GCS_ACTOR_CHANNEL, worker_id, address, channel)

    @property
    def queue_size(self):
        return len(self._queue)

    async def poll(
        self, batch_size, timeout=None
    ) -> List[Tuple[bytes, gcs_pb2.ActorTableData]]:
        """Polls for new actor message.

        Returns:
            A list of tuples of binary actor ID and actor table data.
        """
        await self._poll(timeout=timeout)
        return self._pop_actors(self._queue, batch_size=batch_size)

    @staticmethod
    def _pop_actors(queue, batch_size):
        if len(queue) == 0:
            return []
        popped = 0
        msgs = []
        while len(queue) > 0 and popped < batch_size:
            msg = queue.popleft()
            msgs.append((msg.key_id, msg.actor_message))
            popped += 1
        return msgs


class GcsAioNodeInfoSubscriber(_AioSubscriber):
    def __init__(
        self,
        worker_id: bytes = None,
        address: str = None,
        channel: grpc.Channel = None,
    ):
        super().__init__(pubsub_pb2.GCS_NODE_INFO_CHANNEL, worker_id, address, channel)

    async def poll(
        self, batch_size, timeout=None
    ) -> List[Tuple[bytes, gcs_pb2.GcsNodeInfo]]:
        """Polls for new node info message.

        Returns:
            A list of tuples of (node_id, GcsNodeInfo).
        """
        await self._poll(timeout=timeout)
<<<<<<< HEAD
        return self._pop_actors(self._queue, batch_size=batch_size)


class GcsAioJobSubmissionSubscriber(_AioSubscriber):
    def __init__(
        self,
        worker_id: bytes = None,
        address: str = None,
        channel: grpc.Channel = None,
    ):
        super().__init__(
            pubsub_pb2.RAY_JOB_SUBMISSION_STATE_CHANGE, worker_id, address, channel
        )

    @property
    def queue_size(self):
        return len(self._queue)

    async def poll(self, timeout=None, batch_size=500) -> List[Tuple[bytes, str]]:
        """Polls for new actor message.

        Returns:
            A tuple of binary actor ID and actor table data.
        """
        await self._poll(timeout=timeout)
        # return self._pop_actors(self._queue, batch_size=batch_size)
        msgs = []
        while len(self._queue) > 0:
            msg = self._queue.popleft()
            # logger.info(f"GcsAioJobSubmissionSubscriber poll msg: {msg}")
            msgs.append(msg)
        # logger.info(f"GcsAioJobSubmissionSubscriber poll msgs: {msgs}")
=======
        return self._pop_node_infos(self._queue, batch_size=batch_size)

    @staticmethod
    def _pop_node_infos(queue, batch_size):
        if len(queue) == 0:
            return []
        popped = 0
        msgs = []
        while len(queue) > 0 and popped < batch_size:
            msg = queue.popleft()
            msgs.append((msg.key_id, msg.node_info_message))
            popped += 1
>>>>>>> 4919aa49
        return msgs<|MERGE_RESOLUTION|>--- conflicted
+++ resolved
@@ -304,40 +304,6 @@
             A list of tuples of (node_id, GcsNodeInfo).
         """
         await self._poll(timeout=timeout)
-<<<<<<< HEAD
-        return self._pop_actors(self._queue, batch_size=batch_size)
-
-
-class GcsAioJobSubmissionSubscriber(_AioSubscriber):
-    def __init__(
-        self,
-        worker_id: bytes = None,
-        address: str = None,
-        channel: grpc.Channel = None,
-    ):
-        super().__init__(
-            pubsub_pb2.RAY_JOB_SUBMISSION_STATE_CHANGE, worker_id, address, channel
-        )
-
-    @property
-    def queue_size(self):
-        return len(self._queue)
-
-    async def poll(self, timeout=None, batch_size=500) -> List[Tuple[bytes, str]]:
-        """Polls for new actor message.
-
-        Returns:
-            A tuple of binary actor ID and actor table data.
-        """
-        await self._poll(timeout=timeout)
-        # return self._pop_actors(self._queue, batch_size=batch_size)
-        msgs = []
-        while len(self._queue) > 0:
-            msg = self._queue.popleft()
-            # logger.info(f"GcsAioJobSubmissionSubscriber poll msg: {msg}")
-            msgs.append(msg)
-        # logger.info(f"GcsAioJobSubmissionSubscriber poll msgs: {msgs}")
-=======
         return self._pop_node_infos(self._queue, batch_size=batch_size)
 
     @staticmethod
@@ -350,5 +316,4 @@
             msg = queue.popleft()
             msgs.append((msg.key_id, msg.node_info_message))
             popped += 1
->>>>>>> 4919aa49
         return msgs