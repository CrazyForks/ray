--- conflicted
+++ resolved
@@ -2080,12 +2080,11 @@
     return wrapper
 
 
-<<<<<<< HEAD
-def get_ray_default_worker_file_path():
-    py_version = f"{sys.version_info[0]}.{sys.version_info[1]}"
-    return (
-        f"/home/ray/anaconda3/lib/python{py_version}/"
-        "site-packages/ray/_private/workers/default_worker.py"
+def _get_library_usages() -> Set[str]:
+    return set(
+        ray_usage_lib.get_library_usages_to_report(
+            ray.experimental.internal_kv.internal_kv_get_gcs_client()
+        )
     )
 
 
@@ -2113,14 +2112,6 @@
         if fd != -1:  # FD is -1 if it's not accessible or if it's a pseudo FD.
             os.close(fd)
             print(f"Closed FD: {fd}, laddr: {laddr}, raddr: {raddr}")
-=======
-def _get_library_usages() -> Set[str]:
-    return set(
-        ray_usage_lib.get_library_usages_to_report(
-            ray.experimental.internal_kv.internal_kv_get_gcs_client()
-        )
-    )
-
 
 def _get_extra_usage_tags() -> Dict[str, str]:
     return ray_usage_lib.get_extra_usage_tags_to_report(
@@ -2177,5 +2168,4 @@
     if expected_extra_usage_tags:
         assert all(
             [extra_usage_tags[k] == v for k, v in expected_extra_usage_tags.items()]
-        ), extra_usage_tags
->>>>>>> 4919aa49
+        ), extra_usage_tags