import os
import argparse
import base64
import json
import time

import ray
import ray._private.node
import ray._private.ray_constants as ray_constants
import ray._private.utils
import ray.actor
from ray._private.async_compat import try_install_uvloop
from ray._private.parameter import RayParams
from ray._private.ray_logging import configure_log_file, get_worker_log_file_name
from ray._private.runtime_env.setup_hook import load_and_execute_setup_hook

parser = argparse.ArgumentParser(
    description=("Parse addresses for the worker to connect to.")
)
parser.add_argument(
    "--cluster-id",
    required=True,
    type=str,
    help="the auto-generated ID of the cluster",
)
parser.add_argument(
    "--node-ip-address",
    required=True,
    type=str,
    help="the ip address of the worker's node",
)
parser.add_argument(
    "--node-manager-port", required=True, type=int, help="the port of the worker's node"
)
parser.add_argument(
    "--raylet-ip-address",
    required=False,
    type=str,
    default=None,
    help="the ip address of the worker's raylet",
)
parser.add_argument(
    "--redis-address", required=True, type=str, help="the address to use for Redis"
)
parser.add_argument(
    "--gcs-address", required=True, type=str, help="the address to use for GCS"
)
parser.add_argument(
    "--redis-password",
    required=False,
    type=str,
    default=None,
    help="the password to use for Redis",
)
parser.add_argument(
    "--object-store-name", required=True, type=str, help="the object store's name"
)
parser.add_argument("--raylet-name", required=False, type=str, help="the raylet's name")
parser.add_argument(
    "--logging-level",
    required=False,
    type=str,
    default=ray_constants.LOGGER_LEVEL,
    choices=ray_constants.LOGGER_LEVEL_CHOICES,
    help=ray_constants.LOGGER_LEVEL_HELP,
)
parser.add_argument(
    "--logging-format",
    required=False,
    type=str,
    default=ray_constants.LOGGER_FORMAT,
    help=ray_constants.LOGGER_FORMAT_HELP,
)
parser.add_argument(
    "--temp-dir",
    required=False,
    type=str,
    default=None,
    help="Specify the path of the temporary directory use by Ray process.",
)
parser.add_argument(
    "--storage",
    required=False,
    type=str,
    default=None,
    help="Specify the persistent storage path.",
)
parser.add_argument(
    "--load-code-from-local",
    default=False,
    action="store_true",
    help="True if code is loaded from local files, as opposed to the GCS.",
)
parser.add_argument(
    "--worker-type",
    required=False,
    type=str,
    default="WORKER",
    help="Specify the type of the worker process",
)
parser.add_argument(
    "--metrics-agent-port",
    required=True,
    type=int,
    help="the port of the node's metric agent.",
)
parser.add_argument(
    "--runtime-env-agent-port",
    required=True,
    type=int,
    default=None,
    help="The port on which the runtime env agent receives HTTP requests.",
)
parser.add_argument(
    "--object-spilling-config",
    required=False,
    type=str,
    default="",
    help="The configuration of object spilling. Only used by I/O workers.",
)
parser.add_argument(
    "--logging-rotate-bytes",
    required=False,
    type=int,
    default=ray_constants.LOGGING_ROTATE_BYTES,
    help="Specify the max bytes for rotating "
    "log file, default is "
    f"{ray_constants.LOGGING_ROTATE_BYTES} bytes.",
)
parser.add_argument(
    "--logging-rotate-backup-count",
    required=False,
    type=int,
    default=ray_constants.LOGGING_ROTATE_BACKUP_COUNT,
    help="Specify the backup count of rotated log file, default is "
    f"{ray_constants.LOGGING_ROTATE_BACKUP_COUNT}.",
)
parser.add_argument(
    "--runtime-env-hash",
    required=False,
    type=int,
    default=0,
    help="The computed hash of the runtime env for this worker.",
)
parser.add_argument(
    "--startup-token",
    required=True,
    type=int,
    help="The startup token assigned to this worker process by the raylet.",
)
parser.add_argument(
    "--ray-debugger-external",
    default=False,
    action="store_true",
    help="True if Ray debugger is made available externally.",
)
parser.add_argument("--session-name", required=False, help="The current session name")
parser.add_argument(
    "--webui",
    required=False,
    help="The address of web ui",
)
parser.add_argument(
    "--worker-launch-time-ms",
    required=True,
    type=int,
    help="The time when raylet starts to launch the worker process.",
)

parser.add_argument(
    "--worker-preload-modules",
    type=str,
    required=False,
    help=(
        "A comma-separated list of Python module names "
        "to import before accepting work."
    ),
)

if __name__ == "__main__":
    # NOTE(sang): For some reason, if we move the code below
    # to a separate function, tensorflow will capture that method
    # as a step function. For more details, check out
    # https://github.com/ray-project/ray/pull/12225#issue-525059663.
    args = parser.parse_args()
    ray._private.ray_logging.setup_logger(args.logging_level, args.logging_format)
    worker_launched_time_ms = time.time_ns() // 1e6
    if args.worker_type == "WORKER":
        mode = ray.WORKER_MODE
    elif args.worker_type == "SPILL_WORKER":
        mode = ray.SPILL_WORKER_MODE
    elif args.worker_type == "RESTORE_WORKER":
        mode = ray.RESTORE_WORKER_MODE
    else:
        raise ValueError("Unknown worker type: " + args.worker_type)

<<<<<<< HEAD
    default_dashboard_agent_listen_port = (
        ray_constants.DEFAULT_DASHBOARD_AGENT_LISTEN_PORT
    )
    import os

    if (
        os.environ.get("BYTED_RAY_POD_IP") is not None
        and os.environ.get("BYTED_RAY_UNDERLAY_NETWORK") is None
    ):
        if os.environ.get("RAY_IP") == "127.0.0.1":
            default_dashboard_agent_listen_port = os.environ.get("PORT3")
        else:
            default_dashboard_agent_listen_port = os.environ.get("PORT0")
=======
    # Try installing uvloop as default event-loop implementation
    # for asyncio
    try_install_uvloop()
>>>>>>> 84ba7402

    raylet_ip_address = args.raylet_ip_address
    if raylet_ip_address is None:
        raylet_ip_address = args.node_ip_address
    ray_params = RayParams(
        node_ip_address=args.node_ip_address,
        raylet_ip_address=raylet_ip_address,
        node_manager_port=args.node_manager_port,
        redis_address=args.redis_address,
        redis_password=args.redis_password,
        plasma_store_socket_name=args.object_store_name,
        raylet_socket_name=args.raylet_name,
        temp_dir=args.temp_dir,
        storage=args.storage,
        metrics_agent_port=args.metrics_agent_port,
        runtime_env_agent_port=args.runtime_env_agent_port,
        gcs_address=args.gcs_address,
        session_name=args.session_name,
        webui=args.webui,
<<<<<<< HEAD
        dashboard_agent_listen_port=default_dashboard_agent_listen_port,
=======
        cluster_id=args.cluster_id,
>>>>>>> 84ba7402
    )
    node = ray._private.node.Node(
        ray_params,
        head=False,
        shutdown_at_exit=False,
        spawn_reaper=False,
        connect_only=True,
        default_worker=True,
    )

    # NOTE(suquark): We must initialize the external storage before we
    # connect to raylet. Otherwise we may receive requests before the
    # external storage is intialized.
    if mode == ray.RESTORE_WORKER_MODE or mode == ray.SPILL_WORKER_MODE:
        from ray._private import external_storage, storage

        storage._init_storage(args.storage, is_head=False)
        if args.object_spilling_config:
            object_spilling_config = base64.b64decode(args.object_spilling_config)
            object_spilling_config = json.loads(object_spilling_config)
        else:
            object_spilling_config = {}
        external_storage.setup_external_storage(
            object_spilling_config, node.session_name
        )

    ray._private.worker._global_node = node
    ray._private.worker.connect(
        node,
        node.session_name,
        mode=mode,
        runtime_env_hash=args.runtime_env_hash,
        startup_token=args.startup_token,
        ray_debugger_external=args.ray_debugger_external,
        worker_launch_time_ms=args.worker_launch_time_ms,
        worker_launched_time_ms=worker_launched_time_ms,
    )

    worker = ray._private.worker.global_worker

    # Setup log file.
    out_file, err_file = node.get_log_file_handles(
        get_worker_log_file_name(args.worker_type)
    )
    configure_log_file(out_file, err_file)
    worker.set_out_file(out_file)
    worker.set_err_file(err_file)

    if mode == ray.WORKER_MODE and args.worker_preload_modules:
        module_names_to_import = args.worker_preload_modules.split(",")
        ray._private.utils.try_import_each_module(module_names_to_import)

    # If the worker setup function is configured, run it.
    worker_process_setup_hook_key = os.getenv(
        ray_constants.WORKER_PROCESS_SETUP_HOOK_ENV_VAR
    )
    if worker_process_setup_hook_key:
        error = load_and_execute_setup_hook(worker_process_setup_hook_key)
        if error is not None:
            worker.core_worker.drain_and_exit_worker("system", error)

    if mode == ray.WORKER_MODE:
        worker.main_loop()
    elif mode in [ray.RESTORE_WORKER_MODE, ray.SPILL_WORKER_MODE]:
        # It is handled by another thread in the C++ core worker.
        # We just need to keep the worker alive.
        while True:
            time.sleep(100000)
    else:
        raise ValueError(f"Unexcepted worker mode: {mode}")<|MERGE_RESOLUTION|>--- conflicted
+++ resolved
@@ -194,7 +194,6 @@
     else:
         raise ValueError("Unknown worker type: " + args.worker_type)
 
-<<<<<<< HEAD
     default_dashboard_agent_listen_port = (
         ray_constants.DEFAULT_DASHBOARD_AGENT_LISTEN_PORT
     )
@@ -208,11 +207,9 @@
             default_dashboard_agent_listen_port = os.environ.get("PORT3")
         else:
             default_dashboard_agent_listen_port = os.environ.get("PORT0")
-=======
     # Try installing uvloop as default event-loop implementation
     # for asyncio
     try_install_uvloop()
->>>>>>> 84ba7402
 
     raylet_ip_address = args.raylet_ip_address
     if raylet_ip_address is None:
@@ -232,11 +229,8 @@
         gcs_address=args.gcs_address,
         session_name=args.session_name,
         webui=args.webui,
-<<<<<<< HEAD
         dashboard_agent_listen_port=default_dashboard_agent_listen_port,
-=======
         cluster_id=args.cluster_id,
->>>>>>> 84ba7402
     )
     node = ray._private.node.Node(
         ray_params,
