--- conflicted
+++ resolved
@@ -8,15 +8,12 @@
 
 import requests
 
-<<<<<<< HEAD
 from ray._private.utils import is_ipv6_address
 from ray.autoscaler._private.constants import (
     WORKER_LIVENESS_CHECK_KEY,
     WORKER_RPC_DRAIN_KEY,
 )
-=======
 from ray.autoscaler._private.constants import WORKER_LIVENESS_CHECK_KEY
->>>>>>> 4919aa49
 from ray.autoscaler._private.util import NodeID, NodeIP, NodeKind, NodeStatus, NodeType
 from ray.autoscaler.batching_node_provider import (
     BatchingNodeProvider,
