# Global release test configuration file.
# All your release test configuration should go here. Adding release tests here
# will automatically enable them in the Buildkite release testing schedules
# (unless they have frequency: manual).
# Here is an example configuration for reference:
#- name: example_test
#  # Tests with the same group will be grouped in the Buildkite UI
#  group: Example group
#  # Provide the working directory which will be uploaded to the cluster
#  working_dir: example_dir
#
#  # How often to run the tests.
#  # One of [manual, any, multi, nightly, nightly-3x, weekly].
#  # Descriptions of each frequency (that's not immediately obvious):
#  # - manual: Not run on a schedule, but can be manually run through the buildkite UI.
#  # - nightly-3x: Run 3 times a week (Monday, Wednesday, Friday).
#  frequency: weekly
#  # Owning team. This field will be persisted to the database
#  team: ml
#
#  # Python version. This optional field determines which Python version to run tests
#  # on. This must be a string!
#  python: "3.7"
#
#  # Cluster information
#  cluster:
#    # Location of cluster compute, relative to working_dir
#    cluster_compute: cluster_compute.yaml
#    # Autosuspend parameter passed to the cluster.
#    # The cluster will automatically terminate if inactive for this
#    # many minutes. Defaults to 10 if not set.
#    autosuspend_mins: 10
#    # Optional cloud_id to use instead of the default cloud
#    cloud_id: cld_12345678
#    # Alternatively, you can specify a cloud name
#    cloud_name: anyscale_default_cloud
#
#  # Run configuration for the test
#  run:
#    # If you want to wait for nodes to be ready, you can specify this here:
#    wait_for_nodes:
#      # Number of nodes
#      num_nodes: 16
#      # Timeout for waiting for nodes. If nodes are not up by then, the
#      # test will fail.
#      timeout: 600
#
#    # Optional prepare script to be run on the cluster before the test script
#    prepare: python prepare.py
#    # The prepare command can have a separate timeout
#    prepare_timeout: 300
#
#    # Main script to run as the test script
#    script: python workloads/train_small.py
#    # Timeout in seconds. After this time the test is considered as failed.
#    timeout: 600
#
#  # You can specify smoke test definitions here. If a smoke test is triggered,
#  # it will deep update the main test configuration with the values provided
#  # here. Smoke tests will automatically run with IS_SMOKE_TEST=1 as en
#  # environment variable and receive the --smoke-test flag as a parameter in the
#  # run script.
#  smoke_test:
#    # Smoke tests can have different frequencies. A smoke test is only triggered
#    # when the regular test is not matched.
#    frequency: nightly
#    # Here we adjust the run timeout down and run on less nodes. The test script
#    # remains the same.
#    run:
#      timeout: 300
#      wait_for_nodes:
#        num_nodes: 4
#        timeout: 600
#
#  # After the test finished, this handler (in alerts/) will process the results.
#  # It can then let the test fail, e.g. if a metric regression is observed.
#  alert: default

#######################
# Cluster scaling tests
#######################
- name: cluster_tune_scale_up_down
  group: Cluster tests
  working_dir: cluster_tests

  frequency: nightly
  team: ml

  cluster:
    byod: {}
    cluster_compute: cpt_autoscaling_1-3_aws.yaml

  run:
    timeout: 3600
    script: python workloads/tune_scale_up_down.py
    wait_for_nodes:
      num_nodes: 0

  variations:
    - __suffix__: aws
    - __suffix__: gce
      env: gce
      frequency: manual
      cluster:
        cluster_compute: cpt_autoscaling_1-3_gce.yaml
    - __suffix__: kuberay
      env: kuberay
      cluster:
        cluster_compute: cpt_autoscaling_1-3_kuberay.yaml

  alert: default


#########################
# AIR release tests
#########################
- name: tune_with_frequent_pausing
  group: AIR tests
  working_dir: air_tests

  frequency: nightly-3x
  team: ml

  cluster:
    byod:
      runtime_env:
        - RAY_memory_usage_threshold=0.5
        - automatic_object_spilling_enabled=0
    cluster_compute: frequent_pausing/compute_config_aws.yaml

  run:
    timeout: 600  # 10min
    long_running: true
    script: python frequent_pausing/script.py

  variations:
    - __suffix__: aws
    - __suffix__: gce
      env: gce
      frequency: manual
      cluster:
        cluster_compute: frequent_pausing/compute_config_gce.yaml

  alert: default


- name: long_running_horovod_tune_test
  group: AIR tests
  working_dir: air_tests

  frequency: weekly
  team: ml

  cluster:
    byod:
      type: gpu
      post_build_script: byod_horovod_master_test.sh
    cluster_compute: horovod/compute_tpl_aws.yaml

  variations:
    - __suffix__: aws
    - __suffix__: gce
      env: gce
      frequency: manual
      cluster:
        cluster_compute: horovod/compute_tpl_gce.yaml

  run:
    timeout: 36000
    script: python horovod/workloads/horovod_tune_test.py
    long_running: true
    wait_for_nodes:
      num_nodes: 2

  smoke_test:
    frequency: manual

    run:
      timeout: 3600

  alert: default


# Ray AIR distributed Torch benchmarks
- name: air_benchmark_torch_mnist_cpu_4x1
  group: AIR tests
  working_dir: air_tests/air_benchmarks

  frequency: nightly
  team: ml

  cluster:
    byod:
      type: gpu
    cluster_compute: compute_cpu_4_aws.yaml

  run:
    timeout: 3600
    script: python workloads/torch_benchmark.py run --num-runs 3 --num-epochs 20 --num-workers 4 --cpus-per-worker 8

    wait_for_nodes:
      num_nodes: 4

  variations:
    - __suffix__: aws
    - __suffix__: gce
      env: gce
      frequency: manual
      cluster:
        cluster_compute: compute_cpu_4_gce.yaml

  alert: default

- name: air_benchmark_torch_mnist_gpu_4x4
  group: AIR tests
  working_dir: air_tests/air_benchmarks

  frequency: weekly
  team: ml

  cluster:
    byod:
      type: gpu
    cluster_compute: compute_gpu_4x4_aws.yaml

  run:
    timeout: 4800
    script: python workloads/torch_benchmark.py run --num-runs 3 --num-epochs 120 --num-workers 16 --cpus-per-worker 4 --batch-size 1024 --use-gpu

    wait_for_nodes:
      num_nodes: 4

  smoke_test:
    frequency: nightly

    cluster:
      cluster_compute: compute_gpu_2x2_aws.yaml

    run:
      timeout: 3600
      script: python workloads/torch_benchmark.py run --num-runs 3 --num-epochs 60 --num-workers 4 --cpus-per-worker 4 --batch-size 512 --use-gpu

      wait_for_nodes:
        num_nodes: 2

  variations:
    - __suffix__: aws
    - __suffix__: gce
      env: gce
      frequency: manual
      cluster:
        cluster_compute: compute_gpu_4x4_gce.yaml
      smoke_test:
        frequency: manual

  alert: default


- name: air_benchmark_torch_mnist_cpu_1x4
  group: AIR tests
  working_dir: air_tests/air_benchmarks

  frequency: nightly
  team: ml

  cluster:
    byod:
      type: gpu
    cluster_compute: compute_cpu_1_aws.yaml

  run:
    timeout: 3600
    script: python workloads/torch_benchmark.py run --num-runs 3 --num-epochs 20 --num-workers 4 --cpus-per-worker 2

  variations:
    - __suffix__: aws
    - __suffix__: gce
      env: gce
      frequency: manual
      cluster:
        cluster_compute: compute_cpu_1_gce.yaml

  alert: default


- name: air_benchmark_torch_mnist_cpu_4x4
  group: AIR tests
  working_dir: air_tests/air_benchmarks

  frequency: nightly
  team: ml

  cluster:
    byod:
      type: gpu
    cluster_compute: compute_cpu_4_aws.yaml

  run:
    timeout: 5400
    script: python workloads/torch_benchmark.py run --num-runs 3 --num-epochs 20 --num-workers 16 --cpus-per-worker 2

    wait_for_nodes:
      num_nodes: 4

  variations:
    - __suffix__: aws
    - __suffix__: gce
      env: gce
      frequency: manual
      cluster:
        cluster_compute: compute_cpu_4_gce.yaml

  alert: default

- name: air_benchmark_tune_torch_mnist
  group: AIR tests
  working_dir: air_tests/air_benchmarks

  frequency: nightly
  team: ml

  cluster:
    byod:
      type: gpu
    cluster_compute: compute_cpu_8_aws.yaml

  run:
    timeout: 3600
    script: python workloads/tune_torch_benchmark.py --num-runs 3 --num-trials 8 --num-workers 4

    wait_for_nodes:
      num_nodes: 8

  variations:
    - __suffix__: aws
    - __suffix__: gce
      env: gce
      frequency: manual
      cluster:
        cluster_compute: compute_cpu_8_gce.yaml

  alert: default

- name: air_benchmark_tune_torch_mnist_gpu
  group: AIR tests
  working_dir: air_tests/air_benchmarks

  frequency: nightly
  team: ml

  cluster:
    byod:
      type: gpu
    cluster_compute: compute_gpu_4x4_aws.yaml

  run:
    timeout: 3600
    script: python workloads/tune_torch_benchmark.py --num-runs 2 --num-trials 4 --num-workers 4 --use-gpu

    wait_for_nodes:
      num_nodes: 4

  variations:
    - __suffix__: aws
    - __suffix__: gce
      env: gce
      frequency: manual
      cluster:
        cluster_compute: compute_gpu_4x4_gce.yaml

  alert: default

# Ray AIR distributed Tensorflow benchmarks
- name: air_benchmark_tensorflow_mnist_cpu_4x1
  group: AIR tests
  working_dir: air_tests/air_benchmarks

  frequency: nightly
  team: ml

  cluster:
    byod:
      type: gpu
    cluster_compute: compute_cpu_4_aws.yaml

  run:
    timeout: 5400
    script: python workloads/tensorflow_benchmark.py run --num-runs 3 --num-epochs 20 --num-workers 4 --cpus-per-worker 8

    wait_for_nodes:
      num_nodes: 4

  variations:
    - __suffix__: aws
    - __suffix__: gce
      env: gce
      frequency: manual
      cluster:
        cluster_compute: compute_cpu_4_gce.yaml

  alert: default


- name: air_benchmark_tensorflow_mnist_cpu_1x4
  group: AIR tests
  working_dir: air_tests/air_benchmarks

  frequency: nightly
  team: ml

  cluster:
    byod:
      type: gpu
    cluster_compute: compute_cpu_1_aws.yaml

  run:
    timeout: 5400
    script: python workloads/tensorflow_benchmark.py run --num-runs 3 --num-epochs 20 --num-workers 4 --cpus-per-worker 2

  variations:
    - __suffix__: aws
    - __suffix__: gce
      env: gce
      frequency: manual
      cluster:
        cluster_compute: compute_cpu_1_gce.yaml

  alert: default


- name: air_benchmark_tensorflow_mnist_cpu_4x4
  group: AIR tests
  working_dir: air_tests/air_benchmarks

  frequency: nightly
  team: ml

  stable: false

  cluster:
    byod:
      type: gpu
    cluster_compute: compute_cpu_4_aws.yaml

  run:
    timeout: 5400
    script: python workloads/tensorflow_benchmark.py run --num-runs 3 --num-epochs 20 --num-workers 16 --cpus-per-worker 2

    wait_for_nodes:
      num_nodes: 4

  variations:
    - __suffix__: aws
    - __suffix__: gce
      env: gce
      frequency: manual
      cluster:
        cluster_compute: compute_cpu_4_gce.yaml

  alert: default


- name: air_benchmark_tensorflow_mnist_gpu_4x4
  group: AIR tests
  working_dir: air_tests/air_benchmarks

  frequency: weekly
  team: ml

  stable: false

  cluster:
    byod:
      type: gpu
    cluster_compute: compute_gpu_4x4_aws.yaml

  run:
    timeout: 5400
    script: python workloads/tensorflow_benchmark.py run --num-runs 3 --num-epochs 200 --num-workers 16 --cpus-per-worker 4 --batch-size 1024 --use-gpu

    wait_for_nodes:
      num_nodes: 4

  smoke_test:
    frequency: nightly

    cluster:
      cluster_compute: compute_gpu_2x2_aws.yaml

    run:
      script: python workloads/tensorflow_benchmark.py run --num-runs 3 --num-epochs 60 --num-workers 4 --cpus-per-worker 4 --batch-size 512 --use-gpu

      wait_for_nodes:
        num_nodes: 2

  variations:
    - __suffix__: aws
    - __suffix__: gce
      env: gce
      frequency: manual
      cluster:
        cluster_compute: compute_gpu_4x4_gce.yaml
      smoke_test:
        frequency: manual

  alert: default

- name: air_benchmark_pytorch_training_e2e_gpu_1x1_20gb
  group: AIR tests
  working_dir: air_tests/air_benchmarks

  frequency: nightly
  team: ml

  cluster:
    byod:
      type: gpu
    cluster_compute: compute_gpu_1_aws.yaml

  run:
    timeout: 3600
    script: python workloads/pytorch_training_e2e.py --data-size-gb 20

  alert: default

  variations:
    - __suffix__: aws
    - __suffix__: gce
      env: gce
      frequency: manual
      cluster:
        cluster_compute: compute_gpu_1_gce.yaml


- name: air_benchmark_pytorch_training_e2e_gpu_4x4_100gb
  group: AIR tests
  working_dir: air_tests/air_benchmarks

  frequency: nightly
  team: ml

  stable: false

  cluster:
    byod:
      type: gpu
    cluster_compute: compute_gpu_4x4_aws.yaml

  run:
    timeout: 10800
    script: python workloads/pytorch_training_e2e.py --data-size-gb=100 --num-workers=16

    wait_for_nodes:
      num_nodes: 4

  alert: default

  variations:
    - __suffix__: aws
    - __suffix__: gce
      env: gce
      frequency: manual
      cluster:
        cluster_compute: compute_gpu_4x4_gce.yaml

# Test tiny, and medium input files to check that performance stays about
# constant.
- name: ray-data-resnet50-ingest-file-size-benchmark
  group: AIR tests
  working_dir: air_tests/air_benchmarks/mlperf-train

  frequency: nightly

  team: data
  cluster:
    byod:
      type: gpu
      runtime_env:
        - RAY_task_oom_retries=50
        - RAY_min_memory_free_bytes=1000000000
    cluster_compute: compute_cpu_16.yaml

  run:
    timeout: 3600
    script: bash file_size_benchmark.sh

  variations:
    - __suffix__: aws
    - __suffix__: gce
      env: gce
      frequency: manual
      cluster:
        cluster_compute: compute_gce_cpu_16.yaml

# Test huge files to check that we do not OOM.
- name: ray-data-resnet50-ingest-out-of-memory-benchmark
  group: AIR tests
  working_dir: air_tests/air_benchmarks/mlperf-train

  stable: false

  frequency: nightly

  team: data
  cluster:
    byod:
      type: gpu
      runtime_env:
        - RAY_task_oom_retries=50
        - RAY_min_memory_free_bytes=1000000000
    cluster_compute: compute_cpu_16.yaml

  run:
    timeout: 3600
    script: bash oom_benchmark.sh

  variations:
    - __suffix__: aws
    - __suffix__: gce
      env: gce
      frequency: manual
      cluster:
        cluster_compute: compute_gce_cpu_16.yaml

#######################
# AIR examples
#######################


# Test additional CPU nodes for preprocessing.
- name: air_example_dreambooth_finetuning
  group: AIR examples
  working_dir: air_examples/dreambooth

  stable: false

  frequency: weekly
  team: ml

  cluster:
    byod:
      type: gpu
    cluster_compute: dreambooth_compute_aws.yaml

  run:
    timeout: 1800
    script: pip install -Ur dreambooth/requirements.txt && bash dreambooth_run.sh
    artifact_path: /tmp/artifacts/example_out.jpg

  # variations: A10G not available on GCE, yet.

- name: air_example_dreambooth_finetuning_lora
  group: AIR examples
  working_dir: air_examples/dreambooth

  stable: false

  frequency: weekly
  team: ml

  cluster:
    byod:
      type: gpu
    cluster_compute: dreambooth_compute_aws.yaml

  run:
    timeout: 1800
    script: pip install -Ur dreambooth/requirements.txt && bash dreambooth_run.sh --lora
    artifact_path: /tmp/artifacts/example_out.jpg

- name: air_example_gptj_deepspeed_fine_tuning
  group: AIR examples
  working_dir: air_examples/gptj_deepspeed_finetuning
  frequency: weekly
  team: ml
  cluster:
    byod:
      type: gpu
      post_build_script: byod_gptj_test.sh
    cluster_compute: gptj_deepspeed_compute_aws.yaml

  run:
    timeout: 4500
    script: python test_myst_doc.py --path gptj_deepspeed_fine_tuning.ipynb

- name: air_example_dolly_v2_lightning_fsdp_finetuning
  group: AIR examples
  working_dir: air_examples/dolly_v2_lightning_fsdp_finetuning
  frequency: weekly
  team: ml
  cluster:
    byod:
      type: gpu
      post_build_script: byod_dolly_test.sh
    cluster_compute: dolly_v2_fsdp_compute_aws.yaml

  run:
    timeout: 4700
    script: python test_myst_doc.py --path lightning-llm-finetuning-7b.ipynb

  # variations: TODO(jungong): add GCP variation.

- name: air_example_vicuna_13b_lightning_deepspeed_finetuning
  group: AIR examples
  working_dir: air_examples/vicuna_13b_lightning_deepspeed_finetuning
  frequency: weekly
  team: ml
  cluster:
    byod:
      type: gpu
      post_build_script: byod_vicuna_test.sh
    cluster_compute: vicuna_13b_deepspeed_compute_aws.yaml

  run:
    timeout: 4700
    script: python test_myst_doc.py --path vicuna_13b_lightning_deepspeed_finetune.ipynb

#######################
# ML user tests
#######################
- name: ml_user_horovod_user_test_latest
  group: ML user tests
  working_dir: ml_user_tests

  frequency: nightly-3x
  team: ml

  cluster:
    byod:
      type: gpu
      post_build_script: byod_horovod_test.sh
    cluster_compute: horovod/compute_tpl_aws.yaml

  run:
    timeout: 1200
    script: python horovod/horovod_user_test.py
    wait_for_nodes:
      num_nodes: 4

  variations:
    - __suffix__: aws
    - __suffix__: gce
      env: gce
      frequency: manual
      cluster:
        cluster_compute: horovod/compute_tpl_gce.yaml

  alert: default

- name: ml_user_horovod_user_test_master
  group: ML user tests
  working_dir: ml_user_tests

  frequency: nightly-3x
  team: ml

  cluster:
    byod:
      type: gpu
      post_build_script: byod_horovod_master_test.sh
    cluster_compute: horovod/compute_tpl_aws.yaml

  run:
    timeout: 1200
    script: python horovod/horovod_user_test.py
    wait_for_nodes:
      num_nodes: 4

  variations:
    - __suffix__: aws
    - __suffix__: gce
      env: gce
      frequency: manual
      cluster:
        cluster_compute: horovod/compute_tpl_gce.yaml

  alert: default

- name: ml_user_train_tensorflow_mnist_test
  group: ML user tests
  working_dir: ml_user_tests

  frequency: nightly-3x
  team: ml

  cluster:
    byod:
      runtime_env:
        - TRAIN_PLACEMENT_GROUP_TIMEOUT_S=2000
      type: cu123
    cluster_compute: train/compute_tpl_aws.yaml

  run:
    timeout: 36000
    script: RAY_TRAIN_V2_ENABLED=1 python train/train_tensorflow_mnist_test.py
    wait_for_nodes:
      num_nodes: 3

  variations:
    - __suffix__: aws
    - __suffix__: gce
      env: gce
      frequency: manual
      cluster:
        cluster_compute: train/compute_tpl_gce.yaml

  alert: default

- name: ml_user_train_torch_linear_test
  group: ML user tests
  working_dir: ml_user_tests

  frequency: nightly-3x
  team: ml

  cluster:
    byod:
      runtime_env:
        - TRAIN_PLACEMENT_GROUP_TIMEOUT_S=2000
      type: gpu
    cluster_compute: train/compute_tpl_aws.yaml

  run:
    timeout: 36000
    script: python train/train_torch_linear_test.py
    wait_for_nodes:
      num_nodes: 3

  variations:
    - __suffix__: aws
    - __suffix__: gce
      env: gce
      frequency: manual
      cluster:
        cluster_compute: train/compute_tpl_gce.yaml

  alert: default

- name: ml_user_tune_rllib_connect_test
  group: ML user tests
  working_dir: ml_user_tests

  frequency: nightly-3x
  team: ml

  cluster:
    byod:
      type: gpu
      post_build_script: byod_rllib_test.sh
      runtime_env:
        - RLLIB_TEST_NO_JAX_IMPORT=1
        - LD_LIBRARY_PATH=$LD_LIBRARY_PATH:/home/ray/.mujoco/mujoco210/bin
    cluster_compute: tune_rllib/compute_tpl_aws.yaml

  run:
    timeout: 2000
    script: python tune_rllib/run_connect_tests.py
    wait_for_nodes:
      num_nodes: 9

  variations:
    - __suffix__: aws
    - __suffix__: gce
      env: gce
      frequency: manual
      cluster:
        cluster_compute: tune_rllib/compute_tpl_gce.yaml

  alert: default

#######################
# Tune cloud  tests
#######################
- name: tune_cloud_long_running_cloud_storage
  group: Tune cloud tests
  working_dir: tune_tests/cloud_tests
  frequency: weekly
  team: ml

  cluster:
    byod: {}
    cluster_compute: tpl_aws_1x4.yaml

  run:
    # 14 hours
    timeout: 50400
    long_running: true
    script: python workloads/long_running_cloud_storage.py s3://tune-cloud-tests/long_running_cloud_storage

  # NOTE: This smoke test is not useful to run because the point of the test
  # is to be long running. This is just for debugging updates to the test quickly.
  smoke_test:
    frequency: manual
    run:
      timeout: 600

  variations:
    - __suffix__: aws
    - __suffix__: gce
      env: gce
      frequency: manual
      cluster:
        cluster_compute: tpl_gce_1x4.yaml
      run:
        # 14 hours
        timeout: 50400
        long_running: true
        script: python workloads/long_running_cloud_storage.py gs://tune-cloud-tests/long_running_cloud_storage
        wait_for_nodes:
          num_nodes: 1

  alert: long_running_tests

########################
# Tune scalability tests
########################

- name: tune_scalability_bookkeeping_overhead
  group: Tune scalability tests
  working_dir: tune_tests/scalability_tests

  frequency: nightly
  team: ml

  cluster:
    byod: {}
    cluster_compute: tpl_1x16.yaml

  run:
    timeout: 1200
    script: python workloads/test_bookkeeping_overhead.py

  alert: tune_tests

  variations:
    - __suffix__: aws
    - __suffix__: gce
      env: gce
      frequency: manual
      cluster:
        cluster_compute: tpl_gce_1x16.yaml
    - __suffix__: kuberay
      env: kuberay
<<<<<<< HEAD
      run:
        timeout: 3600
=======
      frequency: nightly
>>>>>>> 06e26353
      cluster:
        cluster_compute: kuberay.yaml

- name: tune_scalability_durable_trainable
  group: Tune scalability tests
  working_dir: tune_tests/scalability_tests

  frequency: nightly
  team: ml

  cluster:
    byod: {}
    cluster_compute: tpl_16x2.yaml

  run:
    timeout: 900
    script: python workloads/test_durable_trainable.py --bucket s3://tune-cloud-tests/scalability_durable_trainable
    wait_for_nodes:
      num_nodes: 16

  variations:
    - __suffix__: aws
    - __suffix__: gce
      env: gce
      frequency: manual
      run:
        timeout: 900
        script: python workloads/test_durable_trainable.py --bucket gs://tune-cloud-tests/scalability_durable_trainable
        wait_for_nodes:
          num_nodes: 16
      cluster:
        cluster_compute: tpl_gce_16x2.yaml

  alert: tune_tests


- name: tune_scalability_durable_multifile_checkpoints
  group: Tune scalability tests
  working_dir: tune_tests/scalability_tests

  frequency: nightly
  team: ml

  cluster:
    byod: {}
    cluster_compute: tpl_16x2.yaml

  run:
    timeout: 900
    script: python workloads/test_durable_multifile_checkpoints.py --bucket s3://tune-cloud-tests/scalability_durable_multifile_checkpoints
    wait_for_nodes:
      num_nodes: 16

  variations:
    - __suffix__: aws
    - __suffix__: gce
      env: gce
      frequency: manual
      run:
        timeout: 900
        script: python workloads/test_durable_multifile_checkpoints.py --bucket gs://tune-cloud-tests/scalability_durable_multifile_checkpoints
        wait_for_nodes:
          num_nodes: 16
      cluster:
        cluster_compute: tpl_gce_16x2.yaml

  alert: tune_tests

- name: tune_scalability_long_running_large_checkpoints
  group: Tune scalability tests
  working_dir: tune_tests/scalability_tests

  frequency: weekly
  team: ml

  cluster:
    byod: {}
    cluster_compute: tpl_1x32_hd.yaml

  run:
    timeout: 86400
    script: python workloads/test_long_running_large_checkpoints.py
    long_running: true

  smoke_test:
    frequency: nightly

    run:
      timeout: 3600

  alert: tune_tests

  variations:
    - __suffix__: aws
    - __suffix__: gce
      env: gce
      frequency: manual
      smoke_test:
        frequency: manual
      cluster:
        cluster_compute: tpl_gce_1x32_hd.yaml

- name: tune_scalability_network_overhead
  group: Tune scalability tests
  working_dir: tune_tests/scalability_tests

  frequency: weekly
  team: ml

  cluster:
    byod: {}
    cluster_compute: tpl_100x2.yaml

  run:
    timeout: 750
    prepare_timeout: 1200
    script: python workloads/test_network_overhead.py
    wait_for_nodes:
      num_nodes: 100

  alert: tune_tests

  variations:
    - __suffix__: aws
    - __suffix__: smoke-test
      frequency: nightly
      cluster:
        cluster_compute: tpl_20x2.yaml
      run:
        timeout: 750
        prepare_timeout: 600
        script: python workloads/test_network_overhead.py --smoke-test
        wait_for_nodes:
          num_nodes: 20
    - __suffix__: gce
      env: gce
      frequency: manual
      cluster:
        cluster_compute: tpl_gce_100x2.yaml

- name: tune_scalability_result_throughput_cluster
  group: Tune scalability tests
  working_dir: tune_tests/scalability_tests

  frequency: nightly-3x
  team: ml

  cluster:
    byod: {}
    cluster_compute: tpl_16x64.yaml

  run:
    timeout: 600
    script: python workloads/test_result_throughput_cluster.py

    wait_for_nodes:
      num_nodes: 16

  alert: tune_tests

  variations:
    - __suffix__: aws
    - __suffix__: gce
      env: gce
      frequency: manual
      cluster:
        cluster_compute: tpl_gce_16x64.yaml

- name: tune_scalability_result_throughput_single_node
  group: Tune scalability tests
  working_dir: tune_tests/scalability_tests

  frequency: nightly
  team: ml

  cluster:
    byod: {}
    cluster_compute: tpl_1x96.yaml

  run:
    timeout: 600
    script: python workloads/test_result_throughput_single_node.py

  alert: tune_tests

  variations:
    - __suffix__: aws
    - __suffix__: gce
      env: gce
      frequency: manual
      cluster:
        cluster_compute: tpl_gce_1x96.yaml


############################
# Tune fault tolerance tests
############################
- name: tune_worker_fault_tolerance
  group: Tune fault tolerance tests
  working_dir: tune_tests/fault_tolerance_tests

  stable: true

  frequency: nightly-3x
  team: ml

  cluster:
    byod: {}
    cluster_compute: tpl_aws_16x1.yaml

  run:
    timeout: 5400
    script: python workloads/test_tune_worker_fault_tolerance.py --bucket s3://tune-cloud-tests/worker_fault_tolerance

    wait_for_nodes:
      num_nodes: 16

# Disabled until we can kill nodes in GCE
#  variations:
#    - __suffix__: aws
#    - __suffix__: gce
#      env: gce
#      frequency: manual
#      run:
#        timeout: 5400
#        script: python workloads/test_tune_worker_fault_tolerance.py --bucket gs://tune-cloud-tests/worker_fault_tolerance
#
#        wait_for_nodes:
#          num_nodes: 16
#      cluster:
#        cluster_compute: tpl_gce_16x1.yaml

########################
# Golden Notebook tests
########################
- name: golden_notebook_torch_tune_serve_test
  group: Golden Notebook tests
  working_dir: golden_notebook_tests

  frequency: manual
  team: ml

  cluster:
    byod:
      type: gpu
    cluster_compute: gpu_tpl_aws.yaml

  run:
    timeout: 600
    script: python workloads/torch_tune_serve_test.py
    wait_for_nodes:
      num_nodes: 2

  variations:
    - __suffix__: aws
    - __suffix__: gce
      env: gce
      frequency: manual
      cluster:
        cluster_compute: gpu_tpl_gce.yaml

  alert: default


#######################
# Long running tests
#######################

- name: long_running_actor_deaths
  group: Long running tests
  working_dir: long_running_tests

  frequency: weekly

  team: core
  cluster:
    byod:
      pip:
        # TODO: https://github.com/Farama-Foundation/AutoROM/issues/48
        - https://ray-ci-deps-wheels.s3.us-west-2.amazonaws.com/AutoROM.accept_rom_license-0.5.4-py3-none-any.whl
      runtime_env:
        - RLLIB_TEST_NO_JAX_IMPORT=1
        - LD_LIBRARY_PATH=$LD_LIBRARY_PATH:/home/ray/.mujoco/mujoco210/bin
    cluster_compute: tpl_cpu_1.yaml

  run:
    timeout: 86400
    script: python workloads/actor_deaths.py
    long_running: true

  smoke_test:
    frequency: nightly

    run:
      timeout: 3600

  alert: long_running_tests

  variations:
    - __suffix__: aws
    - __suffix__: gce
      env: gce
      frequency: manual
      smoke_test:
        frequency: manual
      cluster:
        cluster_compute: tpl_cpu_1_gce.yaml

- name: long_running_apex
  group: Long running tests
  working_dir: long_running_tests
  stable: false

  frequency: weekly
  team: rllib

  cluster:
    byod:
      type: gpu
      post_build_script: byod_rllib_test.sh
      runtime_env:
        - RLLIB_TEST_NO_JAX_IMPORT=1
        - LD_LIBRARY_PATH=$LD_LIBRARY_PATH:/home/ray/.mujoco/mujoco210/bin
    cluster_compute: tpl_cpu_3.yaml

  run:
    timeout: 86400
    script: python workloads/apex.py
    long_running: true
    wait_for_nodes:
      num_nodes: 3

  smoke_test:
    frequency: nightly

    run:
      timeout: 3600


  alert: long_running_tests

  variations:
    - __suffix__: aws
    - __suffix__: gce
      env: gce
      frequency: manual
      smoke_test:
        frequency: manual
        run:
          timeout: 3600
      cluster:
        cluster_compute: tpl_cpu_3_gce.yaml

- name: long_running_impala
  group: Long running tests
  working_dir: long_running_tests

  frequency: weekly
  team: rllib

  cluster:
    byod:
      type: gpu
      post_build_script: byod_rllib_test.sh
      runtime_env:
        - RLLIB_TEST_NO_JAX_IMPORT=1
        - LD_LIBRARY_PATH=$LD_LIBRARY_PATH:/home/ray/.mujoco/mujoco210/bin
    cluster_compute: tpl_cpu_1_large.yaml

  run:
    timeout: 86400
    script: python workloads/impala.py
    long_running: true

  smoke_test:
    frequency: nightly

    run:
      timeout: 3600

  alert: long_running_tests

  variations:
    - __suffix__: aws
    - __suffix__: gce
      env: gce
      frequency: manual
      smoke_test:
        frequency: manual
        run:
          timeout: 3600
      cluster:
        cluster_compute: tpl_cpu_1_large_gce.yaml

- name: long_running_many_actor_tasks
  group: Long running tests
  working_dir: long_running_tests

  frequency: weekly

  team: core
  cluster:
    byod:
      pip:
        # TODO: https://github.com/Farama-Foundation/AutoROM/issues/48
        - https://ray-ci-deps-wheels.s3.us-west-2.amazonaws.com/AutoROM.accept_rom_license-0.5.4-py3-none-any.whl
      runtime_env:
        - RLLIB_TEST_NO_JAX_IMPORT=1
    cluster_compute: tpl_cpu_1.yaml

  run:
    timeout: 86400
    script: python workloads/many_actor_tasks.py
    long_running: true

  smoke_test:
    frequency: nightly

    run:
      timeout: 3600

  alert: long_running_tests

  variations:
    - __suffix__: aws
    - __suffix__: gce
      env: gce
      frequency: manual
      smoke_test:
        frequency: manual
        run:
          timeout: 3600
      cluster:
        cluster_compute: tpl_cpu_1_gce.yaml

- name: long_running_many_drivers
  group: Long running tests
  working_dir: long_running_tests

  frequency: weekly

  team: core
  cluster:
    byod:
      pip:
        # TODO: https://github.com/Farama-Foundation/AutoROM/issues/48
        - https://ray-ci-deps-wheels.s3.us-west-2.amazonaws.com/AutoROM.accept_rom_license-0.5.4-py3-none-any.whl
      runtime_env:
        - RLLIB_TEST_NO_JAX_IMPORT=1
    cluster_compute: tpl_cpu_4.yaml

  run:
    timeout: 86400
    script: python workloads/many_drivers.py --iteration-num=4000
    long_running: true
    wait_for_nodes:
      num_nodes: 4

  smoke_test:
    frequency: nightly

    run:
      timeout: 3600

  alert: long_running_tests

  variations:
    - __suffix__: aws
    - __suffix__: gce
      env: gce
      frequency: manual
      smoke_test:
        frequency: manual
        run:
          timeout: 3600
      cluster:
        cluster_compute: tpl_cpu_4_gce.yaml

- name: long_running_many_ppo
  group: Long running tests
  working_dir: long_running_tests

  stable: false

  frequency: weekly
  team: ml

  cluster:
    byod:
      type: gpu
      post_build_script: byod_rllib_test.sh
      runtime_env:
        - RLLIB_TEST_NO_JAX_IMPORT=1
        - LD_LIBRARY_PATH=$LD_LIBRARY_PATH:/home/ray/.mujoco/mujoco210/bin
    cluster_compute: many_ppo.yaml

  run:
    timeout: 86400
    script: python workloads/many_ppo.py
    long_running: true
    wait_for_nodes:
      num_nodes: 1


  smoke_test:
    frequency: nightly

    run:
      timeout: 3600

  alert: long_running_tests

  variations:
    - __suffix__: aws
    - __suffix__: gce
      env: gce
      frequency: manual
      smoke_test:
        frequency: manual
        run:
          timeout: 3600
      cluster:
        cluster_compute: many_ppo_gce.yaml

- name: long_running_many_tasks
  group: Long running tests
  working_dir: long_running_tests

  frequency: weekly

  team: core
  cluster:
    byod:
      pip:
        # TODO: https://github.com/Farama-Foundation/AutoROM/issues/48
        - https://ray-ci-deps-wheels.s3.us-west-2.amazonaws.com/AutoROM.accept_rom_license-0.5.4-py3-none-any.whl
      runtime_env:
        - RLLIB_TEST_NO_JAX_IMPORT=1
    cluster_compute: tpl_cpu_1.yaml

  run:
    timeout: 86400
    script: python workloads/many_tasks.py
    long_running: true

  smoke_test:
    frequency: nightly

    run:
      timeout: 3600

  alert: long_running_tests

  variations:
    - __suffix__: aws
    - __suffix__: gce
      env: gce
      frequency: manual
      smoke_test:
        frequency: manual
        run:
          timeout: 3600
      cluster:
        cluster_compute: tpl_cpu_1_gce.yaml

- name: long_running_many_tasks_serialized_ids
  group: Long running tests
  working_dir: long_running_tests

  frequency: weekly

  team: core
  cluster:
    byod:
      pip:
        # TODO: https://github.com/Farama-Foundation/AutoROM/issues/48
        - https://ray-ci-deps-wheels.s3.us-west-2.amazonaws.com/AutoROM.accept_rom_license-0.5.4-py3-none-any.whl
      runtime_env:
        - RLLIB_TEST_NO_JAX_IMPORT=1
    cluster_compute: tpl_cpu_1.yaml

  run:
    timeout: 86400
    script: python workloads/many_tasks_serialized_ids.py
    long_running: true

  smoke_test:
    frequency: nightly

    run:
      timeout: 3600

  alert: long_running_tests

  variations:
    - __suffix__: aws
    - __suffix__: gce
      env: gce
      frequency: manual
      smoke_test:
        frequency: manual
        run:
          timeout: 3600
      cluster:
        cluster_compute: tpl_cpu_1_gce.yaml

- name: long_running_node_failures
  group: Long running tests
  working_dir: long_running_tests

  frequency: weekly

  team: core
  cluster:
    byod:
      pip:
        # TODO: https://github.com/Farama-Foundation/AutoROM/issues/48
        - https://ray-ci-deps-wheels.s3.us-west-2.amazonaws.com/AutoROM.accept_rom_license-0.5.4-py3-none-any.whl
      runtime_env:
        - RLLIB_TEST_NO_JAX_IMPORT=1
    cluster_compute: tpl_cpu_1.yaml

  run:
    timeout: 86400
    script: python workloads/node_failures.py
    long_running: true

  smoke_test:
    frequency: nightly

    run:
      timeout: 3600

  alert: long_running_tests

  variations:
    - __suffix__: aws
    - __suffix__: gce
      env: gce
      frequency: manual
      smoke_test:
        frequency: manual
        run:
          timeout: 3600
      cluster:
        cluster_compute: tpl_cpu_1_gce.yaml

- name: long_running_serve
  group: Long running tests
  working_dir: long_running_tests

  frequency: weekly
  team: serve

  cluster:
    byod:
      pip:
        # TODO: https://github.com/Farama-Foundation/AutoROM/issues/48
        - https://ray-ci-deps-wheels.s3.us-west-2.amazonaws.com/AutoROM.accept_rom_license-0.5.4-py3-none-any.whl
      runtime_env:
        - RLLIB_TEST_NO_JAX_IMPORT=1
    cluster_compute: tpl_cpu_1_large.yaml

  run:
    timeout: 86400
    script: python workloads/serve.py
    long_running: true

  smoke_test:
    frequency: nightly

    run:
      timeout: 3600

  alert: long_running_tests

  variations:
    - __suffix__: aws
    - __suffix__: gce
      env: gce
      frequency: manual
      smoke_test:
        frequency: manual
        run:
          timeout: 3600
      cluster:
        cluster_compute: tpl_cpu_1_gce.yaml

- name: long_running_serve_failure
  group: Long running tests
  working_dir: long_running_tests

  stable: true

  frequency: weekly
  team: serve

  cluster:
    byod:
      pip:
        # TODO: https://github.com/Farama-Foundation/AutoROM/issues/48
        - https://ray-ci-deps-wheels.s3.us-west-2.amazonaws.com/AutoROM.accept_rom_license-0.5.4-py3-none-any.whl
      runtime_env:
        - RLLIB_TEST_NO_JAX_IMPORT=1
    cluster_compute: tpl_cpu_1_c5.yaml

  run:
    timeout: 86400
    script: python workloads/serve_failure.py
    long_running: true

  smoke_test:
    frequency: nightly

    run:
      timeout: 600

  alert: long_running_tests

  variations:
    - __suffix__: aws
    - __suffix__: gce
      env: gce
      frequency: manual
      smoke_test:
        frequency: manual
        run:
          timeout: 86400
      cluster:
        cluster_compute: tpl_cpu_1_c5_gce.yaml

- name: long_running_many_jobs
  group: Long running tests
  working_dir: long_running_tests

  stable: true

  frequency: weekly
  team: serve

  cluster:
    byod:
      pip:
        # TODO: https://github.com/Farama-Foundation/AutoROM/issues/48
        - https://ray-ci-deps-wheels.s3.us-west-2.amazonaws.com/AutoROM.accept_rom_license-0.5.4-py3-none-any.whl
      runtime_env:
        - RLLIB_TEST_NO_JAX_IMPORT=1
    cluster_compute: tpl_cpu_1.yaml

  run:
    timeout: 86400
    script: python workloads/long_running_many_jobs.py --num-clients=1
    long_running: true

  smoke_test:
    frequency: nightly

    run:
      timeout: 1800

  alert: long_running_tests

  variations:
    - __suffix__: aws
    - __suffix__: gce
      env: gce
      frequency: manual
      smoke_test:
        frequency: manual
        run:
          timeout: 3600
      cluster:
        cluster_compute: tpl_cpu_1_gce.yaml

- name: long_running_distributed_pytorch_pbt_failure
  group: Long running tests
  working_dir: long_running_distributed_tests

  frequency: weekly
  team: ml

  cluster:
    byod:
      type: gpu
    cluster_compute: compute_tpl.yaml

  run:
    timeout: 86400
    script: python workloads/pytorch_pbt_failure.py
    long_running: true

  smoke_test:
    frequency: manual
    run:
      timeout: 3600

  alert: long_running_tests

  variations:
    - __suffix__: aws
    - __suffix__: gce
      env: gce
      frequency: manual
      smoke_test:
        frequency: manual
        run:
          timeout: 3600
      cluster:
        cluster_compute: compute_tpl_gce.yaml

########################
# Jobs tests
########################

- name: jobs_basic_local_working_dir
  group: Jobs tests
  working_dir: jobs_tests

  frequency: nightly
  team: serve

  cluster:
    byod:
      type: gpu
    cluster_compute: compute_tpl_4_xlarge.yaml

  run:
    timeout: 600
    script: python workloads/jobs_basic.py --working-dir "workloads"
    wait_for_nodes:
      num_nodes: 4


  alert: default

  variations:
    - __suffix__: aws
    - __suffix__: gce
      env: gce
      frequency: manual
      cluster:
        cluster_compute: compute_tpl_gce_4_xlarge.yaml

- name: jobs_basic_remote_working_dir
  group: Jobs tests
  working_dir: jobs_tests

  frequency: nightly
  team: serve

  cluster:
    byod:
      type: gpu
    cluster_compute: compute_tpl_4_xlarge.yaml

  run:
    timeout: 600
    script: python workloads/jobs_basic.py --working-dir "https://github.com/anyscale/job-services-cuj-examples/archive/refs/heads/main.zip"
    wait_for_nodes:
      num_nodes: 4


  alert: default

  variations:
    - __suffix__: aws
    - __suffix__: gce
      env: gce
      frequency: manual
      cluster:
        cluster_compute: compute_tpl_gce_4_xlarge.yaml

- name: jobs_remote_multi_node
  group: Jobs tests
  team: serve
  frequency: nightly
  working_dir: jobs_tests

  cluster:
    byod:
      type: gpu
    cluster_compute: compute_tpl_4_xlarge.yaml
  run:
    timeout: 600
    script: python workloads/jobs_remote_multi_node.py
    wait_for_nodes:
      num_nodes: 4

  variations:
    - __suffix__: aws
    - __suffix__: gce
      env: gce
      frequency: manual
      cluster:
        cluster_compute: compute_tpl_gce_4_xlarge.yaml

- name: jobs_check_cuda_available
  group: Jobs tests
  team: serve

  frequency: nightly
  working_dir: jobs_tests
  cluster:
    byod:
      type: gpu
    cluster_compute: compute_tpl_gpu_node.yaml
  run:
    timeout: 600
    script: python workloads/jobs_check_cuda_available.py
    wait_for_nodes:
      num_nodes: 2

  variations:
    - __suffix__: aws
    - __suffix__: gce
      env: gce
      frequency: manual
      cluster:
        cluster_compute: compute_tpl_gce_gpu_node.yaml

- name: jobs_specify_num_gpus
  group: Jobs tests
  team: serve

  frequency: nightly
  working_dir: jobs_tests
  cluster:
    byod:
      type: gpu
    cluster_compute: compute_tpl_gpu_worker.yaml
  run:
    timeout: 600
    script: python workloads/jobs_specify_num_gpus.py --working-dir "workloads"
    wait_for_nodes:
      num_nodes: 2

  variations:
    - __suffix__: aws
    - __suffix__: gce
      env: gce
      frequency: manual
      cluster:
        cluster_compute: compute_tpl_gce_gpu_worker.yaml

########################
# Runtime env tests
########################
- name: runtime_env_rte_many_tasks_actors
  group: Runtime env tests
  working_dir: runtime_env_tests

  frequency: nightly
  team: core

  cluster:
    byod: {}
    cluster_compute: rte_small.yaml

  run:
    timeout: 600
    script: python workloads/rte_many_tasks_actors.py
    wait_for_nodes:
      num_nodes: 4


  alert: default

  variations:
    - __suffix__: aws
    - __suffix__: gce
      env: gce
      frequency: manual
      cluster:
        cluster_compute: rte_gce_small.yaml


- name: runtime_env_wheel_urls
  group: Runtime env tests
  working_dir: runtime_env_tests

  frequency: nightly
  team: core

  cluster:
    byod: {}
    cluster_compute: rte_minimal.yaml

  run:
    timeout: 9000
    script: python workloads/wheel_urls.py
    wait_for_nodes:
      num_nodes: 1


  alert: default

  variations:
    - __suffix__: aws
    - __suffix__: gce
      env: gce
      frequency: manual
      cluster:
        cluster_compute: rte_gce_minimal.yaml

# It seems like the consensus is that this should be tested in CI, and not in a nightly test.

# - name: runtime_env_rte_ray_client
#   group: Runtime env tests
#   working_dir: runtime_env_tests

#   frequency: nightly
#   team: core

#   cluster:
#     cluster_compute: rte_minimal.yaml

#   run:
#     timeout: 600
#     script: python workloads/rte_ray_client.py
#     wait_for_nodes:
#       num_nodes: 1

#   alert: default


########################
# Serve tests
########################

- name: serve_scale_replicas
  group: Serve tests
  working_dir: serve_tests

  frequency: nightly
  team: serve

  cluster:
    byod: {}
    cluster_compute: compute_tpl_single_node_32_cpu.yaml
    cloud_id: cld_wy5a6nhazplvu32526ams61d98
    project_id: prj_lhlrf1u5yv8qz9qg3xzw8fkiiq

  run:
    timeout: 7200
    long_running: false
    script: python workloads/replica_scalability.py

  alert: default

  variations:
    - __suffix__: aws

- name: serve_multi_deployment_1k_noop_replica
  group: Serve tests
  working_dir: serve_tests

  frequency: nightly
  team: serve

  cluster:
    byod: {}
    cluster_compute: compute_tpl_32_cpu.yaml
    cloud_id: cld_wy5a6nhazplvu32526ams61d98
    project_id: prj_lhlrf1u5yv8qz9qg3xzw8fkiiq

  run:
    timeout: 7200
    long_running: false
    script: python workloads/multi_deployment_1k_noop_replica.py

  alert: default

  variations:
    - __suffix__: aws
    - __suffix__: aws.py312
      python: "3.12"
    - __suffix__: gce
      env: gce
      frequency: manual
      cluster:
        cluster_compute: compute_tpl_32_cpu_gce.yaml

- name: serve_autoscaling_load_test
  group: Serve tests
  working_dir: serve_tests

  frequency: nightly
  team: serve

  cluster:
    byod:
      type: gpu
    cluster_compute: compute_tpl_single_node_32_cpu.yaml
    cloud_id: cld_wy5a6nhazplvu32526ams61d98
    project_id: prj_lhlrf1u5yv8qz9qg3xzw8fkiiq

  run:
    timeout: 7200
    long_running: false
    script: python workloads/autoscaling_load_test.py

  alert: default

  variations:
    - __suffix__: aws

- name: serve_microbenchmarks
  group: Serve tests
  working_dir: serve_tests

  frequency: nightly
  team: serve

  cluster:
    byod: {}
    cluster_compute: compute_tpl_single_node_32_cpu.yaml
    cloud_id: cld_wy5a6nhazplvu32526ams61d98
    project_id: prj_lhlrf1u5yv8qz9qg3xzw8fkiiq

  run:
    timeout: 7200
    long_running: false
    script: python workloads/microbenchmarks.py --run-all

  alert: default

  variations:
    - __suffix__: aws
    - __suffix__: gce
      env: gce
      frequency: manual
      cluster:
        cluster_compute: compute_tpl_single_node_gce.yaml

- name: serve_resnet_benchmark
  group: Serve tests
  working_dir: serve_tests

  frequency: nightly
  team: serve

  cluster:
    byod:
      type: gpu
    cluster_compute: compute_tpl_gpu_node.yaml
    cloud_id: cld_wy5a6nhazplvu32526ams61d98
    project_id: prj_lhlrf1u5yv8qz9qg3xzw8fkiiq

  run:
    timeout: 7200
    long_running: false
    script: python workloads/serve_resnet_benchmark.py --gpu-env

  alert: default

  variations:
    - __suffix__: aws
    - __suffix__: gce
      env: gce
      frequency: manual
      cluster:
        cluster_compute: compute_tpl_gpu_node_gce.yaml

########################
# Train tests
########################

- name: training_ingest_benchmark-task=image_classification
  group: Train tests
  working_dir: train_tests/benchmark

  frequency: nightly
  team: ml

  cluster:
    byod:
      type: gpu
    cluster_compute: compute_configs/compute_gpu_4x4_aws.yaml

  variations:
    - __suffix__: full_training.parquet
      run:
        timeout: 2000
        script: RAY_TRAIN_V2_ENABLED=1 python train_benchmark.py --task=image_classification --dataloader_type=ray_data --num_workers=16 --image_classification_data_format=parquet

    - __suffix__: full_training.parquet.torch_dataloader
      run:
        timeout: 2000
        script: RAY_TRAIN_V2_ENABLED=1 python train_benchmark.py --task=image_classification --dataloader_type=torch --num_workers=16 --image_classification_data_format=parquet

    - __suffix__: skip_training.parquet
      run:
        timeout: 1200
        script: RAY_TRAIN_V2_ENABLED=1 python train_benchmark.py --task=image_classification --dataloader_type=ray_data --num_workers=16 --skip_train_step --skip_validation_at_epoch_end --image_classification_data_format=parquet

    - __suffix__: skip_training.parquet.torch_dataloader
      run:
        timeout: 1200
        script: RAY_TRAIN_V2_ENABLED=1 python train_benchmark.py --task=image_classification --dataloader_type=torch --num_workers=16 --skip_train_step --skip_validation_at_epoch_end --image_classification_data_format=parquet

    - __suffix__: skip_training.parquet.fault_tolerance
      run:
        timeout: 2700
        script: RAY_TRAIN_V2_ENABLED=1 python train_benchmark.py --task=image_classification --dataloader_type=ray_data --num_workers=16 --mock_gpu --skip_train_step --skip_validation_step --num_epochs=5 --max_failures=4 --image_classification_data_format=parquet
        prepare: python setup_chaos.py --kill-interval 480 --max-to-kill 2 --kill-delay 360
      cluster:
        cluster_compute: compute_configs/compute_mock_gpu_4x4_aws.yaml

    - __suffix__: full_training.jpeg
      run:
        timeout: 2000
        script: RAY_TRAIN_V2_ENABLED=1 python train_benchmark.py --task=image_classification --image_classification_data_format=jpeg --dataloader_type=ray_data --num_workers=16

    - __suffix__: full_training.jpeg.torch_dataloader
      run:
        timeout: 2000
        script: RAY_TRAIN_V2_ENABLED=1 python train_benchmark.py --task=image_classification --image_classification_data_format=jpeg --dataloader_type=torch --num_workers=16 --num_torch_workers=16

    - __suffix__: skip_training.jpeg
      run:
        timeout: 1200
        script: RAY_TRAIN_V2_ENABLED=1 python train_benchmark.py --task=image_classification --image_classification_data_format=jpeg --dataloader_type=ray_data --num_workers=16 --skip_train_step --skip_validation_at_epoch_end

    - __suffix__: skip_training.jpeg.torch_dataloader
      run:
        timeout: 1200
        script: RAY_TRAIN_V2_ENABLED=1 python train_benchmark.py --task=image_classification --image_classification_data_format=jpeg --dataloader_type=torch --num_workers=16 --num_torch_workers=16 --skip_train_step --skip_validation_at_epoch_end

    - __suffix__: skip_training.jpeg.local_fs
      run:
        timeout: 1200
        script: bash image_classification/jpeg/download_input_data_from_s3.sh && RAY_TRAIN_V2_ENABLED=1 python train_benchmark.py --task=image_classification --image_classification_data_format=jpeg --image_classification_local_dataset --dataloader_type=ray_data --num_workers=1 --skip_train_step --skip_validation_at_epoch_end
      cluster:
        cluster_compute: compute_configs/compute_gpu_1x1_aws.yaml

    - __suffix__: skip_training.jpeg.local_fs.torch_dataloader
      run:
        timeout: 1200
        script: bash image_classification/jpeg/download_input_data_from_s3.sh && RAY_TRAIN_V2_ENABLED=1 python train_benchmark.py --task=image_classification --image_classification_data_format=jpeg --image_classification_local_dataset --dataloader_type=torch --num_workers=1 --num_torch_workers=32 --skip_train_step --skip_validation_at_epoch_end
      cluster:
        cluster_compute: compute_configs/compute_gpu_1x1_aws.yaml

    - __suffix__: skip_training.jpeg.local_fs_multi_gpus
      run:
        timeout: 1200
        script: bash image_classification/jpeg/download_input_data_from_s3.sh && RAY_TRAIN_V2_ENABLED=1 python train_benchmark.py --task=image_classification --image_classification_data_format=jpeg --image_classification_local_dataset --dataloader_type=ray_data --num_workers=4 --skip_train_step --skip_validation_at_epoch_end
      cluster:
        cluster_compute: compute_configs/compute_gpu_1x1_multi_gpus_aws.yaml

    - __suffix__: skip_training.jpeg.local_fs_multi_gpus.torch_dataloader
      run:
        timeout: 1200
        script: bash image_classification/jpeg/download_input_data_from_s3.sh && RAY_TRAIN_V2_ENABLED=1 python train_benchmark.py --task=image_classification --image_classification_data_format=jpeg --image_classification_local_dataset --dataloader_type=torch --num_workers=4 --num_torch_workers=9 --skip_train_step --skip_validation_at_epoch_end
      cluster:
        cluster_compute: compute_configs/compute_gpu_1x1_multi_gpus_aws.yaml

- name: training_ingest_benchmark-task=recsys
  group: Train tests
  working_dir: train_tests/benchmark

  # TODO: Keep these manual for now -- there are a still a few issues to resolve.
  frequency: manual
  team: ml

  cluster:
    byod:
      type: gpu
      post_build_script: byod_install_torchrec.sh
    cluster_compute: compute_configs/compute_gpu_8xA100_aws.yaml

  variations:
    - __suffix__: skip_training.mock_dataloader
      run:
        timeout: 600
        script: RAY_TRAIN_V2_ENABLED=1 python train_benchmark.py --task=recsys --dataloader_type=mock --num_workers=8 --train_batch_size=8192 --num_epochs=1 --skip_train_step --skip_validation_at_epoch_end

    - __suffix__: skip_training.ray_data
      run:
        timeout: 600
        script: RAY_TRAIN_V2_ENABLED=1 python train_benchmark.py --task=recsys --dataloader_type=ray_data --num_workers=8 --train_batch_size=8192 --num_epochs=1 --skip_train_step --skip_validation_at_epoch_end

    - __suffix__: full_training.mock_dataloader
      run:
        timeout: 600
        script: RAY_TRAIN_V2_ENABLED=1 python train_benchmark.py --task=recsys --dataloader_type=mock --num_workers=8 --train_batch_size=8192 --validation_batch_size=16384 --num_epochs=1

    - __suffix__: full_training.ray_data
      run:
        timeout: 1200
        script: RAY_TRAIN_V2_ENABLED=1 python train_benchmark.py --task=recsys --dataloader_type=ray_data --num_workers=8 --train_batch_size=8192 --validation_batch_size=16384 --num_epochs=1


- name: train_horovod_multi_node_test
  group: Train tests
  working_dir: train_tests/horovod

  frequency: nightly
  team: ml

  cluster:
    byod:
      type: gpu
      post_build_script: byod_horovod_test.sh
    cluster_compute: compute_tpl_aws.yaml

  run:
    timeout: 3000
    script: python train_horovod_multi_node_test.py

    wait_for_nodes:
      num_nodes: 2

  variations:
    - __suffix__: aws
    - __suffix__: gce
      env: gce
      frequency: manual
      cluster:
        cluster_compute: compute_tpl_gce.yaml

  alert: default


- name: train_multinode_persistence
  group: Train tests
  working_dir: train_tests/multinode_persistence

  frequency: nightly
  team: ml

  cluster:
    byod:
      post_build_script: byod_train_persistence_test.sh
    cluster_compute: compute_aws.yaml

  run:
    timeout: 3000
    script: pytest -v test_persistence.py -s

    wait_for_nodes:
      num_nodes: 4

  variations:
    - __suffix__: aws
    - __suffix__: gce
      env: gce
      frequency: manual
      cluster:
        cluster_compute: compute_gce.yaml

  alert: default

- name: train_colocate_trainer
  group: Train tests
  working_dir: train_tests/colocate_trainer

  frequency: nightly
  team: ml

  cluster:
    byod: {}
    cluster_compute: compute_aws.yaml

  run:
    timeout: 3000
    script: pytest -v test_colocate_trainer.py -s

    wait_for_nodes:
      num_nodes: 4

  alert: default


- name: xgboost_train_batch_inference_benchmark_10G
  group: Train tests
  working_dir: train_tests/xgboost_lightgbm

  frequency: nightly
  team: ml
  cluster:
    byod:
      type: gpu
    cluster_compute: compute_aws_1worker.yaml

  run:
    timeout: 36000
    script: python train_batch_inference_benchmark.py "xgboost" --size=10G

    wait_for_nodes:
      num_nodes: 2

  variations:
    - __suffix__: aws
    - __suffix__: gce
      env: gce
      frequency: manual
      cluster:
        cluster_compute: compute_gce_1worker.yaml

  smoke_test:
    frequency: manual

    run:
      timeout: 1800

  alert: default

- name: xgboost_train_batch_inference_benchmark_100G
  group: Train tests
  working_dir: train_tests/xgboost_lightgbm

  frequency: nightly-3x
  team: ml
  cluster:
    byod:
      type: gpu
    cluster_compute: compute_aws_10workers.yaml

  run:
    timeout: 36000
    script: python train_batch_inference_benchmark.py "xgboost" --size=100G

    wait_for_nodes:
      num_nodes: 11

  variations:
    - __suffix__: aws
    - __suffix__: gce
      env: gce
      frequency: manual
      cluster:
        cluster_compute: compute_gce_10workers.yaml

  smoke_test:
    frequency: manual

    run:
      timeout: 1800

  alert: default


- name: lightgbm_train_batch_inference_benchmark_10G
  group: Train tests
  working_dir: train_tests/xgboost_lightgbm

  frequency: nightly
  team: ml
  cluster:
    byod:
      type: gpu
    cluster_compute: compute_aws_1worker.yaml

  run:
    timeout: 36000
    script: python train_batch_inference_benchmark.py "lightgbm" --size=10G

    wait_for_nodes:
      num_nodes: 2

  variations:
    - __suffix__: aws
    - __suffix__: gce
      env: gce
      frequency: manual
      cluster:
        cluster_compute: compute_gce_1worker.yaml

  smoke_test:
    frequency: manual

    run:
      timeout: 1800

  alert: default


- name: lightgbm_train_batch_inference_benchmark_100G
  group: Train tests
  working_dir: train_tests/xgboost_lightgbm

  frequency: nightly-3x
  team: ml
  cluster:
    byod:
      type: gpu
    cluster_compute: compute_aws_10workers.yaml

  run:
    timeout: 36000
    script: python train_batch_inference_benchmark.py "lightgbm" --size=100G

    wait_for_nodes:
      num_nodes: 11

  variations:
    - __suffix__: aws
    - __suffix__: gce
      env: gce
      frequency: manual
      cluster:
        cluster_compute: compute_gce_10workers.yaml

  smoke_test:
    frequency: manual

    run:
      timeout: 1800

  alert: default


########################
# RLlib tests
########################

# ----------------------------------------------------------
# Checkpointing with RLModule and Learner APIs
# ----------------------------------------------------------

- name: rllib_learner_group_checkpointing_multinode
  group: RLlib tests
  working_dir: rllib_tests

  # https://github.com/ray-project/ray/issues/41984
  frequency: manual
  team: rllib
  stable: False

  cluster:
    byod:
      type: gpu
      post_build_script: byod_rllib_test.sh
      runtime_env:
        - RLLIB_TEST_NO_JAX_IMPORT=1
        - LD_LIBRARY_PATH=$LD_LIBRARY_PATH:/home/ray/.mujoco/mujoco210/bin
    cluster_compute: multi_node_checkpointing_compute_config.yaml

  run:
    timeout: 3600
    script: pytest checkpointing_tests/test_learner_group_checkpointing.py

    wait_for_nodes:
      num_nodes: 2

  alert: default

  variations:
    - __suffix__: aws
    - __suffix__: gce
      env: gce
      frequency: manual
      cluster:
        cluster_compute: multi_node_checkpointing_compute_config_gce.yaml

- name: rllib_learner_e2e_module_loading
  group: RLlib tests
  working_dir: rllib_tests
  stable: false

  frequency: nightly
  team: rllib

  cluster:
    byod:
      type: gpu
      post_build_script: byod_rllib_test.sh
      runtime_env:
        - RLLIB_TEST_NO_JAX_IMPORT=1
        - LD_LIBRARY_PATH=$LD_LIBRARY_PATH:/home/ray/.mujoco/mujoco210/bin
    cluster_compute: multi_node_checkpointing_compute_config.yaml

  run:
    timeout: 3600
    script: pytest checkpointing_tests/test_e2e_rl_module_restore.py

    wait_for_nodes:
      num_nodes: 2

  alert: default

  variations:
    - __suffix__: aws
    - __suffix__: gce
      env: gce
      frequency: manual
      cluster:
        cluster_compute: multi_node_checkpointing_compute_config_gce.yaml


# ----------------------------------------------------------
# Learning and benchmarking tests
# ----------------------------------------------------------

# --------------------------
# APPO
# --------------------------
- name: rllib_learning_tests_pong_appo_torch
  group: RLlib tests
  working_dir: rllib_tests

  stable: true

  # frequency was nightly.
  # TODO(#50217): re-enable after fixing the flakiness.
  frequency: manual
  team: rllib
  cluster:
    byod:
      type: gpu
      post_build_script: byod_rllib_test.sh
      runtime_env:
        - RLLIB_TEST_NO_JAX_IMPORT=1
        - LD_LIBRARY_PATH=$LD_LIBRARY_PATH:/home/ray/.mujoco/mujoco210/bin
    cluster_compute: 2gpus_64cpus.yaml

  run:
    timeout: 1800
    script: python learning_tests/tuned_examples/appo/pong_appo.py --enable-new-api-stack --num-learners=0 --num-env-runners=46 --stop-reward=19.5 --as-release-test

  alert: default

  variations:
    - __suffix__: aws
    - __suffix__: gce
      env: gce
      frequency: manual
      cluster:
        cluster_compute: 2gpus_64cpus_gce.yaml

- name: rllib_learning_tests_halfcheetah_appo_torch
  group: RLlib tests
  working_dir: rllib_tests

  stable: true

  frequency: nightly
  team: rllib
  cluster:
    byod:
      type: gpu
      post_build_script: byod_rllib_test.sh
      runtime_env:
        - RLLIB_TEST_NO_JAX_IMPORT=1
        - LD_LIBRARY_PATH=$LD_LIBRARY_PATH:/home/ray/.mujoco/mujoco210/bin
    cluster_compute: 1gpu_32cpus.yaml

  run:
    timeout: 5400
    script: python learning_tests/tuned_examples/appo/halfcheetah_appo.py --enable-new-api-stack --num-learners=0 --num-env-runners=31 --stop-reward=1000.0 --as-release-test

  alert: default

  variations:
    - __suffix__: aws
    - __suffix__: gce
      env: gce
      frequency: manual
      cluster:
        cluster_compute: 2gpus_32cpus_gce.yaml

# --------------------------
# DreamerV3
# --------------------------
# TODO (sven): Move algo and this test to pytorch
- name: rllib_learning_tests_pong_dreamerv3_tf2
  group: RLlib tests
  working_dir: rllib_tests

  stable: false

  # https://github.com/ray-project/ray/issues/46612
  frequency: weekly
  team: rllib
  cluster:
    byod:
      type: gpu
      post_build_script: byod_rllib_dreamerv3_test.sh
      runtime_env:
        - RLLIB_TEST_NO_JAX_IMPORT=1
        - LD_LIBRARY_PATH=$LD_LIBRARY_PATH:/home/ray/.mujoco/mujoco210/bin
    cluster_compute: 1gpu_4cpus.yaml

  run:
    timeout: 43200  # 12h
    script: python learning_tests/tuned_examples/dreamerv3/atari_100k.py --framework=tf2 --env=ale_py:ALE/Pong-v5 --num-learners=1 --stop-reward=15.0 --as-release-test

  alert: default

  variations:
    - __suffix__: aws
    - __suffix__: gce
      env: gce
      frequency: manual
      cluster:
        cluster_compute: 1gpu_4cpus_gce.yaml

# --------------------------
# IMPALA
# --------------------------
- name: rllib_learning_tests_pong_impala_torch
  group: RLlib tests
  working_dir: rllib_tests

  stable: true

  frequency: nightly
  team: rllib
  cluster:
    byod:
      type: gpu
      post_build_script: byod_rllib_test.sh
      runtime_env:
        - RLLIB_TEST_NO_JAX_IMPORT=1
        - LD_LIBRARY_PATH=$LD_LIBRARY_PATH:/home/ray/.mujoco/mujoco210/bin
    cluster_compute: 2gpus_64cpus.yaml

  run:
    timeout: 1800
    script: python learning_tests/tuned_examples/impala/pong_impala.py --enable-new-api-stack --num-learners=0 --num-env-runners=46 --stop-reward=19.5 --as-release-test

  alert: default

  variations:
    - __suffix__: aws
    - __suffix__: gce
      env: gce
      frequency: manual
      cluster:
        cluster_compute: 2gpus_64cpus_gce.yaml

# --------------------------
# PPO
# --------------------------
- name: rllib_learning_tests_pong_ppo_torch
  group: RLlib tests
  working_dir: rllib_tests

  stable: true

  frequency: nightly
  team: rllib
  cluster:
    byod:
      type: gpu
      post_build_script: byod_rllib_test.sh
      runtime_env:
        - RLLIB_TEST_NO_JAX_IMPORT=1
        - LD_LIBRARY_PATH=$LD_LIBRARY_PATH:/home/ray/.mujoco/mujoco210/bin
    cluster_compute: 4gpus_96cpus.yaml

  run:
    timeout: 1200
    script: python learning_tests/tuned_examples/ppo/atari_ppo.py --enable-new-api-stack --env=ale_py:ALE/Pong-v5 --num-learners=4 --num-env-runners=95 --stop-reward=20.0 --as-release-test

  alert: default

  variations:
    - __suffix__: aws
    - __suffix__: gce
      env: gce
      frequency: manual
      cluster:
        cluster_compute: 4gpus_96cpus_gce.yaml


# --------------------------
# SAC
# --------------------------
- name: rllib_learning_tests_halfcheetah_sac_torch
  group: RLlib tests
  working_dir: rllib_tests

  stable: true

  frequency: nightly
  team: rllib
  cluster:
    byod:
      type: gpu
      post_build_script: byod_rllib_test.sh
      runtime_env:
        - RLLIB_TEST_NO_JAX_IMPORT=1
        - LD_LIBRARY_PATH=$LD_LIBRARY_PATH:/home/ray/.mujoco/mujoco210/bin
    cluster_compute: 4gpus_64cpus.yaml

  run:
    timeout: 7200
    script: python learning_tests/tuned_examples/sac/halfcheetah_sac.py --enable-new-api-stack --num-learners=4 --num-env-runners=8 --stop-reward=1000.0 --as-release-test

  alert: default

  variations:
    - __suffix__: aws
    - __suffix__: gce
      env: gce
      frequency: manual
      cluster:
        cluster_compute: 4gpus_64cpus_gce.yaml


########################
# Core Nightly Tests
########################

- name: shuffle_100gb
  group: core-multi-test
  working_dir: nightly_tests

  frequency: nightly

  team: core
  cluster:
    byod:
      runtime_env:
        - RAY_worker_killing_policy=retriable_lifo
    cluster_compute: shuffle/shuffle_compute_multi.yaml

  run:
    timeout: 3000
    script: python shuffle/shuffle_test.py --num-partitions=200 --partition-size=500e6
    wait_for_nodes:
      num_nodes: 4

  variations:
    - __suffix__: aws
    - __suffix__: gce
      env: gce
      frequency: manual
      cluster:
        cluster_compute: shuffle/shuffle_compute_multi_gce.yaml


- name: stress_test_placement_group
  group: core-multi-test
  working_dir: nightly_tests
  env: aws_perf

  frequency: nightly

  team: core
  cluster:
    byod: {}
    cluster_compute: stress_tests/placement_group_tests_compute.yaml

  run:
    timeout: 7200
    script: python stress_tests/test_placement_group.py

  variations:
    - __suffix__: aws
    - __suffix__: gce
      env: gce
      frequency: manual
      cluster:
        cluster_compute: stress_tests/placement_group_tests_compute_gce.yaml

- name: decision_tree_autoscaling_20_runs
  group: core-multi-test
  working_dir: nightly_tests

  frequency: nightly

  team: core
  cluster:
    byod: {}
    cluster_compute: decision_tree/autoscaling_compute.yaml

  run:
    timeout: 9600
    script: python decision_tree/cart_with_tree.py --concurrency=20

  variations:
    - __suffix__: aws
    - __suffix__: gce
      env: gce
      frequency: manual
      cluster:
        cluster_compute: decision_tree/autoscaling_compute_gce.yaml
    - __suffix__: kuberay
      env: kuberay
      frequency: manual
      cluster:
        cluster_compute: decision_tree/autoscaling_compute_kuberay.yaml

- name: autoscaling_shuffle_1tb_1000_partitions
  group: core-multi-test
  working_dir: nightly_tests

  frequency: nightly

  team: core
  cluster:
    byod:
      runtime_env:
        - RAY_worker_killing_policy=retriable_lifo
    cluster_compute: shuffle/shuffle_compute_autoscaling.yaml

  run:
    timeout: 4000
    script: python shuffle/shuffle_test.py --num-partitions=1000 --partition-size=1e9
      --no-streaming

  variations:
    - __suffix__: aws
    - __suffix__: gce
      env: gce
      frequency: manual
      cluster:
        cluster_compute: shuffle/shuffle_compute_autoscaling_gce.yaml

- name: microbenchmark
  group: core-daily-test
  team: core
  frequency: nightly
  env: aws_perf
  working_dir: microbenchmark

  cluster:
    byod: {}
    cluster_compute: tpl_64.yaml

  run:
    timeout: 1800
    script: OMP_NUM_THREADS=64 RAY_ADDRESS=local python run_microbenchmark.py

  variations:
    - __suffix__: aws
      repeated_run: 5
    - __suffix__: gce
      env: gce
      frequency: manual
      cluster:
        cluster_compute: tpl_64_gce.yaml
    - __suffix__: aws.py312
      frequency: weekly
      python: "3.12"

- name: compiled_graphs
  group: core-daily-test
  team: core
  frequency: nightly
  working_dir: microbenchmark

  stable: false

  cluster:
    byod: {}
    cluster_compute: tpl_64.yaml

  run:
    timeout: 1800
    script: OMP_NUM_THREADS=64 RAY_ADDRESS=local python run_microbenchmark.py --experimental

- name: compiled_graphs_GPU
  group: core-daily-test
  team: core
  frequency: nightly
  working_dir: microbenchmark

  stable: false

  cluster:
    byod:
      type: gpu
    cluster_compute: experimental/compute_gpu_2_aws.yaml

  run:
    timeout: 1800
    script: python experimental/compiled_graph_gpu_microbenchmark.py

- name: compiled_graphs_GPU_multinode
  group: core-daily-test
  team: core
  frequency: nightly
  working_dir: microbenchmark

  stable: false

  cluster:
    byod:
      type: gpu
    cluster_compute: experimental/compute_gpu_2x1_aws.yaml

  run:
    timeout: 1800
    script: python experimental/compiled_graph_gpu_microbenchmark.py --distributed

- name: benchmark_worker_startup
  group: core-daily-test
  team: core
  frequency: nightly
  working_dir: benchmark-worker-startup
  stable: false


  cluster:
    byod:
      type: gpu
    cluster_compute: only_head_node_1gpu_64cpu.yaml

  run:
    timeout: 7200
    script: python benchmark_worker_startup.py
        --num_cpus_in_cluster 64
        --num_gpus_in_cluster 64
        --num_tasks_or_actors_per_run 64
        --num_measurements_per_configuration 5

  variations:
    - __suffix__: aws
    - __suffix__: gce
      env: gce
      frequency: manual
      cluster:
        cluster_compute: only_head_node_1gpu_64cpu_gce.yaml

- name: dask_on_ray_100gb_sort
  group: core-daily-test
  working_dir: nightly_tests

  frequency: manual # was nightly
  team: core
  # https://github.com/ray-project/ray/issues/39165
  stable: false

  cluster:
    byod:
      runtime_env:
        - RAY_worker_killing_policy=retriable_lifo
    cluster_compute: dask_on_ray/dask_on_ray_sort_compute_template.yaml

  run:
    timeout: 7200
    script: python dask_on_ray/dask_on_ray_sort.py --nbytes 100_000_000_000 --npartitions
      200 --num-nodes 1 --ray --data-dir /tmp/ray --file-path /tmp/ray

  variations:
    - __suffix__: aws
    - __suffix__: gce
      env: gce
      frequency: manual
      cluster:
        cluster_compute: dask_on_ray/dask_on_ray_sort_compute_template_gce.yaml


- name: dask_on_ray_large_scale_test_spilling
  group: core-daily-test
  working_dir: nightly_tests

  frequency: manual # was nightly
  team: data

  cluster:
    byod:
      runtime_env:
        - RAY_worker_killing_policy=retriable_lifo
    cluster_compute: dask_on_ray/dask_on_ray_stress_compute.yaml

  run:
    timeout: 7200
    script: python dask_on_ray/large_scale_test.py --num_workers 150 --worker_obj_store_size_in_gb
      70 --error_rate 0  --data_save_path /tmp/ray

    wait_for_nodes:
      num_nodes: 21


  smoke_test:
    frequency: manual # was nightly
    cluster:
      cluster_compute: dask_on_ray/large_scale_dask_on_ray_compute_template.yaml

    run:
      timeout: 7200
      script: python dask_on_ray/large_scale_test.py --num_workers 32 --worker_obj_store_size_in_gb
        70 --error_rate 0  --data_save_path /tmp/ray

      wait_for_nodes:
        num_nodes: 5

- name: stress_test_state_api_scale
  group: core-daily-test
  working_dir: nightly_tests

  stable: false

  frequency: nightly
  team: core
  cluster:
    byod:
      runtime_env:
        - RAY_MAX_LIMIT_FROM_API_SERVER=1000000000
        - RAY_MAX_LIMIT_FROM_DATA_SOURCE=1000000000
    cluster_compute: stress_tests/stress_tests_compute_large.yaml

  run:
    timeout: 4200
    script: python stress_tests/test_state_api_scale.py
    wait_for_nodes:
      num_nodes: 7

  smoke_test:
    frequency: nightly
    cluster:
      app_config: stress_tests/state_api_app_config.yaml
      cluster_compute: stress_tests/smoke_test_compute.yaml

    run:
      timeout: 3600
      wait_for_nodes:
        num_nodes: 5
      script: python stress_tests/test_state_api_scale.py --smoke-test

  variations:
    - __suffix__: aws
    - __suffix__: aws.py312
      frequency: manual
      python: "3.12"
      smoke_test:
        frequency: nightly-3x
    - __suffix__: gce
      env: gce
      frequency: manual
      cluster:
        cluster_compute: stress_tests/stress_tests_compute_large_gce.yaml
      smoke_test:
        frequency: manual


- name: shuffle_20gb_with_state_api
  group: core-daily-test
  working_dir: nightly_tests

  frequency: nightly
  team: core
  cluster:
    byod:
      runtime_env:
        - RAY_MAX_LIMIT_FROM_API_SERVER=1000000000
        - RAY_MAX_LIMIT_FROM_DATA_SOURCE=1000000000
    cluster_compute: shuffle/shuffle_compute_single.yaml

  run:
    timeout: 1000
    script: python stress_tests/test_state_api_with_other_tests.py
      nightly_tests/shuffle/shuffle_test.py --test-args="--num-partitions=100 --partition-size=200e6"

  variations:
    - __suffix__: aws
    - __suffix__: gce
      env: gce
      frequency: manual
      cluster:
        cluster_compute: shuffle/shuffle_compute_single_gce.yaml

- name: stress_test_many_tasks
  group: core-daily-test
  working_dir: nightly_tests
  env: aws_perf

  frequency: nightly
  team: core
  cluster:
    byod: {}
    cluster_compute: stress_tests/stress_tests_compute.yaml

  run:
    timeout: 14400
    wait_for_nodes:
      num_nodes: 101

    script: python stress_tests/test_many_tasks.py

  smoke_test:
    frequency: nightly
    cluster:
      app_config: stress_tests/stress_tests_app_config.yaml
      cluster_compute: stress_tests/smoke_test_compute.yaml

    run:
      timeout: 3600
      wait_for_nodes:
        num_nodes: 5
      script: python stress_tests/test_many_tasks.py --num-nodes=4 --smoke-test

  variations:
    - __suffix__: aws
    - __suffix__: gce
      env: gce
      frequency: manual
      cluster:
        cluster_compute: stress_tests/stress_tests_compute_gce.yaml
      smoke_test:
        frequency: manual

- name: stress_test_dead_actors
  group: core-daily-test
  working_dir: nightly_tests
  env: aws_perf

  frequency: nightly
  team: core
  cluster:
    byod: {}
    cluster_compute: stress_tests/stress_tests_compute.yaml

  run:
    timeout: 7200
    wait_for_nodes:
      num_nodes: 101

    script: python stress_tests/test_dead_actors.py

  smoke_test:
    frequency: nightly
    cluster:
      app_config: stress_tests/stress_tests_app_config.yaml
      cluster_compute: stress_tests/smoke_test_compute.yaml

    run:
      timeout: 3600
      wait_for_nodes:
        num_nodes: 5
      script: python stress_tests/test_dead_actors.py --num-nodes=4 --num-parents=3
        --num-children=3

  variations:
    - __suffix__: aws
    - __suffix__: gce
      env: gce
      frequency: manual
      cluster:
        cluster_compute: stress_tests/stress_tests_compute_gce.yaml
      smoke_test:
        frequency: manual

# The full test is not stable, so run the smoke test only.
# See https://github.com/ray-project/ray/issues/23244.
- name: threaded_actors_stress_test
  group: core-daily-test
  working_dir: nightly_tests

  frequency: nightly
  team: core
  cluster:
    byod: {}
    cluster_compute: stress_tests/smoke_test_compute.yaml

  run:
    timeout: 3600
    script: python stress_tests/test_threaded_actors.py --test-runtime 1800 --kill-interval_s
      30

    wait_for_nodes:
      num_nodes: 5

  variations:
    - __suffix__: aws
    - __suffix__: gce
      env: gce
      frequency: manual
      cluster:
        cluster_compute: stress_tests/smoke_test_compute_gce.yaml

# - name: threaded_actors_stress_test
#   group: core-daily-test
#   working_dir: nightly_tests
#
#   frequency: nightly
#   team: core
#   cluster:
#     cluster_compute: stress_tests/stress_test_threaded_actor_compute.yaml
#
#   run:
#     timeout: 7200
#     script: python stress_tests/test_threaded_actors.py --test-runtime 3600 --kill-interval_s
#       60
#
#     wait_for_nodes:
#       num_nodes: 201
#       timeout: 600
#
#   smoke_test:
#     frequency: nightly
#     cluster:
#       app_config: stress_tests/stress_tests_app_config.yaml
#       cluster_compute: stress_tests/smoke_test_compute.yaml
#
#     run:
#       timeout: 3600
#       script: python stress_tests/test_threaded_actors.py --test-runtime 1800 --kill-interval_s
#         30
#
#       wait_for_nodes:
#         num_nodes: 5
#         timeout: 600

- name: stress_test_many_runtime_envs
  group: core-daily-test
  working_dir: nightly_tests

  frequency: nightly
  team: core

  cluster:
    byod: {}
    cluster_compute: stress_tests/smoke_test_compute.yaml

  run:
    timeout: 14400
    wait_for_nodes:
      num_nodes: 5
    script: python stress_tests/test_many_runtime_envs.py --num_runtime_envs=100 --num_tasks=10000

  variations:
    - __suffix__: aws
    - __suffix__: gce
      env: gce
      frequency: manual
      cluster:
        cluster_compute: stress_tests/smoke_test_compute_gce.yaml
      smoke_test:
        frequency: manual

- name: single_node_oom
  group: core-daily-test
  working_dir: nightly_tests

  # TODO: https://github.com/ray-project/ray/issues/47596
  stable: false

  frequency: nightly
  team: core
  env: aws_perf
  cluster:
    byod: {}
    cluster_compute: stress_tests/stress_tests_single_node_oom_compute.yaml

  run:
    timeout: 1000
    script: python stress_tests/test_parallel_tasks_memory_pressure.py --num-tasks 20

  variations:
    - __suffix__: aws
    - __suffix__: gce
      env: gce
      frequency: manual
      cluster:
        cluster_compute: stress_tests/stress_tests_single_node_oom_compute_gce.yaml


- name: tune_air_oom
  group: core-daily-test
  working_dir: air_tests

  stable: false

  frequency: nightly
  team: core

  cluster:
    byod:
      runtime_env:
        - RAY_memory_usage_threshold=0.7
        - RAY_task_oom_retries=-1
    cluster_compute: oom/stress_tests_tune_air_oom_compute.yaml

  run:
    timeout: 3600
    script: bash oom/tune_air_oom.sh


- name: dask_on_ray_1tb_sort
  group: core-daily-test
  working_dir: nightly_tests

  frequency: manual # was nightly-3x
  team: core

  cluster:
    byod:
      runtime_env:
        - RAY_worker_killing_policy=retriable_lifo
    cluster_compute: dask_on_ray/1tb_sort_compute.yaml

  run:
    timeout: 7200
    script: python dask_on_ray/dask_on_ray_sort.py --nbytes 1_000_000_000_000 --npartitions
      1000 --num-nodes 31 --ray --data-dir /tmp/ray --s3-bucket core-nightly-test

    wait_for_nodes:
      num_nodes: 32


- name: many_nodes_actor_test_on_v2
  group: core-daily-test
  working_dir: benchmarks

  frequency: nightly-3x
  team: core
  cluster:
    byod: {}
    cluster_compute: distributed/many_nodes_tests/compute_config.yaml

  run:
    timeout: 3600
    # 2cpus per node x 1000 nodes / 0.2 cpus per actor = 10k
    # 2cpus per node x 2000 nodes / 0.2 cpus per actor = 20k
    script: python distributed/many_nodes_tests/actor_test.py --no-wait --cpus-per-actor=0.2 --total-actors 10000 20000
    wait_for_nodes:
      num_nodes: 500

  variations:
    - __suffix__: aws
    - __suffix__: gce
      env: gce
      frequency: manual
      cluster:
        cluster_compute: distributed/many_nodes_tests/compute_config_gce.yaml

#- name: many_nodes_multi_master_test
#  group: core-daily-test
#  working_dir: nightly_tests
#
#  frequency: nightly-3x
#  team: core
#  cluster:
#    cluster_compute: many_nodes_tests/compute_config.yaml
#
#  run:
#    timeout: 7200
#    script: python many_nodes_tests/multi_master_test.py
#    wait_for_nodes:
#      num_nodes: 251
#

- name: pg_autoscaling_regression_test
  group: core-daily-test
  working_dir: nightly_tests

  frequency: nightly
  team: core
  cluster:
    byod: {}
    cluster_compute: placement_group_tests/compute.yaml

  run:
    timeout: 1200
    script: python placement_group_tests/pg_run.py

  variations:
    - __suffix__: aws
    - __suffix__: gce
      env: gce
      frequency: manual
      cluster:
        cluster_compute: placement_group_tests/compute_gce.yaml
    - __suffix__: kuberay
      env: kuberay
      frequency: manual
      cluster:
        cluster_compute: placement_group_tests/compute_kuberay.yaml

- name: placement_group_performance_test
  group: core-daily-test
  working_dir: nightly_tests

  frequency: nightly
  team: core
  cluster:
    byod: {}
    cluster_compute: placement_group_tests/pg_perf_test_compute.yaml

  run:
    timeout: 1200
    script: python placement_group_tests/placement_group_performance_test.py
    wait_for_nodes:
      num_nodes: 5

  variations:
    - __suffix__: aws
    - __suffix__: gce
      env: gce
      frequency: manual
      cluster:
        cluster_compute: placement_group_tests/pg_perf_test_compute_gce.yaml


#########################
# Core Scalability Tests
#########################

- name: single_node
  group: core-scalability-test
  working_dir: benchmarks

  frequency: nightly
  team: core
  env: aws_perf
  cluster:
    byod:
      type: gpu
      runtime_env:
        - LD_PRELOAD=/usr/lib/x86_64-linux-gnu/libjemalloc.so
    cluster_compute: single_node.yaml

  run:
    timeout: 12000
    prepare: sleep 0
    script: python single_node/test_single_node.py

  variations:
    - __suffix__: aws
    - __suffix__: gce
      env: gce
      frequency: manual
      cluster:
        cluster_compute: single_node_gce.yaml

- name: object_store
  group: core-scalability-test
  working_dir: benchmarks

  frequency: nightly
  team: core
  env: aws_perf
  cluster:
    byod:
      type: gpu
      runtime_env:
        - LD_PRELOAD=/usr/lib/x86_64-linux-gnu/libjemalloc.so
    cluster_compute: object_store.yaml

  run:
    timeout: 3600
    script: python object_store/test_object_store.py
    wait_for_nodes:
      num_nodes: 50

  variations:
    - __suffix__: aws
    - __suffix__: gce
      env: gce
      frequency: manual
      cluster:
        cluster_compute: object_store_gce.yaml

- name: small_objects
  group: core-scalability-test
  working_dir: benchmarks

  frequency: nightly
  team: core
  env: aws_perf
  cluster:
    byod:
      type: gpu
      runtime_env:
        - LD_PRELOAD=/usr/lib/x86_64-linux-gnu/libjemalloc.so
    cluster_compute: object_store/small_objects.yaml

  run:
    timeout: 3600
    script: python object_store/test_small_objects.py
    wait_for_nodes:
      num_nodes: 5

  variations:
    - __suffix__: aws

- name: large_objects
  group: core-scalability-test
  working_dir: benchmarks

  frequency: nightly
  team: core
  env: aws_perf
  cluster:
    byod:
      type: gpu
      runtime_env:
        - LD_PRELOAD=/usr/lib/x86_64-linux-gnu/libjemalloc.so
    cluster_compute: object_store/large_objects.yaml

  run:
    timeout: 3600
    script: python object_store/test_large_objects.py
    wait_for_nodes:
      num_nodes: 10

  variations:
    - __suffix__: aws

- name: many_actors
  group: core-scalability-test
  working_dir: benchmarks

  frequency: nightly-3x
  team: core
  env: aws_perf
  cluster:
    byod:
      type: gpu
      runtime_env:
        - LD_PRELOAD=/usr/lib/x86_64-linux-gnu/libjemalloc.so
    cluster_compute: distributed.yaml

  run:
    timeout: 3600
    script: python distributed/test_many_actors.py
    wait_for_nodes:
      num_nodes: 65

  variations:
    - __suffix__: aws
    - __suffix__: gce
      env: gce
      frequency: manual
      cluster:
        cluster_compute: distributed_gce.yaml

- name: many_actors_smoke_test
  group: core-scalability-test
  working_dir: benchmarks

  frequency: nightly
  team: core
  cluster:
    byod:
      type: gpu
      runtime_env:
        - LD_PRELOAD=/usr/lib/x86_64-linux-gnu/libjemalloc.so
    cluster_compute: distributed_smoke_test.yaml

  run:
    timeout: 3600
    script: SMOKE_TEST=1 python distributed/test_many_actors.py
    wait_for_nodes:
      num_nodes: 2


- name: many_tasks
  group: core-scalability-test
  working_dir: benchmarks

  frequency: nightly
  team: core
  env: aws_perf
  cluster:
    byod:
      type: gpu
      runtime_env:
        - LD_PRELOAD=/usr/lib/x86_64-linux-gnu/libjemalloc.so
    cluster_compute: distributed.yaml

  run:
    timeout: 3600
    script: python distributed/test_many_tasks.py --num-tasks=10000
    wait_for_nodes:
      num_nodes: 65

  variations:
    - __suffix__: aws
    - __suffix__: gce
      env: gce
      frequency: manual
      cluster:
        cluster_compute: distributed_gce.yaml

- name: many_pgs
  group: core-scalability-test
  working_dir: benchmarks

  frequency: nightly-3x
  team: core
  env: aws_perf
  cluster:
    byod:
      type: gpu
      runtime_env:
        - LD_PRELOAD=/usr/lib/x86_64-linux-gnu/libjemalloc.so
    cluster_compute: distributed.yaml

  run:
    timeout: 3600
    script: python distributed/test_many_pgs.py
    wait_for_nodes:
      num_nodes: 65

  variations:
    - __suffix__: aws
    - __suffix__: gce
      env: gce
      frequency: manual
      cluster:
        cluster_compute: distributed_gce.yaml


- name: many_pgs_smoke_test
  group: core-scalability-test
  working_dir: benchmarks

  frequency: nightly
  team: core
  cluster:
    byod:
      type: gpu
      runtime_env:
        - LD_PRELOAD=/usr/lib/x86_64-linux-gnu/libjemalloc.so
    cluster_compute: distributed_smoke_test.yaml

  run:
    timeout: 3600
    script: SMOKE_TEST=1 python distributed/test_many_pgs.py
    wait_for_nodes:
      num_nodes: 2


- name: many_nodes
  group: core-scalability-test
  working_dir: benchmarks

  frequency: nightly-3x
  team: core
  env: aws_perf
  cluster:
    byod:
      type: gpu
      runtime_env:
        - LD_PRELOAD=/usr/lib/x86_64-linux-gnu/libjemalloc.so
    cluster_compute: many_nodes.yaml

  run:
    timeout: 3600
    script: python distributed/test_many_tasks.py --num-tasks=1000
    wait_for_nodes:
      num_nodes: 250

  variations:
    - __suffix__: aws
    - __suffix__: gce
      env: gce
      frequency: manual
      cluster:
        cluster_compute: many_nodes_gce.yaml

- name: scheduling_test_many_0s_tasks_many_nodes
  group: core-scalability-test
  working_dir: benchmarks

  frequency: nightly
  team: core
  cluster:
    byod:
      type: gpu
      runtime_env:
        - LD_PRELOAD=/usr/lib/x86_64-linux-gnu/libjemalloc.so
    cluster_compute: scheduling.yaml

  run:
    timeout: 3600
    script: python distributed/test_scheduling.py --total-num-task=1984000 --num-cpu-per-task=1
      --task-duration-s=0 --total-num-actors=32 --num-actors-per-nodes=1

    wait_for_nodes:
      num_nodes: 32

  variations:
    - __suffix__: aws
    - __suffix__: gce
      env: gce
      frequency: manual
      cluster:
        cluster_compute: scheduling_gce.yaml


# - name: scheduling_test_many_5s_tasks_single_node
#   group: core-scalability-test
#   working_dir: benchmarks

#   frequency: nightly
#   team: core
#   cluster:
#     cluster_compute: scheduling.yaml

#   run:
#     timeout: 3600
#     script: python distributed/test_scheduling.py --total-num-task=1984000 --num-cpu-per-task=1
#       --task-duration-s=5 --total-num-actors=1 --num-actors-per-nodes=1

#     wait_for_nodes:
#       num_nodes: 32
#       timeout: 600

#   stable: false

# - name: scheduling_test_many_5s_tasks_many_nodes
#   group: core-scalability-test
#   working_dir: benchmarks

#   frequency: nightly
#   team: core
#   cluster:
#     cluster_compute: scheduling.yaml

#   run:
#     timeout: 3600
#     script: python distributed/test_scheduling.py --total-num-task=1984000 --num-cpu-per-task=1
#       --task-duration-s=5 --total-num-actors=32 --num-actors-per-nodes=1

#     wait_for_nodes:
#       num_nodes: 32
#       timeout: 600

#   stable: false


##################
# Core Chaos tests
##################

- name: chaos_many_tasks_kill_raylet
  group: core-nightly-test
  working_dir: nightly_tests

  frequency: nightly
  team: core
  cluster:
    byod: {}
    cluster_compute: chaos_test/compute_template.yaml

  run:
    timeout: 3600
    wait_for_nodes:
      num_nodes: 10
    prepare: python setup_chaos.py --no-start
    script: python chaos_test/test_chaos_basic.py --workload=tasks

  variations:
    - __suffix__: aws
    - __suffix__: gce
      env: gce
      frequency: manual
      cluster:
        cluster_compute: chaos_test/compute_template_gce.yaml

- name: chaos_many_tasks_terminate_instance
  group: core-nightly-test
  working_dir: nightly_tests

  frequency: nightly
  team: core
  cluster:
    byod: {}
    cluster_compute: chaos_test/compute_template.yaml

  run:
    timeout: 3600
    wait_for_nodes:
      num_nodes: 10
    prepare: python setup_chaos.py --no-start --chaos TerminateEC2Instance
    script: python chaos_test/test_chaos_basic.py --workload=tasks

  variations:
    - __suffix__: aws

- name: chaos_many_actors_kill_raylet
  group: core-nightly-test
  working_dir: nightly_tests

  frequency: nightly
  team: core
  cluster:
    byod: {}
    cluster_compute: chaos_test/compute_template.yaml

  run:
    timeout: 4200
    wait_for_nodes:
      num_nodes: 10
    prepare: python setup_chaos.py --no-start
    script: python chaos_test/test_chaos_basic.py --workload=actors

  variations:
    - __suffix__: aws
    - __suffix__: gce
      env: gce
      frequency: manual
      cluster:
        cluster_compute: chaos_test/compute_template_gce.yaml

- name: chaos_many_actors_terminate_instance
  group: core-nightly-test
  working_dir: nightly_tests

  frequency: nightly
  team: core
  cluster:
    byod: {}
    cluster_compute: chaos_test/compute_template.yaml

  run:
    timeout: 4200
    wait_for_nodes:
      num_nodes: 10
    prepare: python setup_chaos.py --no-start --chaos TerminateEC2Instance
    script: python chaos_test/test_chaos_basic.py --workload=actors

  variations:
    - __suffix__: aws

- name: chaos_dask_on_ray_large_scale_test_no_spilling
  group: data-tests
  working_dir: nightly_tests

  frequency: manual # was nightly
  team: data

  cluster:
    byod:
      runtime_env:
        - RAY_lineage_pinning_enabled=1
    cluster_compute: dask_on_ray/chaos_dask_on_ray_stress_compute.yaml

  run:
    timeout: 7200
    wait_for_nodes:
      num_nodes: 21
    prepare: python setup_chaos.py --kill-interval 100
    script: python dask_on_ray/large_scale_test.py --num_workers 20 --worker_obj_store_size_in_gb
      20 --error_rate 0  --data_save_path /tmp/ray

  variations:
    - __suffix__: aws
    - __suffix__: gce
      env: gce
      frequency: manual
      cluster:
        cluster_compute: dask_on_ray/dask_on_ray_stress_compute_gce.yaml

- name: chaos_dask_on_ray_large_scale_test_spilling
  group: data-tests
  working_dir: nightly_tests

  frequency: manual # was nightly
  team: data

  cluster:
    byod:
      runtime_env:
        - RAY_lineage_pinning_enabled=1
    cluster_compute: dask_on_ray/dask_on_ray_stress_compute.yaml

  run:
    timeout: 7200
    wait_for_nodes:
      num_nodes: 21
    prepare: python setup_chaos.py --kill-interval 100
    script: python dask_on_ray/large_scale_test.py --num_workers 150 --worker_obj_store_size_in_gb
      70 --error_rate 0  --data_save_path /tmp/ray

  variations:
    - __suffix__: aws
    - __suffix__: gce
      env: gce
      frequency: manual
      cluster:
        cluster_compute: dask_on_ray/dask_on_ray_stress_compute_gce.yaml

#####################
# Observability tests
#####################
- name: agent_stress_test
  group: core-observability-test
  working_dir: dashboard

  frequency: nightly
  team: core
  cluster:
    byod:
      type: gpu
      runtime_env:
        - RAY_INTERNAL_MEM_PROFILE_COMPONENTS=dashboard_agent
      post_build_script: byod_agent_stress_test.sh
    cluster_compute: agent_stress_compute.yaml

  run:
    timeout: 14400
    script: python mem_check.py --working-dir .

  variations:
    - __suffix__: aws
    - __suffix__: gce
      env: gce
      frequency: manual
      cluster:
        cluster_compute: agent_stress_compute_gce.yaml

- name: k8s_serve_ha_test
  group: k8s-test
  working_dir: k8s_tests

  stable: false

  frequency: nightly
  team: serve
  cluster:
    byod: {}
    cluster_compute: compute_tpl.yaml

  run:
    timeout: 28800 # 8h
    prepare: bash prepare.sh
    script: python run_gcs_ft_on_k8s.py

- name: aws_cluster_launcher
  group: cluster-launcher-test
  working_dir: ../python/ray/autoscaler/

  frequency: nightly
  team: clusters

  cluster:
    byod: {}
    cluster_compute: aws/tests/aws_compute.yaml

  run:
    timeout: 2400
    script: python launch_and_verify_cluster.py aws/tests/aws_cluster.yaml --num-expected-nodes 2 --retries 10


- name: aws_cluster_launcher_nightly_image
  group: cluster-launcher-test
  working_dir: ../python/ray/autoscaler/

  frequency: manual
  team: clusters
  cluster:
    byod: {}
    cluster_compute: aws/tests/aws_compute.yaml

  run:
    timeout: 2400
    script: python launch_and_verify_cluster.py aws/tests/aws_cluster.yaml --num-expected-nodes 2 --retries 10 --docker-override nightly


- name: aws_cluster_launcher_latest_image
  group: cluster-launcher-test
  working_dir: ../python/ray/autoscaler/

  frequency: manual
  team: clusters
  cluster:
    byod: {}
    cluster_compute: aws/tests/aws_compute.yaml

  run:
    timeout: 2400
    script: python launch_and_verify_cluster.py aws/tests/aws_cluster.yaml --num-expected-nodes 2 --retries 10 --docker-override latest


- name: aws_cluster_launcher_release_image
  group: cluster-launcher-test
  working_dir: ../python/ray/autoscaler/

  frequency: manual
  team: clusters
  cluster:
    byod: {}
    cluster_compute: aws/tests/aws_compute.yaml

  run:
    timeout: 2400
    script: python launch_and_verify_cluster.py aws/tests/aws_cluster.yaml --num-expected-nodes 2 --retries 10 --docker-override commit



- name: aws_cluster_launcher_minimal
  group: cluster-launcher-test
  working_dir: ../python/ray/autoscaler/

  frequency: nightly
  team: clusters
  cluster:
    byod: {}
    cluster_compute: aws/tests/aws_compute.yaml

  run:
    timeout: 1200
    script: python launch_and_verify_cluster.py aws/example-minimal.yaml

- name: aws_cluster_launcher_full
  group: cluster-launcher-test
  working_dir: ../python/ray/autoscaler/

  frequency: nightly
  team: clusters
  cluster:
    byod: {}
    cluster_compute: aws/tests/aws_compute.yaml

  run:
    timeout: 3000
    script: python launch_and_verify_cluster.py aws/example-full.yaml --num-expected-nodes 2 --retries 20 --docker-override latest

- name: gcp_cluster_launcher_minimal
  group: cluster-launcher-test
  working_dir: ../python/ray/autoscaler/

  stable: true

  env: gce
  frequency: nightly
  team: clusters
  cluster:
    byod: {}
    cluster_compute: gcp/tests/single_node_32_cpu_gce.yaml

  run:
    timeout: 1200
    script: python launch_and_verify_cluster.py gcp/example-minimal-pinned.yaml

- name: gcp_cluster_launcher_full
  group: cluster-launcher-test
  working_dir: ../python/ray/autoscaler/

  stable: true

  env: gce
  frequency: nightly
  team: clusters
  cluster:
    byod: {}
    cluster_compute: gcp/tests/single_node_32_cpu_gce.yaml

  run:
    timeout: 4800
    script: python launch_and_verify_cluster.py gcp/example-full.yaml --num-expected-nodes 2 --retries 30

- name: gcp_cluster_launcher_latest_image
  group: cluster-launcher-test
  working_dir: ../python/ray/autoscaler/

  stable: true

  env: gce
  frequency: manual
  team: clusters
  cluster:
    byod: {}
    cluster_compute: gcp/tests/single_node_32_cpu_gce.yaml

  run:
    timeout: 3600
    script: python launch_and_verify_cluster.py gcp/example-full.yaml --num-expected-nodes 2 --retries 20  --docker-override latest

- name: gcp_cluster_launcher_nightly_image
  group: cluster-launcher-test
  working_dir: ../python/ray/autoscaler/

  stable: true

  env: gce
  frequency: manual
  team: clusters
  cluster:
    byod: {}
    cluster_compute: gcp/tests/single_node_32_cpu_gce.yaml

  run:
    timeout: 3600
    script: python launch_and_verify_cluster.py gcp/example-full.yaml --num-expected-nodes 2 --retries 20  --docker-override nightly


- name: gcp_cluster_launcher_release_image
  group: cluster-launcher-test
  working_dir: ../python/ray/autoscaler/

  stable: true

  env: gce
  frequency: manual
  team: clusters
  cluster:
    byod: {}
    cluster_compute: gcp/tests/single_node_32_cpu_gce.yaml

  run:
    timeout: 3600
    script: python launch_and_verify_cluster.py gcp/example-full.yaml --num-expected-nodes 2 --retries 20  --docker-override commit

- name: gcp_cluster_launcher_gpu_docker
  group: cluster-launcher-test
  working_dir: ../python/ray/autoscaler/

  stable: true

  env: gce
  frequency: weekly
  team: clusters
  cluster:
    byod: {}
    cluster_compute: gcp/tests/single_node_32_cpu_gce.yaml

  run:
    timeout: 1200
    script: python launch_and_verify_cluster.py gcp/example-gpu-docker.yaml

- name: autoscaler_aws
  group: autoscaler-test
  working_dir: autoscaling_tests

  stable: False

  frequency: nightly
  team: core

  cluster:
    # leave oom disabled as test is marked unstable at the moment.
    byod:
      runtime_env:
        - RAY_memory_monitor_refresh_ms=0
      pip:
        - ray[default]
    cluster_compute: aws.yaml

  run:
    timeout: 1800
    script: python run.py
  
  variations:
    - __suffix__: kuberay
      env: kuberay
      cluster:
        cluster_compute: kuberay.yaml


##############
# LLM Serve
##############

# Runs performance benchmark tests against vLLM service
- name: llm_serve_llama_3dot1_8B_quantized_tp_1
  frequency: nightly
  python: "3.11"
  group: llm-serve
  team: llm
  working_dir: llm_tests/serve

  cluster:
    byod:
      type: llm-cu128
    cluster_compute: llm_auto_select_worker.yaml
    # NOTE: Important for getting the correct secrets
    cloud_id: cld_wy5a6nhazplvu32526ams61d98
    project_id: prj_lhlrf1u5yv8qz9qg3xzw8fkiiq

  run:
    timeout: 3600
    long_running: false
    script: python run_llm_serve_test_and_bms.py --serve-config-file configs/serve_llama_3dot1_8b_quantized_tp1.yaml --run-vllm-profiler --run-serve-llm-profiler

# Runs performance benchmark tests against vLLM service
- name: llm_serve_llama_3dot1_8B_tp_2
  frequency: nightly
  python: "3.11"
  group: llm-serve
  team: llm
  working_dir: llm_tests/serve

  cluster:
    byod:
      type: llm-cu128
    cluster_compute: llm_auto_select_worker.yaml
    # NOTE: Important for getting the correct secrets
    cloud_id: cld_wy5a6nhazplvu32526ams61d98
    project_id: prj_lhlrf1u5yv8qz9qg3xzw8fkiiq

  run:
    timeout: 3600
    long_running: false
    script: python run_llm_serve_test_and_bms.py --serve-config-file configs/serve_llama_3dot1_8b_tp2.yaml --run-vllm-profiler --run-serve-llm-profiler

- name: llm_serve_llama_3dot2_1B_no_accelerator
  frequency: nightly
  python: "3.11"
  group: llm-serve
  team: llm
  working_dir: llm_tests/serve

  cluster:
    byod:
      type: llm-cu128
    cluster_compute: llm_g5-4xlarge.yaml
    # NOTE: Important for getting the correct secrets
    cloud_id: cld_wy5a6nhazplvu32526ams61d98
    project_id: prj_lhlrf1u5yv8qz9qg3xzw8fkiiq

  run:
    timeout: 3600
    long_running: false
    script: python run_llm_serve_test_and_bms.py --serve-config-file configs/serve_llama_3dot2_1b_no_accelerator.yaml --run-serve-llm-profiler


- name: llm_serve_llama_3dot1_8B_lora
  frequency: nightly
  python: "3.11"
  group: llm-serve
  team: llm
  working_dir: llm_tests/serve

  cluster:
    byod:
      type: llm-cu128
    cluster_compute: llm_auto_select_worker.yaml
    # NOTE: Important for getting the correct secrets
    cloud_id: cld_wy5a6nhazplvu32526ams61d98
    project_id: prj_lhlrf1u5yv8qz9qg3xzw8fkiiq

  run:
    timeout: 3600
    long_running: false
    script: python run_llm_serve_test_and_bms.py --serve-config-file configs/serve_llama_3dot1_8b_lora.yaml --timeout 900

- name: llm_serve_llama_3dot2_1B_s3
  frequency: nightly
  python: "3.11"
  group: llm-serve
  team: llm
  working_dir: llm_tests/serve

  cluster:
    byod:
      type: llm-cu128
    cluster_compute: llm_auto_select_worker.yaml
    # NOTE: Important for getting the correct secrets
    cloud_id: cld_wy5a6nhazplvu32526ams61d98
    project_id: prj_lhlrf1u5yv8qz9qg3xzw8fkiiq

  run:
    timeout: 3600
    long_running: false
    script: python run_llm_serve_test_and_bms.py --serve-config-file configs/serve_llama_3dot2_1b_s3.yaml --skip-hf-token true

- name: llm_serve_correctness
  frequency: nightly
  python: "3.11"
  group: llm-serve
  team: llm
  working_dir: llm_tests/serve

  cluster:
    byod:
      type: llm-cu128
    cluster_compute: llm_four_L4_gpu_head_node.yaml
    # NOTE: Important for getting the correct secrets
    cloud_id: cld_wy5a6nhazplvu32526ams61d98
    project_id: prj_lhlrf1u5yv8qz9qg3xzw8fkiiq
  run:
    timeout: 3600
    long_running: false
    script: pytest -vs test_llm_serve_correctness.py

- name: llm_serve_vllm_integration_tests
  frequency: nightly
  python: "3.11"
  group: llm-serve
  team: llm
  working_dir: llm_tests/serve

  cluster:
    byod:
      type: llm-cu128
    cluster_compute: llm_four_L4_gpu_head_node.yaml
    # NOTE: Important for getting the correct secrets
    cloud_id: cld_wy5a6nhazplvu32526ams61d98
    project_id: prj_lhlrf1u5yv8qz9qg3xzw8fkiiq
  run:
    timeout: 3600
    long_running: false
    script: pytest -vs test_llm_serve_integration.py test_llm_serve_fault_tolerance.py

- name: llm_serve_llama_3dot1_8B_quantized_tp1_1p1d
  frequency: nightly
  python: "3.11"
  group: llm-serve
  team: llm
  working_dir: llm_tests/serve

  cluster:
    byod:
      type: llm-cu128
    cluster_compute: llm_auto_select_worker.yaml
    # NOTE: Important for getting the correct secrets
    cloud_id: cld_wy5a6nhazplvu32526ams61d98
    project_id: prj_lhlrf1u5yv8qz9qg3xzw8fkiiq

  run:
    timeout: 3600
    long_running: false
    script: python run_llm_serve_test_and_bms.py --serve-config-file configs/serve_llama_3dot1_8b_quantized_tp1_1p1d.yaml --skip-hf-token true

- name: llm_serve_llama_3dot1_8B_quantized_tp1_2p6d
  frequency: nightly
  python: "3.11"
  group: llm-serve
  team: llm
  working_dir: llm_tests/serve

  cluster:
    byod:
      type: llm-cu128
    cluster_compute: llm_auto_select_worker.yaml
    # NOTE: Important for getting the correct secrets
    cloud_id: cld_wy5a6nhazplvu32526ams61d98
    project_id: prj_lhlrf1u5yv8qz9qg3xzw8fkiiq

  run:
    timeout: 3600
    long_running: false
    script: python run_llm_serve_test_and_bms.py --serve-config-file configs/serve_llama_3dot1_8b_quantized_tp1_2p6d.yaml --skip-hf-token true


##############
# LLM Batch
##############

- name: llm_batch_vllm
  frequency: nightly
  python: "3.11"
  group: llm-batch
  team: llm
  working_dir: llm_tests/batch

  cluster:
    byod:
      type: llm-cu128
    cluster_compute: llm_4xl4.yaml
    # NOTE: Important for getting the correct secrets
    cloud_id: cld_wy5a6nhazplvu32526ams61d98
    project_id: prj_lhlrf1u5yv8qz9qg3xzw8fkiiq

  run:
    timeout: 3600
    script: >
      pytest -sv test_batch_vllm.py

- name: llm_batch_sglang_llama
  frequency: nightly
  python: "3.11"
  group: llm-batch
  team: llm
  working_dir: llm_tests/batch

  cluster:
    byod:
      type: llm-cu128
      post_build_script: byod_llm_sglang_test.sh
    cluster_compute: llm_4xl4.yaml

  run:
    timeout: 3600
    script: >
      pytest -sv test_batch_sglang.py


#######################
# Ray examples tests
#######################


- name: e2e_xgboost  # do not use dashes (regex sensitive)
  frequency: weekly
  python: "3.11"
  group: ray-examples
  team: ml
  working_dir: //doc/source/ray-overview/examples/e2e-xgboost # use // to access from repo's root

  cluster:
    byod:
      type: cu123  # anyscale/ray:<PR_RAY_VERSION>-py311-cu123
      post_build_script: byod_e2e_xgboost.sh  # release/ray_release/byod/
    cluster_compute: ci/aws.yaml  # relative to working_dir

  run:
    timeout: 3600
    script: PYTHONPATH=. python dist_xgboost/train.py  # relative to working_dir

  variations:
    - __suffix__: aws  # uses default specs above
    - __suffix__: gce
      env: gce
      frequency: manual
      cluster:
        cluster_compute: ci/gce.yaml  # relative to working_dir


- name: entity_recognition_with_llms  # do not use dashes (regex sensitive)
  frequency: weekly
  python: "3.11"
  group: ray-examples
  team: ml
  working_dir: //doc/source/ray-overview/examples/entity-recognition-with-llms  # use // to access from repo's root

  cluster:
    byod:
      type: llm-cu128  # anyscale/ray-llm:<PR_RAY_VERSION>-py311-cu128
      post_build_script: byod_llm_ner.sh  # release/ray_release/byod/
    cluster_compute: ci/aws.yaml  # relative to working_dir

  run:
    timeout: 3600
    script: bash ci/tests.sh  # relative to working_dir

  variations:
    - __suffix__: aws  # uses default specs above
    - __suffix__: gce
      env: gce
      frequency: manual
      cluster:
        cluster_compute: ci/gce.yaml  # relative to working_dir

- name: distributing_pytorch  # do not use dashes (regex sensitive)
  frequency: weekly
  group: ray-examples
  team: ml
  working_dir: //doc/source/train/examples/pytorch/distributing-pytorch

  cluster:
    byod:
      type: gpu
    cluster_compute: ci/aws.yaml  # relative to working_dir

  run:
    timeout: 3600
    script: bash ci/tests.sh  # relative to working_dir

  variations:
    - __suffix__: aws
    - __suffix__: gce
      env: gce
      frequency: manual
      cluster:
        cluster_compute: ci/gce.yaml  # relative to working_dir

- name: e2e_audio
  frequency: weekly
  python: "3.11"
  group: ray-examples
  team: ml
  working_dir: //doc/source/ray-overview/examples/e2e-audio  # use // to access from repo's root

  cluster:
    byod:
      type: llm-cu128
      post_build_script: byod_e2e_audio.sh
    cluster_compute: ci/aws.yaml

  run:
    timeout: 3600
    script: bash ci/tests.sh

  variations:
    - __suffix__: aws
    - __suffix__: gce
      env: gce
      frequency: manual
      cluster:
        cluster_compute: ci/gce.yaml  # Relative to working_dir.

- name: e2e_timeseries
  frequency: weekly
  python: "3.11"
  group: ray-examples
  team: ml
  working_dir: //doc/source/ray-overview/examples/e2e-timeseries  # Use // to access from repo's root.

  cluster:
    byod:
      type: cu123
      post_build_script: byod_e2e_timeseries.sh
    cluster_compute: ci/aws.yaml

  run:
    prepare: pip install -e .
    prepare_timeout: 300
    script: bash ci/run_tests.sh
    timeout: 3600

  variations:
    - __suffix__: aws

- name: e2e_multimodal_ai_workloads  # do not use dashes (regex sensitive)
  frequency: weekly
  python: "3.12"
  group: ray-examples
  team: ml
  working_dir: //doc/source/ray-overview/examples/e2e-multimodal-ai-workloads  # use // to access from repo's root

  cluster:
    byod:
      type: cu123  # anyscale/ray-llm:<PR_RAY_VERSION>-py311-cu124
      post_build_script: byod_e2e_multimodal_ai_workloads.sh  # release/ray_release/byod/
    cluster_compute: ci/aws.yaml  # relative to working_dir

  run:
    timeout: 3600
    script: bash ci/tests.sh  # relative to working_dir

  variations:
    - __suffix__: aws  # uses default specs above
    - __suffix__: gce
      env: gce
      frequency: manual
      cluster:
        cluster_compute: ci/gce.yaml  # relative to working_dir

- name: object_detection  # do not use dashes (regex sensitive)
  frequency: weekly
  python: "3.11"
  group: ray-examples
  team: ml
  working_dir: //doc/source/ray-overview/examples/object-detection

  cluster:
    byod:
      type: llm-cu128  # anyscale/ray-llm:<PR_RAY_VERSION>-py311-cu128
      post_build_script: byod_object_detection.sh # release/ray_release/byod/
    cluster_compute: ci/aws.yaml  # relative to working_dir

  run:
    timeout: 3600
    script: bash ci/tests.sh  # relative to working_dir

  variations:
    - __suffix__: aws
    - __suffix__: gce
      env: gce
      frequency: manual
      cluster:
        cluster_compute: ci/gce.yaml  # relative to working_dir

- name: e2e_rag  # do not use dashes (regex sensitive)
  frequency: weekly
  python: "3.11"
  group: ray-examples
  team: ml
  working_dir: //doc/source/ray-overview/examples/e2e-rag  # use // to access from repo's root

  cluster:
    byod:
      type: llm-cu128  # anyscale/ray-llm:<PR_RAY_VERSION>-py311-cu128
      post_build_script: byod_e2e_rag.sh  # release/ray_release/byod/
    cluster_compute: ci/aws.yaml  # relative to working_dir

  run:
    timeout: 3600
    script: bash ci/tests.sh  # relative to working_dir

  variations:
    - __suffix__: aws  # uses default specs above
    - __suffix__: gce
      env: gce
      frequency: manual
      cluster:
        cluster_compute: ci/gce.yaml  # relative to working_dir<|MERGE_RESOLUTION|>--- conflicted
+++ resolved
@@ -941,12 +941,7 @@
         cluster_compute: tpl_gce_1x16.yaml
     - __suffix__: kuberay
       env: kuberay
-<<<<<<< HEAD
-      run:
-        timeout: 3600
-=======
       frequency: nightly
->>>>>>> 06e26353
       cluster:
         cluster_compute: kuberay.yaml
 
