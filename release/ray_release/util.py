import collections
import hashlib
import json
import os
import random
import string
import subprocess
import time
from typing import TYPE_CHECKING, Any, Dict, List, Optional, Tuple

from google.cloud import storage
import requests
import shutil

from ray_release.logger import logger
from ray_release.configs.global_config import get_global_config
<<<<<<< HEAD
import shutil
from google.cloud import storage
=======
from ray_release.exception import ClusterEnvCreateError
>>>>>>> 06e26353

if TYPE_CHECKING:
    from anyscale.sdk.anyscale_client.sdk import AnyscaleSDK


class DeferredEnvVar:
    def __init__(self, var: str, default: Optional[str] = None):
        self._var = var
        self._default = default

    def __str__(self):
        return os.environ.get(self._var, self._default)


ANYSCALE_HOST = DeferredEnvVar("ANYSCALE_HOST", "https://console.anyscale.com")
S3_CLOUD_STORAGE = "s3"
GS_CLOUD_STORAGE = "gs"
GS_BUCKET = "anyscale-oss-dev-bucket"
ERROR_LOG_PATTERNS = [
    "ERROR",
    "Traceback (most recent call last)",
]
KUBERAY_SERVER_URL = "https://kuberaytest.anyscale.dev"
DEFAULT_KUBERAY_NAMESPACE = "kuberayportal-kevin"
<<<<<<< HEAD
=======

>>>>>>> 06e26353

def get_read_state_machine_aws_bucket(allow_pr_bucket: bool = False) -> str:
    # We support by default reading from the branch bucket only, since most of the use
    # cases are on branch pipelines. Changing the default flag to read from the bucket
    # according to the current pipeline
    if allow_pr_bucket:
        return get_write_state_machine_aws_bucket()
    return get_global_config()["state_machine_branch_aws_bucket"]


def get_write_state_machine_aws_bucket() -> str:
    # We support different buckets for writing test result data; one for pr and one for
    # branch. This is because pr and branch pipeline have different permissions, and we
    # want data on branch pipeline being protected.
    pipeline_id = os.environ.get("BUILDKITE_PIPELINE_ID")
    pr_pipelines = get_global_config()["ci_pipeline_premerge"]
    branch_pipelines = get_global_config()["ci_pipeline_postmerge"]
    assert pipeline_id in pr_pipelines + branch_pipelines, (
        "Test state machine is only supported for branch or pr pipeline, "
        f"{pipeline_id} is given"
    )
    if pipeline_id in pr_pipelines:
        return get_global_config()["state_machine_pr_aws_bucket"]
    return get_global_config()["state_machine_branch_aws_bucket"]


def deep_update(d, u) -> Dict:
    for k, v in u.items():
        if isinstance(v, collections.abc.Mapping):
            d[k] = deep_update(d.get(k, {}), v)
        else:
            d[k] = v
    return d


def dict_hash(dt: Dict[Any, Any]) -> str:
    json_str = json.dumps(dt, sort_keys=True, ensure_ascii=True)
    sha = hashlib.sha256()
    sha.update(json_str.encode())
    return sha.hexdigest()


def url_exists(url: str) -> bool:
    try:
        return requests.head(url, allow_redirects=True).status_code == 200
    except requests.exceptions.RequestException:
        logger.exception(f"Failed to check url exists: {url}")
        return False


def resolve_url(url: str) -> str:
    return requests.head(url, allow_redirects=True).url


def format_link(link: str) -> str:
    # Use ANSI escape code to allow link to be clickable
    # https://buildkite.com/docs/pipelines/links-and-images
    # -in-log-output
    if os.environ.get("BUILDKITE_COMMIT") and link:
        return "\033]1339;url='" + link + "'\a\n"
    # Else, no buildkite:
    return link


def anyscale_project_url(project_id: str) -> str:
    return (
        f"{ANYSCALE_HOST}"
        f"/o/anyscale-internal/projects/{project_id}"
        f"/?tab=session-list"
    )


def anyscale_cluster_url(project_id: str, cluster_id: str) -> str:
    return (
        f"{ANYSCALE_HOST}"
        f"/o/anyscale-internal/projects/{project_id}"
        f"/clusters/{cluster_id}"
    )


def anyscale_cluster_compute_url(compute_tpl_id: str) -> str:
    return (
        f"{ANYSCALE_HOST}"
        f"/o/anyscale-internal/configurations/cluster-computes"
        f"/{compute_tpl_id}"
    )


def anyscale_cluster_env_build_url(build_id: str) -> str:
    return (
        f"{ANYSCALE_HOST}"
        f"/o/anyscale-internal/configurations/app-config-details"
        f"/{build_id}"
    )


def anyscale_job_url(job_id: str) -> str:
    return f"{ANYSCALE_HOST}/o/anyscale-internal/jobs/{job_id}"


_anyscale_sdk = None


def get_anyscale_sdk(use_cache: bool = True) -> "AnyscaleSDK":
    from anyscale.sdk.anyscale_client.sdk import AnyscaleSDK

    global _anyscale_sdk
    if use_cache and _anyscale_sdk:
        return _anyscale_sdk

    _anyscale_sdk = AnyscaleSDK(host=str(ANYSCALE_HOST))
    return _anyscale_sdk


def exponential_backoff_retry(
    f, retry_exceptions, initial_retry_delay_s, max_retries
) -> None:
    retry_cnt = 0
    retry_delay_s = initial_retry_delay_s
    while True:
        try:
            return f()
        except retry_exceptions as e:
            retry_cnt += 1
            if retry_cnt > max_retries:
                raise
            logger.exception(
                f"Retry function call failed due to {e} "
                f"in {retry_delay_s} seconds..."
            )
            time.sleep(retry_delay_s)
            retry_delay_s *= 2


def run_bash_script(bash_script: str) -> None:
    subprocess.run(f"bash {bash_script}", shell=True, check=True)


def reinstall_anyscale_dependencies() -> None:
    logger.info("Re-installing `anyscale` package")
    subprocess.check_output(
        "pip install -U anyscale",
        shell=True,
        text=True,
    )


def get_pip_packages() -> List[str]:
    from pip._internal.operations import freeze

    return list(freeze.freeze())


def python_version_str(python_version: Tuple[int, int]) -> str:
    """From (X, Y) to XY"""
    return "".join([str(x) for x in python_version])


def generate_tmp_cloud_storage_path() -> str:
    return "".join(random.choice(string.ascii_lowercase) for i in range(10))


def join_cloud_storage_paths(*paths: str):
    paths = list(paths)
    if len(paths) > 1:
        for i in range(1, len(paths)):
            while paths[i][0] == "/":
                paths[i] = paths[i][1:]
    joined_path = os.path.join(*paths)
    while joined_path[-1] == "/":
        joined_path = joined_path[:-1]
    return joined_path


<<<<<<< HEAD
def convert_cluster_compute_to_kuberay_compute_config(compute_config: dict) -> dict:
    """Convert cluster compute config to KubeRay compute config format.

    Args:
        compute_config: Original cluster compute configuration dict.

    Returns:
        Dict containing KubeRay-formatted compute configuration.
    """
    head_node_instance_type = compute_config["head_node_type"].get("instance_type")
    worker_node_types = compute_config["worker_node_types"]
    head_node_resources = compute_config.get("head_node_type", {}).get("resources", {})

    kuberay_worker_nodes = []
    for worker_node_type in worker_node_types:
        worker_node_config = {
            "group_name": worker_node_type.get("name"),
            "min_nodes": worker_node_type.get("min_workers"),
            "max_nodes": worker_node_type.get("max_workers")
        }
        if worker_node_type.get("resources", {}):
            worker_node_config["resources"] = worker_node_type.get("resources", {})
        kuberay_worker_nodes.append(worker_node_config)

    config = {
        "head_node": {},
        "worker_nodes": kuberay_worker_nodes,
    }
    if head_node_resources:
        config["head_node"]["resources"] = head_node_resources
    if compute_config.get("autoscaler_version"):
        config["autoscaler_version"] = compute_config.get("autoscaler_version")
    return config

def upload_working_dir(working_dir: str) -> str:
    """Upload working directory to GCS bucket.
    
    Args:
        working_dir: Path to directory to upload.

    Returns:
        GCS path where directory was uploaded.
    """
    import tempfile
    import time
    
=======
def upload_working_dir(working_dir: str) -> str:
    """Upload working directory to GCS bucket.

    Args:
        working_dir: Path to directory to upload.
    Returns:
        GCS path where directory was uploaded.
    """
>>>>>>> 06e26353
    # Create archive of working dir
    timestamp = str(int(time.time()))
    archived_filename = f"ray_release_{timestamp}.zip"
    output_path = os.path.abspath(archived_filename)
<<<<<<< HEAD
    
=======

>>>>>>> 06e26353
    logger.info(f"Archiving working directory: {working_dir}")
    shutil.make_archive(output_path[:-4], "zip", working_dir)

    # Upload to GCS
    gcs_client = storage.Client()
    bucket = gcs_client.bucket("ray-release-working-dir")
    blob = bucket.blob(archived_filename)
    blob.upload_from_filename(archived_filename)

<<<<<<< HEAD
    return f"gs://ray-release-working-dir/{blob.name}"
=======
    return f"gs://ray-release-working-dir/{blob.name}"


def get_custom_cluster_env_name(image: str, test_name: str) -> str:
    image_normalized = image.replace("/", "_").replace(":", "_").replace(".", "_")
    return f"test_env_{image_normalized}_{test_name}"


def create_cluster_env_from_image(
    image: str,
    test_name: str,
    runtime_env: Dict[str, Any],
    sdk: Optional["AnyscaleSDK"] = None,
    cluster_env_id: Optional[str] = None,
    cluster_env_name: Optional[str] = None,
) -> str:
    anyscale_sdk = sdk or get_anyscale_sdk()
    if not cluster_env_name:
        cluster_env_name = get_custom_cluster_env_name(image, test_name)

    # Find whether there is identical cluster env
    paging_token = None
    while not cluster_env_id:
        result = anyscale_sdk.search_cluster_environments(
            dict(
                name=dict(equals=cluster_env_name),
                paging=dict(count=50, paging_token=paging_token),
                project_id=None,
            )
        )
        paging_token = result.metadata.next_paging_token

        for res in result.results:
            if res.name == cluster_env_name:
                cluster_env_id = res.id
                logger.info(f"Cluster env already exists with ID " f"{cluster_env_id}")
                break

        if not paging_token or cluster_env_id:
            break

    if not cluster_env_id:
        logger.info("Cluster env not found. Creating new one.")
        try:
            result = anyscale_sdk.create_byod_cluster_environment(
                dict(
                    name=cluster_env_name,
                    config_json=dict(
                        docker_image=image,
                        ray_version="nightly",
                        env_vars=runtime_env,
                    ),
                )
            )
            cluster_env_id = result.result.id
        except Exception as e:
            logger.warning(
                f"Got exception when trying to create cluster "
                f"env: {e}. Sleeping for 10 seconds with jitter and then "
                f"try again..."
            )
            raise ClusterEnvCreateError("Could not create cluster env.") from e

        logger.info(f"Cluster env created with ID {cluster_env_id}")

    return cluster_env_id
>>>>>>> 06e26353
<|MERGE_RESOLUTION|>--- conflicted
+++ resolved
@@ -14,12 +14,7 @@
 
 from ray_release.logger import logger
 from ray_release.configs.global_config import get_global_config
-<<<<<<< HEAD
-import shutil
-from google.cloud import storage
-=======
 from ray_release.exception import ClusterEnvCreateError
->>>>>>> 06e26353
 
 if TYPE_CHECKING:
     from anyscale.sdk.anyscale_client.sdk import AnyscaleSDK
@@ -44,10 +39,7 @@
 ]
 KUBERAY_SERVER_URL = "https://kuberaytest.anyscale.dev"
 DEFAULT_KUBERAY_NAMESPACE = "kuberayportal-kevin"
-<<<<<<< HEAD
-=======
-
->>>>>>> 06e26353
+
 
 def get_read_state_machine_aws_bucket(allow_pr_bucket: bool = False) -> str:
     # We support by default reading from the branch bucket only, since most of the use
@@ -222,54 +214,6 @@
     return joined_path
 
 
-<<<<<<< HEAD
-def convert_cluster_compute_to_kuberay_compute_config(compute_config: dict) -> dict:
-    """Convert cluster compute config to KubeRay compute config format.
-
-    Args:
-        compute_config: Original cluster compute configuration dict.
-
-    Returns:
-        Dict containing KubeRay-formatted compute configuration.
-    """
-    head_node_instance_type = compute_config["head_node_type"].get("instance_type")
-    worker_node_types = compute_config["worker_node_types"]
-    head_node_resources = compute_config.get("head_node_type", {}).get("resources", {})
-
-    kuberay_worker_nodes = []
-    for worker_node_type in worker_node_types:
-        worker_node_config = {
-            "group_name": worker_node_type.get("name"),
-            "min_nodes": worker_node_type.get("min_workers"),
-            "max_nodes": worker_node_type.get("max_workers")
-        }
-        if worker_node_type.get("resources", {}):
-            worker_node_config["resources"] = worker_node_type.get("resources", {})
-        kuberay_worker_nodes.append(worker_node_config)
-
-    config = {
-        "head_node": {},
-        "worker_nodes": kuberay_worker_nodes,
-    }
-    if head_node_resources:
-        config["head_node"]["resources"] = head_node_resources
-    if compute_config.get("autoscaler_version"):
-        config["autoscaler_version"] = compute_config.get("autoscaler_version")
-    return config
-
-def upload_working_dir(working_dir: str) -> str:
-    """Upload working directory to GCS bucket.
-    
-    Args:
-        working_dir: Path to directory to upload.
-
-    Returns:
-        GCS path where directory was uploaded.
-    """
-    import tempfile
-    import time
-    
-=======
 def upload_working_dir(working_dir: str) -> str:
     """Upload working directory to GCS bucket.
 
@@ -278,16 +222,11 @@
     Returns:
         GCS path where directory was uploaded.
     """
->>>>>>> 06e26353
     # Create archive of working dir
     timestamp = str(int(time.time()))
     archived_filename = f"ray_release_{timestamp}.zip"
     output_path = os.path.abspath(archived_filename)
-<<<<<<< HEAD
-    
-=======
-
->>>>>>> 06e26353
+
     logger.info(f"Archiving working directory: {working_dir}")
     shutil.make_archive(output_path[:-4], "zip", working_dir)
 
@@ -297,9 +236,6 @@
     blob = bucket.blob(archived_filename)
     blob.upload_from_filename(archived_filename)
 
-<<<<<<< HEAD
-    return f"gs://ray-release-working-dir/{blob.name}"
-=======
     return f"gs://ray-release-working-dir/{blob.name}"
 
 
@@ -365,5 +301,4 @@
 
         logger.info(f"Cluster env created with ID {cluster_env_id}")
 
-    return cluster_env_id
->>>>>>> 06e26353
+    return cluster_env_id